--- conflicted
+++ resolved
@@ -5,13 +5,8 @@
 import OrderBookRepository from '../../lib/orderbook/OrderBookRepository';
 import P2PRepository from '../../lib/p2p/P2PRepository';
 
-<<<<<<< HEAD
 export default async (testDb?: boolean) => {
-  const config = new Config(null);
-=======
-gulp.task('db.init', async () => {
   const config = new Config();
->>>>>>> a2ad16f8
   await config.load();
 
   const db = new DB(testDb ? config.testDb : config.db);
