import Config from '../../lib/Config';
import DB from '../../lib/db/DB';
import { SwapProtocol } from '../../lib/types/enums';
import OrderBookRepository from '../../lib/orderbook/OrderBookRepository';
import P2PRepository from '../../lib/p2p/P2PRepository';
import { ContextLogger } from '../../lib/Logger';

export default async (productionDb?: boolean) => {
  const config = new Config();
  await config.load();
  const logger = new ContextLogger(config.instanceId);

<<<<<<< HEAD
  const db = new DB(testDb ? config.testDb : config.db, logger);
=======
  const dbName = productionDb ? config.db : config.testDb;
  const db = new DB(dbName);
>>>>>>> 2e8c8eb7
  await db.init();

  const orderBookRepository = new OrderBookRepository(db.models, logger);
  const p2pRepository = new P2PRepository(db, logger);

  await orderBookRepository.addCurrencies([
    { id: 'BTC' },
    { id: 'LTC' },
    { id: 'ZRX' },
    { id: 'GNT' },
  ]);

  await Promise.all([,
    orderBookRepository.addPairs([
      { baseCurrency: 'BTC', quoteCurrency: 'LTC', swapProtocol: SwapProtocol.LND },
      { baseCurrency: 'ZRX', quoteCurrency: 'GNT', swapProtocol: SwapProtocol.RAIDEN },
    ]),
  ]);

  db.close();
};<|MERGE_RESOLUTION|>--- conflicted
+++ resolved
@@ -3,23 +3,17 @@
 import { SwapProtocol } from '../../lib/types/enums';
 import OrderBookRepository from '../../lib/orderbook/OrderBookRepository';
 import P2PRepository from '../../lib/p2p/P2PRepository';
-import { ContextLogger } from '../../lib/Logger';
 
 export default async (productionDb?: boolean) => {
   const config = new Config();
   await config.load();
-  const logger = new ContextLogger(config.instanceId);
 
-<<<<<<< HEAD
-  const db = new DB(testDb ? config.testDb : config.db, logger);
-=======
   const dbName = productionDb ? config.db : config.testDb;
   const db = new DB(dbName);
->>>>>>> 2e8c8eb7
   await db.init();
 
-  const orderBookRepository = new OrderBookRepository(db.models, logger);
-  const p2pRepository = new P2PRepository(db, logger);
+  const orderBookRepository = new OrderBookRepository(db.models);
+  const p2pRepository = new P2PRepository(db);
 
   await orderBookRepository.addCurrencies([
     { id: 'BTC' },
