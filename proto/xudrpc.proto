// Copyright 2018 The Exchange Union Developers

// Permission is hereby granted, free of charge, to any person obtaining a copy
// of this software and associated documentation files (the "Software"), to deal
// in the Software without restriction, including without limitation the rights
// to use, copy, modify, merge, publish, distribute, sublicense, and/or sell
// copies of the Software, and to permit persons to whom the Software is
// furnished to do so, subject to the following conditions:

// The above copyright notice and this permission notice shall be included in
// all copies or substantial portions of the Software.

// THE SOFTWARE IS PROVIDED "AS IS", WITHOUT WARRANTY OF ANY KIND, EXPRESS OR
// IMPLIED, INCLUDING BUT NOT LIMITED TO THE WARRANTIES OF MERCHANTABILITY,
// FITNESS FOR A PARTICULAR PURPOSE AND NONINFRINGEMENT. IN NO EVENT SHALL THE
// AUTHORS OR COPYRIGHT HOLDERS BE LIABLE FOR ANY CLAIM, DAMAGES OR OTHER
// LIABILITY, WHETHER IN AN ACTION OF CONTRACT, TORT OR OTHERWISE, ARISING FROM,
// OUT OF OR IN CONNECTION WITH THE SOFTWARE OR THE USE OR OTHER DEALINGS IN
// THE SOFTWARE.

syntax = "proto3";

import "annotations.proto";

package xudrpc;

service XudInit {
  /* Creates an xud identity node key and underlying wallets. The node key and
   * wallets are derived from a single seed and encrypted using a single
   * password provided as a parameter to the call. */
  rpc CreateNode(CreateNodeRequest) returns (CreateNodeResponse) { }

  /* Unlocks and decrypts the xud node key and any underlying wallets. */
  rpc UnlockNode(UnlockNodeRequest) returns (UnlockNodeResponse) { }
}

message CreateNodeRequest {
  // The password in utf-8 with which to encrypt the new xud node key as well
  // as any uninitialized underlying wallets.
  string password = 1;
}
message CreateNodeResponse {
  // The 24 word mnemonic to recover the xud identity key and underlying wallets
  repeated string seed_mnemonic = 1;
  // The list of lnd clients that were initialized.
  repeated string initialized_lnds = 2;
  // Whether raiden was initialized.
  bool initialized_raiden = 3;
}

message UnlockNodeRequest {
  // The password in utf-8 with which to unlock an existing xud node key as
  // well as underlying client wallets such as lnd.
  string password = 1;
}
message UnlockNodeResponse {
  // The list of lnd clients that were unlocked.
  repeated string unlocked_lnds = 1;
  // Whether raiden was unlocked.
  bool unlocked_raiden = 2;
}

service Xud {
  /* Adds a currency to the list of supported currencies. Once added, the currency may be used for
   * new trading pairs. */
  rpc AddCurrency(Currency) returns (AddCurrencyResponse) {
    option (google.api.http) = {
      post: "/v1/addcurrency"
      body: "*"
    };
  }

  /* Adds a trading pair to the list of supported trading pairs. The newly supported pair is
   * advertised to peers so they may begin sending orders for it. */
  rpc AddPair(AddPairRequest) returns (AddPairResponse) {
    option (google.api.http) = {
      post: "/v1/addpair"
      body: "*"
    };
  }

  /* Removes an order from the order book by its local id. This should be called when an order is
   * canceled or filled outside of xud. Removed orders become immediately unavailable for swaps,
   * and peers are notified that the order is no longer valid. Any portion of the order that is
   * on hold due to ongoing swaps will not be removed until after the swap attempts complete. */
  rpc RemoveOrder(RemoveOrderRequest) returns (RemoveOrderResponse) {
    option (google.api.http) = {
      post: "/v1/removeorder"
      body: "*"
    };
  }

  /* Gets the total balance available across all payment channels and wallets for one or all currencies. */
  rpc GetBalance(GetBalanceRequest) returns (GetBalanceResponse) {
    option (google.api.http) = {
      get: "/v1/balance"
    };
  }

  /* Opens a payment channel to a peer with the given node pub key for the specified amount and currency. */
  rpc OpenChannel(OpenChannelRequest) returns (OpenChannelResponse) {
    option (google.api.http) = {
      post: "/v1/openchannel"
    };
  }

  /* Attempts to connect to a node. Once connected, the node is added to the list of peers and
   * becomes available for swaps and trading. A handshake exchanges information about the peer's
   * supported trading and swap clients. Orders will be shared with the peer upon connection and
   * upon new order placements.*/
  rpc Connect(ConnectRequest) returns (ConnectResponse) {
    option (google.api.http) = {
      post: "/v1/connect"
      body: "*"
    };
  }

  /* Bans a node and immediately disconnects from it. This can be used to prevent any connections
   * to a specific node.*/
  rpc Ban(BanRequest) returns (BanResponse) {
    option (google.api.http) = {
      post: "/v1/ban"
      body: "*"
    };
  }

  /* Removes a ban from a node manually and, optionally, attempts to connect to it. */
  rpc Unban(UnbanRequest) returns (UnbanResponse) {
    option (google.api.http) = {
      post: "/v1/unban"
      body: "*"
    };
  }

  /* Gets general information about this node. */
  rpc GetInfo(GetInfoRequest) returns (GetInfoResponse) {
    option (google.api.http) = {
      get: "/v1/info"
    };
  }

  /* Gets general information about a node. */
  rpc GetNodeInfo(GetNodeInfoRequest) returns (GetNodeInfoResponse) {
    option (google.api.http) = {
      get: "/v1/nodeinfo"
    };
  }
  /* Gets orders from the order book. This call returns the state of the order book at a given point
   * in time, although it is not guaranteed to still be vaild by the time a response is received
   * and processed by a client. It accepts an optional trading pair id parameter. If specified, only
   * orders for that particular trading pair are returned. Otherwise, all orders are returned. Orders
   * are separated into buys and sells for each trading pair, but unsorted. */
  rpc ListOrders(ListOrdersRequest) returns (ListOrdersResponse) {
    option (google.api.http) = {
      get: "/v1/orders"
    };
  }

  /* Gets a list of this node's supported currencies. */
  rpc ListCurrencies(ListCurrenciesRequest) returns (ListCurrenciesResponse) {
    option (google.api.http) = {
      get: "/v1/currencies"
    };
  }

  /* Gets a list of this nodes suported trading pairs. */
  rpc ListPairs(ListPairsRequest) returns (ListPairsResponse) {
    option (google.api.http) = {
      get: "/v1/pairs"
    };
  }

  /* Gets a list of connected peers. */
  rpc ListPeers(ListPeersRequest) returns (ListPeersResponse) {
    option (google.api.http) = {
      get: "/v1/peers"
    };
  }

  rpc ListTrades(ListTradesRequest) returns (ListTradesResponse) {
    option (google.api.http) = {
      post: "/v1/listtrades"
      body: "*"
    };
  }

  /* Adds an order to the order book.
   * If price is zero or unspecified a market order will get added. */
  rpc PlaceOrder(PlaceOrderRequest) returns (stream PlaceOrderEvent) {
    option (google.api.http) = {
      post: "/v1/placeorder"
      body: "*"
    };
  }

  /* The synchronous non-streaming version of PlaceOrder. */
  rpc PlaceOrderSync(PlaceOrderRequest) returns (PlaceOrderResponse) {
    option (google.api.http) = {
      post: "/v1/placeordersync"
      body: "*"
    };
  }


  /* Execute a swap on a maker peer order */
  rpc ExecuteSwap(ExecuteSwapRequest) returns (SwapSuccess) {
    option (google.api.http) = {
      post: "/v1/executeswap"
      body: "*"
    };
  }

  /* Removes a currency from the list of supported currencies. Only currencies that are not in use
   * for any currently supported trading pairs may be removed. Once removed, the currency can no
   * longer be used for any supported trading pairs. */
  rpc RemoveCurrency(RemoveCurrencyRequest) returns (RemoveCurrencyResponse) {
    option (google.api.http) = {
      post: "/v1/removecurrency"
      body: "*"
    };
  }

  /* Removes a trading pair from the list of currently supported trading pair. This call will
   * effectively cancel any standing orders for that trading pair. Peers are informed when a pair
   * is no longer supported so that they will know to stop sending orders for it. */
  rpc RemovePair(RemovePairRequest) returns (RemovePairResponse) {
    option (google.api.http) = {
      post: "/v1/removepair"
      body: "*"
    };
  }

  /* Discover nodes from a specific peer and apply new connections */
  rpc DiscoverNodes(DiscoverNodesRequest) returns (DiscoverNodesResponse) {
      option (google.api.http) = {
      post: "/v1/discovernodes"
      body: "*"
    };
  }

  /* Begin gracefully shutting down xud. */
  rpc Shutdown(ShutdownRequest) returns (ShutdownResponse) {
    option (google.api.http) = {
      post: "/v1/shutdown"
      body: "*"
    };
  }

  /* Subscribes to orders being added to and removed from the order book. This call allows the client
   * to maintain an up-to-date view of the order book. For example, an exchange that wants to show
   * its users a real time view of the orders available to them would subscribe to this streaming
   * call to be alerted as new orders are added and expired orders are removed. */
  rpc SubscribeOrders(SubscribeOrdersRequest) returns (stream OrderUpdate) {
    option (google.api.http) = {
      get: "/v1/subscribeorders"
    };
  }

  /* Subscribes to completed swaps. By default, only swaps that are initiated by a remote peer are
   * transmitted unless a flag is set to include swaps initiated by the local node. This call allows
   * the client to get real-time notifications when its orders are filled by a peer. It can be used
   * for tracking order executions, updating balances, and informing a trader when one of their orders
   * is settled through the Exchange Union network. */
  rpc SubscribeSwaps(SubscribeSwapsRequest) returns (stream SwapSuccess) {
    option (google.api.http) = {
      get: "/v1/subscribeswaps"
    };
  }

  /* Subscribes to failed swaps. By default, only swaps that are initiated by a remote peer are
   * transmitted unless a flag is set to include swaps initiated by the local node. This call allows
   * the client to get real-time notifications when swap attempts are failing. It can be used for
   * status monitoring, debugging, and testing purposes. */
  rpc SubscribeSwapFailures(SubscribeSwapsRequest) returns (stream SwapFailure) {
    option (google.api.http) = {
      get: "/v1/subscribeswapfailures"
    };
  }
}

enum OrderSide {
  BUY = 0;
  SELL = 1;
}

<<<<<<< HEAD
enum SwapClientStatus {
  READY = 0;
  ERROR = 1;
}

message AddCurrencyRequest {
=======
message Currency {
>>>>>>> 365b52bd
  // The ticker symbol for this currency such as BTC, LTC, ETH, etc...
  string currency = 1 [json_name = "currency"];
  enum SwapClient {
    LND = 0;
    RAIDEN = 1;
  }
  // The payment channel network client to use for executing swaps.
  SwapClient swap_client = 2 [json_name = "swap_client"];
  // The contract address for layered tokens such as ERC20.
  string token_address = 3 [json_name = "token_address"];
  // The number of places to the right of the decimal point of the smallest subunit of the currency.
  // For example, BTC, LTC, and others where the smallest subunits (satoshis) are 0.00000001 full
  // units (bitcoins) have 8 decimal places. ETH has 18. This can be thought of as the base 10
  // exponent of the smallest subunit expressed as a positive integer. A default value of 8 is
  // used if unspecified.
  uint32 decimal_places = 4 [json_name = "decimal_places"];
}

message AddCurrencyResponse {}

message AddPairRequest {
  // The base currency that is bought and sold for this trading pair.
  string base_currency = 1 [json_name = "base_currency"];
  // The currency used to quote a price for the base currency.
  string quote_currency = 2 [json_name = "quote_currency"];
}
message AddPairResponse {}

message BanRequest {
  // The node pub key of the node to ban.
  string node_pub_key = 1 [json_name = "node_pub_key"];
}
message BanResponse {}

message Chain {
  // The blockchain the swap client is on (eg bitcoin, litecoin)
  string chain = 1 [json_name = "chain"];
  // The network the swap client is on (eg regtest, testnet, mainnet)
  string network = 2 [json_name = "network"];
}

message Balance {
  // Total balance denominated in satoshis.
  uint64 balance = 1 [json_name = "balance"];
  // Sum of pending channel balances denominated in satoshis.
  uint64 pending_open_balance = 2 [json_name = "pending_open_balance"];
}

message GetBalanceRequest {
  // The ticker symbol of the currency to query for, if unspecified then balances for all supported
  // currencies are queried.
  string currency = 1 [json_name = "currency"];
}
message GetBalanceResponse {
  // A map between currency ticker symbols and their balances.
  map<string, Balance> balances = 1 [json_name = "orders"];
}

message OpenChannelRequest {
  // The node pub key of the peer with which to open channel with.
  string node_pub_key = 1 [json_name = "peer_pub_key"];
  // The ticker symbol of the currency to open the channel for.
  string currency = 2 [json_name = "currency"];
  // The amount of the channel denominated in satoshis.
  int64 amount = 3 [json_name = "amount"];
}

message OpenChannelResponse {}

message ConnectRequest {
  // The uri of the node to connect to in "[nodePubKey]@[host]:[port]" format.
  string node_uri = 1 [json_name = "node_uri"];
}

message ConnectResponse {}

message ExecuteSwapRequest {
  // The order id of the maker order.
  string order_id = 1 [json_name = "order_id"];
  // The trading pair of the swap orders.
  string pair_id = 2 [json_name = "pair_id"];
  // The node pub key of the peer which owns the maker order. This is optional but helps locate the order more quickly.
  string peer_pub_key = 3 [json_name = "peer_pub_key"];
  // The quantity to swap denominated in satoshis. The whole order will be swapped if unspecified.
  uint64 quantity = 4 [json_name = "quantity"];
}

message SwapFailure {
  // The global UUID for the order that failed the swap.
  string order_id = 1 [json_name = "order_id"];
  // The trading pair that the swap is for.
  string pair_id = 2 [json_name = "pair_id"];
  // The order quantity that was attempted to be swapped.
  uint64 quantity = 3 [json_name = "quantity"];
  // The node pub key of the peer that we attempted to swap with.
  string peer_pub_key = 4 [json_name = "peer_pub_key"];
  // The reason why the swap failed.
  string failure_reason = 5 [json_name = "failure_reason"];
}

message GetInfoRequest {}
message GetInfoResponse {
  // The alias of this instance of xud.
  string alias = 1 [json_name = "alias"];
  // The node pub key of this node.
  string node_pub_key = 2 [json_name = "node_pub_key"];
  // A list of uris that can be used to connect to this node. These are shared with peers.
  repeated string uris = 3 [json_name = "uris"];
  // The network of this node.
  string network = 4 [json_name = "network"];
  // The version of this instance of xud.
  string version = 5 [json_name = "version"];
  // The number of currently connected peers.
  uint32 num_peers = 6 [json_name = "num_peers"];
  // The number of supported trading pairs.
  uint32 num_pairs = 7 [json_name = "num_pairs"];
  // The number of active, standing orders in the order book.
<<<<<<< HEAD
  OrdersCount orders = 8 [json_name = "orders"];
  map<string, LndInfo> lnd = 9 [json_name = "lnd"];
  RaidenInfo raiden = 10 [json_name = "raiden"];
=======
  OrdersCount orders = 6 [json_name = "orders"];
  map<string, LndInfo> lnd = 7 [json_name = "lnd"];
  RaidenInfo raiden = 8 [json_name = "raiden"];
  repeated string pending_swap_hashes = 9 [json_name = "pending_swap_hashes"];
>>>>>>> 365b52bd
}

message GetNodeInfoRequest {
  // The node pub key of the node for which to get information.
  string node_pub_key = 1 [json_name = "node_pub_key"];
}
message GetNodeInfoResponse {
  // The node's reputation score. Points are subtracted for unexpected or potentially malicious
  // behavior. Points are added when swaps are successfully executed.
  sint32 reputationScore = 1 [json_name = "reputation"];
  // Whether the node is currently banned.
  bool banned = 2 [json_name = "banned"];
}

message ListOrdersRequest {
  // The trading pair for which to retrieve orders.
  string pair_id = 1 [json_name = "pair_id"];
  // Whether own orders should be included in result or not.
  bool include_own_orders = 2 [json_name = "include_own_orders"];
  // The maximum number of orders to return from each side of the order book.
  uint32 limit = 3 [json_name = "limit"];
}
message ListOrdersResponse {
  // A map between pair ids and their buy and sell orders.
  map<string, Orders> orders = 1 [json_name = "orders"];
}

message ListCurrenciesRequest {}
message ListCurrenciesResponse {
  // The list of available currencies in the orderbook.
  repeated Currency currencies = 1 [json_name = "currencies"];
}

message ListPairsRequest {}
message ListPairsResponse {
  // The list of supported trading pair tickers in formats like "LTC/BTC".
  repeated string pairs = 1 [json_name = "pairs"];
}

message ListPeersRequest {}
message ListPeersResponse {
  // The list of connected peers.
  repeated Peer peers = 1 [json_name = "peers"];
}

message ListTradesRequest {
  // The maximum number of trades to return
  int32 limit = 1 [json_name = "limit"];
}

message ListTradesResponse {
  repeated Trade trades = 1 [json_name = "trades"];
}

message LndChannels {
  // The number of active/online channels for this lnd instance that can be used for swaps.
  uint32 active = 1 [json_name = "active"];
  // The number of inactive/offline channels for this lnd instance.
  uint32 inactive = 2 [json_name = "inactive"];
  // The number of channels that are pending on-chain confirmation before they can be used.
  uint32 pending = 3 [json_name = "pending"];
  // The number of channels that are pending on-chain confirmation before they can be used.
  uint32 closed = 4 [json_name = "closed"];
}

message LndInfo {
  SwapClientStatus status = 1 [json_name = "status"];
  string error = 2 [json_name = "error"];
  LndChannels channels = 3 [json_name = "channels"];
  repeated Chain chains = 4 [json_name = "chains"];
  uint32 blockheight = 5 [json_name = "blockheight"];
  repeated string uris = 6 [json_name = "uris"];
  string version = 7 [json_name = "version"];
  string alias = 8 [json_name = "alias"];
}

message Order {
  // The price of the order.
  double price = 1 [json_name = "price"];
  // The quantity of the order in satoshis.
  uint64 quantity = 2 [json_name = "quantity"];
  // The trading pair that this order is for.
  string pair_id = 3 [json_name = "pair_id"];
  // A UUID for this order.
  string id = 4 [json_name = "id"];
  oneof own_or_peer {
    // The node pub key of the peer that created this order.
    string peer_pub_key = 5 [json_name = "peer_pub_key"];
    // The local id for this order.
    string local_id = 6 [json_name = "local_id"];
  }
  // The epoch time when this order was created.
  uint64 created_at = 7 [json_name = "created_at"];
  // Whether this order is a buy or sell
  OrderSide side = 8 [json_name = "side"];
  // Whether this order is a local own order or a remote peer order.
  bool is_own_order = 9 [json_name = "is_own_order"];
  // The quantity on hold pending swap execution.
  uint64 hold = 10 [json_name = "hold"];
}

message Trade {
  // The maker order involved in this trade.
  Order maker_order = 1 [json_name = "maker_order"];
  // The taker order involved in this trade.
  Order taker_order = 2 [json_name = "taker_order_id"];
  // The payment hash involved in this trade.
  string r_hash = 3 [json_name = "r_hash"];
  // The quantity transacted in this trade.
  int64 quantity = 4 [json_name = "quantity"];
  // The trading pair for this trade.
  string pair_id = 5 [json_name = "pair_id"];
}

message OrderUpdate {
  oneof order_update {
    // An order that was added to the order book.
    Order order = 1 [json_name = "order"];
    // An order (or portion thereof) that was removed from the order book.
    OrderRemoval order_removal = 2 [json_name = "order_removal"];
  }
}

message OrderRemoval {
  // The quantity removed from the order.
  uint64 quantity = 1 [json_name = "quantity"];
  // The trading pair that the order is for.
  string pair_id = 2 [json_name = "pair_id"];
  // The global UUID for the order.
  string order_id = 3 [json_name = "order_id"];
  // The local id for the order, if applicable.
  string local_id = 4 [json_name = "local_id"];
  // Whether the order being removed is a local own order or a remote peer order.
  bool is_own_order = 5 [json_name = "is_own_order"];
}

message Orders {
  // A list of buy orders sorted by descending price.
  repeated Order buy_orders = 1 [json_name = "buy_orders"];
  // A list of sell orders sorted by ascending price.
  repeated Order sell_orders = 2 [json_name = "sell_orders"];
}

message OrdersCount {
  // The number of orders belonging to remote xud nodes.
  uint32 peer = 1 [json_name = "peer"];
  // The number of orders belonging to our local xud node.
  uint32 own = 2 [json_name = "own"];
}

message Peer {
  // The socket address with host and port for this peer.
  string address = 1 [json_name = "address"];
  // The node pub key to uniquely identify this peer.
  string node_pub_key = 2 [json_name = "node_pub_key"];
  // A map of ticker symbols to lnd pub keys for this peer
  map<string, string> lnd_pub_keys = 3 [json_name = "lnd_pub_keys"];
  // Indicates whether this peer was connected inbound.
  bool inbound = 4 [json_name = "inbound"];
  // A list of trading pair tickers supported by this peer.
  repeated string pairs = 5 [json_name = "pairs"];
  // The version of xud being used by the peer.
  string xud_version = 6 [json_name = "xud_version"];
  // The time in seconds that we have been connected to this peer.
  uint32 seconds_connected = 7 [json_name = "seconds_connected"];
  // The raiden address for this peer
  string raiden_address = 8 [json_name = "raiden_address"];
}

message PlaceOrderRequest {
  // The price of the order.
  double price = 1 [json_name = "price"];
  // The quantity of the order denominated in satoshis.
  uint64 quantity = 2 [json_name = "quantity"];
  // The trading pair that the order is for.
  string pair_id = 3 [json_name = "pair_id"];
  // The local id to assign to the order.
  string order_id = 4 [json_name = "order_id"];
  // Whether the order is a buy or sell.
  OrderSide side = 5 [json_name = "side"];
}
message PlaceOrderResponse {
  // A list of own orders (or portions thereof) that matched the newly placed order.
  repeated Order internal_matches = 1 [json_name = "internal_matches"];
  // A list of successful swaps of peer orders that matched the newly placed order.
  repeated SwapSuccess swap_successes = 2 [json_name = "swap_successes"];
  // The remaining portion of the order, after matches, that enters the order book.
  Order remaining_order = 3 [json_name = "remaining_order"];
  // A list of swap attempts that failed.
  repeated SwapFailure swap_failures = 4 [json_name = "swap_failures"];
}

message PlaceOrderEvent {
  oneof event {
    // An own order (or portion thereof) that matched the newly placed order.
    Order internal_match = 1 [json_name = "internal_match"];
    // A successful swap of a peer order that matched the newly placed order.
    SwapSuccess swap_success = 2 [json_name = "swap_success"];
    // The remaining portion of the order, after matches, that enters the order book.
    Order remaining_order = 3 [json_name= "remaining_order"];
    // A swap attempt that failed.
    SwapFailure swap_failure = 4 [json_name = "swap_failure"];
  }
}

message RaidenChannels {
  uint32 active = 1 [json_name = "active"];
  uint32 settled = 2 [json_name = "settled"];
  uint32 closed = 3 [json_name = "closed"];
}

message RaidenInfo {
  SwapClientStatus status = 1 [json_name = "status"];
  string error = 2 [json_name = "error"];
  string address = 3 [json_name = "address"];
  RaidenChannels channels = 4 [json_name = "channels"];
  string version = 5 [json_name = "version"];
  string chain = 6 [json_name = "chain"];
}

message RemoveCurrencyRequest {
  // The ticker symbol for this currency such as BTC, LTC, ETH, etc...
  string currency = 1 [json_name = "currency"];
}
message RemoveCurrencyResponse {}

message RemoveOrderRequest {
  // The local id of the order to remove.
  string order_id = 1 [json_name = "order_id"];
  // The quantity to remove from the order denominated in satoshis.
  // If zero or unspecified then the entire order is removed.
  uint64 quantity = 2 [json_name = "quantity"];
}
message RemoveOrderResponse {
  // Any portion of the order that was on hold due to ongoing swaps at the time of the request
  // and could not be removed until after the swaps finish.
  uint64 quantity_on_hold = 1 [json_name = "hold"];
}

message RemovePairRequest {
  // The trading pair ticker to remove in a format such as "LTC/BTC".
  string pair_id = 1 [json_name = "pair_id"];
}
message RemovePairResponse {}

message DiscoverNodesRequest {
  // The node pub key of the peer to discover nodes from.
  string peer_pub_key = 1 [json_name = "peer_pub_key"];
}
message DiscoverNodesResponse {
  uint32 num_nodes = 1 [json_name = "num_nodes"];
}

message ShutdownRequest {}
message ShutdownResponse {}

message SubscribeOrdersRequest {
  // Whether to transmit all existing active orders upon establishing the stream.
  bool existing = 1 [json_name = "existing"];
}

message SubscribeSwapsRequest {
  // Whether to include the results for swaps initiated via the PlaceOrder or ExecuteSwap calls.
  // These swap results are also returned in the responses for the respective calls.
  bool include_taker = 1 [json_name = "include_taker"];
}

message SwapSuccess {
  // The global UUID for the order that was swapped.
  string order_id = 1;
  // The local id for the order that was swapped.
  string local_id = 2 [json_name = "local_id"];
  // The trading pair that the swap is for.
  string pair_id = 3 [json_name = "pair_id"];
  // The order quantity that was swapped.
  uint64 quantity = 4 [json_name = "quantity"];
  // The hex-encoded payment hash for the swap.
  string r_hash = 5 [json_name = "r_hash"];
  // The amount received denominated in satoshis.
  uint64 amount_received = 8 [json_name = "amount_received"];
  // The amount sent denominated in satoshis.
  uint64 amount_sent = 9 [json_name = "amount_sent"];
  // The node pub key of the peer that executed this order.
  string peer_pub_key = 10 [json_name = "peer_pub_key"];
  enum Role {
    TAKER = 0;
    MAKER = 1;
  }
  // Our role in the swap, either MAKER or TAKER.
  Role role = 11 [json_name = "role"];
  // The ticker symbol of the currency received.
  string currency_received = 12 [json_name = "currency_received"];
  // The ticker symbol of the currency sent.
  string currency_sent = 13 [json_name = "currency_sent"];
  // The hex-encoded preimage.
  string r_preimage = 14 [json_name = "r_preimage"];
  // The price used for the swap.
  double price = 15 [json_name = "price"];
}

message UnbanRequest {
  // The node pub key of the peer to unban.
  string node_pub_key = 1 [json_name = "node_pub_key"];
  // Whether to attempt to connect to the peer after it is unbanned.
  bool reconnect = 2  [json_name = "reconnect"];
}
message UnbanResponse {}<|MERGE_RESOLUTION|>--- conflicted
+++ resolved
@@ -283,16 +283,12 @@
   SELL = 1;
 }
 
-<<<<<<< HEAD
 enum SwapClientStatus {
-  READY = 0;
-  ERROR = 1;
-}
-
-message AddCurrencyRequest {
-=======
+    READY = 0;
+    ERROR = 1;
+}
+
 message Currency {
->>>>>>> 365b52bd
   // The ticker symbol for this currency such as BTC, LTC, ETH, etc...
   string currency = 1 [json_name = "currency"];
   enum SwapClient {
@@ -410,16 +406,10 @@
   // The number of supported trading pairs.
   uint32 num_pairs = 7 [json_name = "num_pairs"];
   // The number of active, standing orders in the order book.
-<<<<<<< HEAD
   OrdersCount orders = 8 [json_name = "orders"];
   map<string, LndInfo> lnd = 9 [json_name = "lnd"];
   RaidenInfo raiden = 10 [json_name = "raiden"];
-=======
-  OrdersCount orders = 6 [json_name = "orders"];
-  map<string, LndInfo> lnd = 7 [json_name = "lnd"];
-  RaidenInfo raiden = 8 [json_name = "raiden"];
-  repeated string pending_swap_hashes = 9 [json_name = "pending_swap_hashes"];
->>>>>>> 365b52bd
+  repeated string pending_swap_hashes = 11 [json_name = "pending_swap_hashes"];
 }
 
 message GetNodeInfoRequest {
