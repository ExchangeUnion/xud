// Copyright 2018 The Exchange Union Developers

// Permission is hereby granted, free of charge, to any person obtaining a copy
// of this software and associated documentation files (the "Software"), to deal
// in the Software without restriction, including without limitation the rights
// to use, copy, modify, merge, publish, distribute, sublicense, and/or sell
// copies of the Software, and to permit persons to whom the Software is
// furnished to do so, subject to the following conditions:

// The above copyright notice and this permission notice shall be included in
// all copies or substantial portions of the Software.

// THE SOFTWARE IS PROVIDED "AS IS", WITHOUT WARRANTY OF ANY KIND, EXPRESS OR
// IMPLIED, INCLUDING BUT NOT LIMITED TO THE WARRANTIES OF MERCHANTABILITY,
// FITNESS FOR A PARTICULAR PURPOSE AND NONINFRINGEMENT. IN NO EVENT SHALL THE
// AUTHORS OR COPYRIGHT HOLDERS BE LIABLE FOR ANY CLAIM, DAMAGES OR OTHER
// LIABILITY, WHETHER IN AN ACTION OF CONTRACT, TORT OR OTHERWISE, ARISING FROM,
// OUT OF OR IN CONNECTION WITH THE SOFTWARE OR THE USE OR OTHER DEALINGS IN
// THE SOFTWARE.

syntax = "proto3";

import "annotations.proto";

package xudrpc;

service Xud {
  /* Adds a currency to the list of supported currencies. Once added, the currency may be used for
   * new trading pairs. */
  rpc AddCurrency(AddCurrencyRequest) returns (AddCurrencyResponse) {
    option (google.api.http) = {
      post: "/v1/addcurrency"
      body: "*"
    };
  }

  /* Adds a trading pair to the list of supported trading pairs. The newly supported pair is
   * advertised to peers so they may begin sending orders for it. */
  rpc AddPair(AddPairRequest) returns (AddPairResponse) {
    option (google.api.http) = {
      post: "/v1/addpair"
      body: "*"
    };
  }

  /* Removes an order from the order book by its local id. This should be called when an order is
   * canceled or filled outside of xud. Removed orders become immediately unavailable for swaps,
   * and peers are notified that the order is no longer valid. Any portion of the order that is 
   * on hold due to ongoing swaps will not be removed until after the swap attempts complete. */
  rpc RemoveOrder(RemoveOrderRequest) returns (RemoveOrderResponse) {
    option (google.api.http) = {
      post: "/v1/removeorder"
      body: "*"
    };
  }

  /* Gets the total balance available across all payment channels for one or all currencies. */
  rpc ChannelBalance(ChannelBalanceRequest) returns (ChannelBalanceResponse) {
    option (google.api.http) = {
      get: "/v1/channelbalance"
    };
  }
  
  /* Attempts to connect to a node. Once connected, the node is added to the list of peers and
   * becomes available for swaps and trading. A handshake exchanges information about the peer's
   * supported trading and swap clients. Orders will be shared with the peer upon connection and
   * upon new order placements.*/
  rpc Connect(ConnectRequest) returns (ConnectResponse) {
    option (google.api.http) = {
      post: "/v1/connect"
      body: "*"
    };
  }
  
  /* Bans a node and immediately disconnects from it. This can be used to prevent any connections
   * to a specific node.*/
  rpc Ban(BanRequest) returns (BanResponse) {
    option (google.api.http) = {
      post: "/v1/ban"
      body: "*"
    };
  }

  /* Removes a ban from a node manually and, optionally, attempts to connect to it. */
  rpc Unban(UnbanRequest) returns (UnbanResponse) {
    option (google.api.http) = {
      post: "/v1/unban"
      body: "*"
    };
  }
  
  /* Gets general information about this node. */
  rpc GetInfo(GetInfoRequest) returns (GetInfoResponse) {
    option (google.api.http) = {
      get: "/v1/info"
    };
  }

  /* Gets general information about a node. */
  rpc GetNodeInfo(GetNodeInfoRequest) returns (GetNodeInfoResponse) {
    option (google.api.http) = {
      get: "/v1/nodeinfo"
    };
  }
  /* Gets orders from the order book. This call returns the state of the order book at a given point
   * in time, although it is not guaranteed to still be vaild by the time a response is received
   * and processed by a client. It accepts an optional trading pair id parameter. If specified, only
   * orders for that particular trading pair are returned. Otherwise, all orders are returned. Orders
   * are separated into buys and sells for each trading pair, but unsorted. */
  rpc ListOrders(ListOrdersRequest) returns (ListOrdersResponse) {
    option (google.api.http) = {
      get: "/v1/orders"
    };
  }
  
  /* Gets a list of this node's supported currencies. */
  rpc ListCurrencies(ListCurrenciesRequest) returns (ListCurrenciesResponse) {
    option (google.api.http) = {
      get: "/v1/currencies"
    };
  }
  
  /* Gets a list of this nodes suported trading pairs. */
  rpc ListPairs(ListPairsRequest) returns (ListPairsResponse) {
    option (google.api.http) = {
      get: "/v1/pairs"
    };
  }
  
  /* Gets a list of connected peers. */
  rpc ListPeers(ListPeersRequest) returns (ListPeersResponse) {
    option (google.api.http) = {
      get: "/v1/peers"
    };
  }

  /* Gets a list of completed swap deals. */
  rpc ListSwapDeals(ListSwapDealsRequest) returns (ListSwapDealsResponse) {
    option (google.api.http) = {
      get: "/v1/swapsdeals"
    };
  }

  /* Adds an order to the order book.
   * If price is zero or unspecified a market order will get added. */
  rpc PlaceOrder(PlaceOrderRequest) returns (stream PlaceOrderEvent) {
    option (google.api.http) = {
      post: "/v1/placeorder"
      body: "*"
    };
  }

  /* The synchronous non-streaming version of PlaceOrder. */
  rpc PlaceOrderSync(PlaceOrderRequest) returns (PlaceOrderResponse) {
    option (google.api.http) = {
      post: "/v1/placeordersync"
      body: "*"
    };
  }


  /* Execute a swap on a maker peer order */
  rpc ExecuteSwap(ExecuteSwapRequest) returns (SwapSuccess) {
    option (google.api.http) = {
      post: "/v1/executeswap"
      body: "*"
    };
  }

  /* Removes a currency from the list of supported currencies. Only currencies that are not in use
   * for any currently supported trading pairs may be removed. Once removed, the currency can no
   * longer be used for any supported trading pairs. */
  rpc RemoveCurrency(RemoveCurrencyRequest) returns (RemoveCurrencyResponse) {
    option (google.api.http) = {
      post: "/v1/removecurrency"
      body: "*"
    };
  }

  /* Removes a trading pair from the list of currently supported trading pair. This call will
   * effectively cancel any standing orders for that trading pair. Peers are informed when a pair
   * is no longer supported so that they will know to stop sending orders for it. */
  rpc RemovePair(RemovePairRequest) returns (RemovePairResponse) {
    option (google.api.http) = {
      post: "/v1/removepair"
      body: "*"
    };
  }
  
  /* Begin gracefully shutting down xud. */
  rpc Shutdown(ShutdownRequest) returns (ShutdownResponse) {
    option (google.api.http) = {
      post: "/v1/shutdown"
      body: "*"
    };
  }
  
  /* Subscribes to orders being added to the order book. This call, together with SubscribeRemovedOrders,
   * allows the client to maintain an up-to-date view of the order book. For example, an exchange that
   * wants to show its users a real time list of the orders available to them would subscribe to this
   * streaming call to be alerted of new orders as they become available for trading. */
  rpc SubscribeAddedOrders(SubscribeAddedOrdersRequest) returns (stream Order) {
    option (google.api.http) = {
      get: "/v1/subscribeaddedorders"
    };
  }
  
  /* Subscribes to orders being removed - either in full or in part - from the order book. This call,
   * together with SubscribeAddedOrders, allows the client to maintain an up-to-date view of the order
   * book. For example, an exchange that wants to show its users a real time list of the orders available
   * to them would subscribe to this streaming call to be alerted when part or all of an existing order
   * is no longer available for trading. */
  rpc SubscribeRemovedOrders(SubscribeRemovedOrdersRequest) returns (stream OrderRemoval) {
    option (google.api.http) = {
      get: "/v1/subscriberemovedorders"
    };
  }

  /* Subscribes to completed swaps. By default, only swaps that are initiated by a remote peer are
   * transmitted unless a flag is set to include swaps initiated by the local node. This call allows
   * the client to get real-time notifications when its orders are filled by a peer. It can be used
   * for tracking order executions, updating balances, and informing a trader when one of their orders
   * is settled through the Exchange Union network. */
  rpc SubscribeSwaps(SubscribeSwapsRequest) returns (stream SwapSuccess) {
    option (google.api.http) = {
      get: "/v1/subscribeswaps"
    };
  }
}

enum OrderSide {
  BUY = 0;
  SELL = 1;
}

message AddCurrencyRequest {
  // The ticker symbol for this currency such as BTC, LTC, ETH, etc...
  string currency = 1 [json_name = "currency"];
  enum SwapClient {
    LND = 0;
    RAIDEN = 1;
  }
  // The payment channel network client to use for executing swaps.
  SwapClient swap_client = 2 [json_name = "swap_client"];
  // The contract address for layered tokens such as ERC20.
  string token_address = 3 [json_name = "token_address"];
  // The number of places to the right of the decimal point of the smallest subunit of the currency.
  // For example, BTC, LTC, and others where the smallest subunits (satoshis) are 0.00000001 full
  // units (bitcoins) have 8 decimal places. ETH has 18. This can be thought of as the base 10
  // exponent of the smallest subunit expressed as a positive integer. A default value of 8 is
  // used if unspecified.
  uint32 decimal_places = 4 [json_name = "decimal_places"];
}
message AddCurrencyResponse {}

message AddPairRequest {
  // The base currency that is bought and sold for this trading pair.
  string base_currency = 1 [json_name = "base_currency"];
  // The currency used to quote a price for the base currency.
  string quote_currency = 2 [json_name = "quote_currency"];
}
message AddPairResponse {}

message BanRequest {
  // The node pub key of the node to ban.
  string node_pub_key = 1 [json_name = "node_pub_key"];
}
message BanResponse {}

message ChannelBalance {
  // Sum of channels balances denominated in satoshis or equivalent.
  int64 balance = 1 [json_name = "balance"];
  // Sum of channels pending balances denominated in satoshis or equivalent.
  int64 pending_open_balance = 2 [json_name = "pending_open_balance"];
}

message ChannelBalanceRequest {
  // The ticker symbol of the currency to query for, if unspecified then balances for all supported
  // currencies are queried.
  string currency = 1 [json_name = "currency"];
}
message ChannelBalanceResponse {
  // A map between currency ticker symbols and their channel balances.
  map<string, ChannelBalance> balances = 1 [json_name = "orders"];
}

message ConnectRequest {
  // The uri of the node to connect to in "[nodePubKey]@[host]:[port]" format.
  string node_uri = 1 [json_name = "node_uri"];
}

message ConnectResponse {}

message ExecuteSwapRequest {
  // The order id of the maker order.
  string order_id = 1 [json_name = "order_id"];
  // The trading pair of the swap orders.
  string pair_id = 2 [json_name = "pair_id"];
  // The node pub key of the peer which owns the maker order. This is optional but helps locate the order more quickly.
  string peer_pub_key = 3 [json_name = "peer_pub_key"];
  // The quantity to swap. The whole order will be swapped if unspecified.
  double quantity = 4 [json_name = "quantity"];
}

message SwapFailure {
  // The global UUID for the order that failed the swap.
  string order_id = 1;
  // The trading pair that the swap is for.
  string pair_id = 2 [json_name = "pair_id"];
  // The order quantity that was attempted to be swapped.
  double quantity = 3 [json_name = "quantity"];
  // The node pub key of the peer that we attempted to swap with.
  string peer_pub_key = 4 [json_name = "peer_pub_key"];
}

message GetInfoRequest {}
message GetInfoResponse {
  // The version of this instance of xud.
  string version = 1 [json_name = "version"];
  // The node pub key of this node.
  string node_pub_key = 2 [json_name = "node_pub_key"];
  // A list of uris that can be used to connect to this node. These are shared with peers.
  repeated string uris = 3 [json_name = "uris"];
  // The number of currently connected peers.
  int32 num_peers = 4 [json_name = "num_peers"];
  // The number of supported trading pairs.
  int32 num_pairs = 5 [json_name = "num_pairs"];
  // The number of active, standing orders in the order book.
  OrdersCount orders = 6 [json_name = "orders"];
  LndInfo lndbtc = 7 [json_name = "lndbtc"];
  LndInfo lndltc = 8 [json_name = "lndltc"];
  RaidenInfo raiden = 9 [json_name = "raiden"];
}

message GetNodeInfoRequest {
  // The node pub key of the node for which to get information. 
  string node_pub_key = 1 [json_name = "node_pub_key"];
}
message GetNodeInfoResponse {
  // The node's reputation score. Points are subtracted for unexpected or potentially malicious
  // behavior. Points are added when swaps are successfully executed.
  int32 reputationScore = 1 [json_name = "reputation"];
  // Whether the node is currently banned.
  bool banned = 2 [json_name = "banned"];
}

message ListOrdersRequest {
  // The trading pair for which to retrieve orders.
  string pair_id = 1 [json_name = "pair_id"];
  // Whether own orders should be included in result or not.
  bool include_own_orders = 2 [json_name = "include_own_orders"];
}
message ListOrdersResponse {
  // A map between pair ids and their buy and sell orders.
  map<string, Orders> orders = 1 [json_name = "orders"];
}

message ListCurrenciesRequest {}
message ListCurrenciesResponse {
  // A list of ticker symbols of the supported currencies.
  repeated string currencies = 1 [json_name = "currencies"];
}

message ListPairsRequest {}
message ListPairsResponse {
  // The list of supported trading pair tickers in formats like "LTC/BTC".
  repeated string pairs = 1 [json_name = "pairs"];
}

message ListPeersRequest {}
message ListPeersResponse {
  // The list of connected peers.
  repeated Peer peers = 1 [json_name = "peers"];
}

message ListSwapDealsRequest {
  bool all = 1 [json_name = "all"];
}
message ListSwapDealsResponse {
  repeated Swap swaps = 1 [json_name = "swaps"];
}

message LndChannels {
  // The number of active/online channels for this lnd instance that can be used for swaps.
  int32 active = 1 [json_name = "active"];
  // The number of inactive/offline channels for this lnd instance.
  int32 inactive = 2 [json_name = "inactive"];
  // The number of channels that are pending on-chain confirmation before they can be used.
  int32 pending = 3 [json_name = "pending"];
}

message LndInfo {
  string error = 1 [json_name = "error"];
  LndChannels channels = 2 [json_name = "channels"];
  repeated string chains = 3 [json_name = "chains"];
  int32 blockheight = 4 [json_name = "blockheight"];
  repeated string uris = 5 [json_name = "uris"];
  string version = 6 [json_name = "version"];
  string alias = 7 [json_name = "alias"];
}

message Order {
  // The price of the order.
  double price = 1 [json_name = "price"];
  // The quantity of the order.
  double quantity = 2 [json_name = "quantity"];
  // The trading pair that this order is for.
  string pair_id = 3 [json_name = "pair_id"];
  // A UUID for this order.
  string id = 4 [json_name = "id"];
  oneof own_or_peer {
    // The node pub key of the peer that created this order.
    string peer_pub_key = 5 [json_name = "peer_pub_key"];
    // The local id for this order.
    string local_id = 6 [json_name = "local_id"];
  }
  // The epoch time when this order was created.
  int64 created_at = 7 [json_name = "created_at"];
  // Whether this order is a buy or sell
  OrderSide side = 8 [json_name = "side"];
  // Whether this order is a local own order or a remote peer order.
  bool is_own_order = 9 [json_name = "is_own_order"];
  // The amount on hold pending swap exectuion.
  double hold = 10 [json_name = "hold"];
}

message OrderRemoval {
  // The quantity of the order being removed.
  double quantity = 1 [json_name = "quantity"];
  // The trading pair that the order is for.
  string pair_id = 2 [json_name = "pair_id"];
  // The global UUID for the order.
  string order_id = 3 [json_name = "order_id"];
  // The local id for the order, if applicable.
  string local_id = 4 [json_name = "local_id"];
  // Whether the order being removed is a local own order or a remote peer order.
  bool is_own_order = 5 [json_name = "is_own_order"];
}

message Orders {
  // A list of buy orders sorted by descending price.
  repeated Order buy_orders = 1 [json_name = "buy_orders"];
  // A list of sell orders sorted by ascending price.
  repeated Order sell_orders = 2 [json_name = "sell_orders"];
}

message OrdersCount {
  // The number of orders belonging to remote xud nodes.
  int32 peer = 1 [json_name = "peer"];
  // The number of orders belonging to our local xud node.
  int32 own = 2 [json_name = "own"];
}

message Peer {
  // The socket address with host and port for this peer.
  string address = 1 [json_name = "address"];
  // The node pub key to uniquely identify this peer.
  string node_pub_key = 2 [json_name = "node_pub_key"];
  // The lnd BTC pub key associated with this peer.
  string lnd_btc_pub_key = 3 [json_name = "lnd_btc_pub_key"];
  // The lnd LTC pub key associated with this peer.
  string lnd_ltc_pub_key = 4 [json_name = "lnd_ltc_pub_key"];
  // Indicates whether this peer was connected inbound.
  bool inbound = 5 [json_name = "inbound"];
  // A list of trading pair tickers supported by this peer.
  repeated string pairs = 6 [json_name = "pairs"]; 
  // The version of xud being used by the peer.
  string xud_version = 7 [json_name = "xud_version"];
  // The time in seconds that we have been connected to this peer.
  int32 seconds_connected = 8 [json_name = "seconds_connected"];
}

message PlaceOrderRequest {
  // The price of the order.
  double price = 1 [json_name = "price"];
  // The quantity of the order.
  double quantity = 2 [json_name = "quantity"];
  // The trading pair that the order is for.
  string pair_id = 3 [json_name = "pair_id"];
  // The local id to assign to the order.
  string order_id = 4 [json_name = "order_id"];
  // Whether the order is a Buy or Sell.
  OrderSide side = 5 [json_name = "side"];
}
message PlaceOrderResponse {
  // A list of own orders (or portions thereof) that matched the newly placed order.
  repeated Order internal_matches = 1 [json_name = "internal_matches"];
  // A list of swap results of peer orders that matched the newly placed order.
  repeated SwapSuccess swap_successes = 2 [json_name = "swap_successes"];
  // The remaining portion of the order, after matches, that enters the order book.
  Order remaining_order = 3 [json_name= "remaining_order"];
}

message PlaceOrderEvent {
  oneof event {
    // An own orders (or portions thereof) that matched the newly placed order.
    Order internal_match = 1 [json_name = "internal_match"];
    // A swap results of peer orders that matched the newly placed order.
    SwapSuccess swap_success = 2 [json_name = "swap_success"];
    // The remaining portion of the order, after matches, that enters the order book.
    Order remaining_order = 3 [json_name= "remaining_order"];
    // A swap attempt that failed.
    SwapFailure swap_failure = 4 [json_name = "swap_failures"];
  }
}

<<<<<<< HEAD
message ExecuteSwapRequest {
  // The order id of the maker order.
  string order_id = 1 [json_name = "order_id"];
  // The trading pair of the swap orders.
  string pair_id = 2 [json_name = "pair_id"];
  // The node pub key of the peer which owns the maker order. This is optional but helps locate the order more quickly.
  string peer_pub_key = 3 [json_name = "peer_pub_key"];
  // The quantity to swap. The whole order will be swapped if unspecified.
  double quantity = 4 [json_name = "quantity"];
}

message Swap {
  SwapRole role = 1 [json_name = "role"];
  SwapPhase phase = 2 [json_name = "phase"];
  SwapState state = 3 [json_name = "state"];
  string error_reason = 4 [json_name = "error_reason"];
  string peer_pub_key = 5 [json_name = "peer_pub_key"];
  string order_id = 6 [json_name = "order_id"];
  string local_id = 7 [json_name = "local_id"];
  int32 proposed_quantity = 8 [json_name = "proposed_quantity"];
  int32 quantity = 9 [json_name = "quantity"];
  int32 taker_amount = 10 [json_name = "taker_amount"];
  string taker_currency = 11 [json_name = "taker_currency"];
  string taker_pub_key = 12 [json_name = "taker_pub_key"]; 
  int32 maker_amount = 13 [json_name = "maker_amount"];
  string maker_currency = 14 [json_name = "maker_currency"];
  int32 taker_cltv_delta = 15 [json_name = "taker_cltv_delta"];
  int32 maker_cltv_delta = 16 [json_name = "maker_cltv_delta"];
  string r_hash = 17 [json_name = "r_hash"];
  string r_preimage = 18 [json_name = "r_preimage"];
  int64 create_time = 19 [json_name = "create_time"];
  int64 execute_time = 20 [json_name = "execute_time"];
  int64 complete_time = 21 [json_name = "complete_time"];

  enum SwapRole {
    Taker = 0;
    Maker = 1;
  }

  enum SwapPhase {
    SwapCreated = 0;
    SwapRequested = 1;
    SwapAgreed = 2;
    AmountSent = 3;
    AmountReceived = 4;
    SwapCompleted = 5;
  }

  enum SwapState {
    Active = 0;
    Error = 1;
    Completed = 2;
  }
}

=======
>>>>>>> e361b8a0
message RaidenInfo {
  string error = 1 [json_name = "error"];
  string address = 2 [json_name = "address"];
  int32 channels = 3 [json_name = "channels"];
  string version = 4 [json_name = "version"];
}

message RemoveCurrencyRequest {
  // The ticker symbol for this currency such as BTC, LTC, ETH, etc...
  string currency = 1 [json_name = "currency"];
}
message RemoveCurrencyResponse {}

message RemoveOrderRequest {
  // The local id of the order to remove.
  string order_id = 1 [json_name = "order_id"];
}
message RemoveOrderResponse {
  // Any portion of the order that was on hold due to ongoing swaps at the time of the request
  // and could not be removed until after the swaps finish.
  double quantity_on_hold = 1 [json_name = "hold"];
}

message RemovePairRequest {
  // The trading pair ticker to remove in a format such as "LTC/BTC".
  string pair_id = 1 [json_name = "pair_id"];
}
message RemovePairResponse {}

message ShutdownRequest {}
message ShutdownResponse {}

message SubscribeAddedOrdersRequest {
  // Whether to transmit all existing active orders upon establishing the stream.
  bool existing = 1 [json_name = "existing"];
}

message SubscribeRemovedOrdersRequest {}

message SubscribeSwapsRequest {
  // Whether to include the results for swaps initiated via the PlaceOrder or ExecuteSwap calls.
  // These swap results are also returned in the responses for the respective calls.
  bool include_taker = 1 [json_name = "include_taker"]; 
}

message SwapSuccess {
  // The global UUID for the order that was swapped.
  string order_id = 1;
  // The local id for the order that was swapped.
  string local_id = 2 [json_name = "local_id"];
  // The trading pair that the swap is for.
  string pair_id = 3 [json_name = "pair_id"];
  // The order quantity that was swapped.
  double quantity = 4 [json_name = "quantity"];
  // The hex-encoded payment hash for the swaps.
  string r_hash = 5 [json_name = "r_hash"];
  // The amount of subunits (satoshis) received.
  int64 amount_received = 6 [json_name = "amount_received"];
  // The amount of subunits (satoshis) sent.
  int64 amount_sent = 7 [json_name = "amount_sent"];
  // The node pub key of the peer that executed this order.
  string peer_pub_key = 8 [json_name = "peer_pub_key"];
  enum Role {
    TAKER = 0;
    MAKER = 1;
  }
  // Our role in the swap, either MAKER or TAKER.
  Role role = 9 [json_name = "role"];
  // The ticker symbol of the currency received.
  string currency_received = 10 [json_name = "currency_received"];
  // The ticker symbol of the currency sent.
  string currency_sent = 11 [json_name = "currency_sent"];
}

message UnbanRequest {
  // The node pub key of the peer to unban.
  string node_pub_key = 1 [json_name = "node_pub_key"];
  // Whether to attempt to connect to the peer after it is unbanned.
  bool reconnect = 2  [json_name = "reconnect"];
}
message UnbanResponse {}<|MERGE_RESOLUTION|>--- conflicted
+++ resolved
@@ -504,64 +504,6 @@
   }
 }
 
-<<<<<<< HEAD
-message ExecuteSwapRequest {
-  // The order id of the maker order.
-  string order_id = 1 [json_name = "order_id"];
-  // The trading pair of the swap orders.
-  string pair_id = 2 [json_name = "pair_id"];
-  // The node pub key of the peer which owns the maker order. This is optional but helps locate the order more quickly.
-  string peer_pub_key = 3 [json_name = "peer_pub_key"];
-  // The quantity to swap. The whole order will be swapped if unspecified.
-  double quantity = 4 [json_name = "quantity"];
-}
-
-message Swap {
-  SwapRole role = 1 [json_name = "role"];
-  SwapPhase phase = 2 [json_name = "phase"];
-  SwapState state = 3 [json_name = "state"];
-  string error_reason = 4 [json_name = "error_reason"];
-  string peer_pub_key = 5 [json_name = "peer_pub_key"];
-  string order_id = 6 [json_name = "order_id"];
-  string local_id = 7 [json_name = "local_id"];
-  int32 proposed_quantity = 8 [json_name = "proposed_quantity"];
-  int32 quantity = 9 [json_name = "quantity"];
-  int32 taker_amount = 10 [json_name = "taker_amount"];
-  string taker_currency = 11 [json_name = "taker_currency"];
-  string taker_pub_key = 12 [json_name = "taker_pub_key"]; 
-  int32 maker_amount = 13 [json_name = "maker_amount"];
-  string maker_currency = 14 [json_name = "maker_currency"];
-  int32 taker_cltv_delta = 15 [json_name = "taker_cltv_delta"];
-  int32 maker_cltv_delta = 16 [json_name = "maker_cltv_delta"];
-  string r_hash = 17 [json_name = "r_hash"];
-  string r_preimage = 18 [json_name = "r_preimage"];
-  int64 create_time = 19 [json_name = "create_time"];
-  int64 execute_time = 20 [json_name = "execute_time"];
-  int64 complete_time = 21 [json_name = "complete_time"];
-
-  enum SwapRole {
-    Taker = 0;
-    Maker = 1;
-  }
-
-  enum SwapPhase {
-    SwapCreated = 0;
-    SwapRequested = 1;
-    SwapAgreed = 2;
-    AmountSent = 3;
-    AmountReceived = 4;
-    SwapCompleted = 5;
-  }
-
-  enum SwapState {
-    Active = 0;
-    Error = 1;
-    Completed = 2;
-  }
-}
-
-=======
->>>>>>> e361b8a0
 message RaidenInfo {
   string error = 1 [json_name = "error"];
   string address = 2 [json_name = "address"];
