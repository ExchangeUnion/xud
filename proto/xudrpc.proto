--- conflicted
+++ resolved
@@ -150,10 +150,10 @@
   uint32 max_results = 2 [json_name = "max_results"];
 }
 message GetOrdersResponse {
-  // A list of buy orders sorted by descending price
-  repeated Order buy_orders = 1 [json_name = "buy_orders"];
-  // A list of sell orders sorted by ascending price
-  repeated Order sell_orders = 2 [json_name = "sell_orders"];
+  // A list of peer orders
+  Orders peer_orders = 1 [json_name = "peer_orders"];
+  // A list of orders placed locally
+  Orders own_orders = 2 [json_name = "own_orders"];
 }
 
 message GetPairsRequest {}
@@ -258,26 +258,12 @@
   string version = 4 [json_name = "version"];
 }
 
-<<<<<<< HEAD
-message GetOrdersRequest {
-  // The trading pair for which to retrieve orders
-  string pair_id = 1 [json_name = "pair_id"];
-  // The maximum number of orders to return from either side of the order book
-  uint32 max_results = 2 [json_name = "max_results"];
-}
-message GetOrdersResponse {
-  // A list of peer orders
-  Orders peer_orders = 1 [json_name = "peer_orders"];
-  // A list of orders placed locally
-  Orders own_orders = 2 [json_name = "own_orders"];
-=======
 message SwapPayload {
   string role = 1 [json_name = "role"];
   uint64 sending_amount = 2 [json_name = "sending_amount"];
   string sending_token = 3 [json_name = "sending_token"];
   uint64 receiving_amount = 4 [json_name = "receiving_amount"];
   string receiving_token = 5 [json_name = "receiving_token"];
->>>>>>> c4f13cd0
 }
 
 message ShutdownRequest {}
