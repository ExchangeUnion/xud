// Copyright 2018 The Exchange Union Developers

// Permission is hereby granted, free of charge, to any person obtaining a copy
// of this software and associated documentation files (the "Software"), to deal
// in the Software without restriction, including without limitation the rights
// to use, copy, modify, merge, publish, distribute, sublicense, and/or sell
// copies of the Software, and to permit persons to whom the Software is
// furnished to do so, subject to the following conditions:

// The above copyright notice and this permission notice shall be included in
// all copies or substantial portions of the Software.

// THE SOFTWARE IS PROVIDED "AS IS", WITHOUT WARRANTY OF ANY KIND, EXPRESS OR
// IMPLIED, INCLUDING BUT NOT LIMITED TO THE WARRANTIES OF MERCHANTABILITY,
// FITNESS FOR A PARTICULAR PURPOSE AND NONINFRINGEMENT. IN NO EVENT SHALL THE
// AUTHORS OR COPYRIGHT HOLDERS BE LIABLE FOR ANY CLAIM, DAMAGES OR OTHER
// LIABILITY, WHETHER IN AN ACTION OF CONTRACT, TORT OR OTHERWISE, ARISING FROM,
// OUT OF OR IN CONNECTION WITH THE SOFTWARE OR THE USE OR OTHER DEALINGS IN
// THE SOFTWARE.

syntax = "proto3";

import "annotations.proto";

package xudrpc;

service Xud {
  /* Add a currency to the list of supported currencies. */
  rpc AddCurrency(AddCurrencyRequest) returns (AddCurrencyResponse) {
    option (google.api.http) = {
      post: "/v1/addcurrency"
      body: "*"
    };
  }

  /* Add a trading pair to the list of supported trading pairs. */
  rpc AddPair(AddPairRequest) returns (AddPairResponse) {
    option (google.api.http) = {
      post: "/v1/addpair"
      body: "*"
    };
  }

  /* Removes an order from the order book by its local id. */
  rpc RemoveOrder(RemoveOrderRequest) returns (RemoveOrderResponse) {
    option (google.api.http) = {
      post: "/v1/removeorder"
      body: "*"
    };
  }

  /* Get the total balance available across all channels for a given currency. */
  rpc ChannelBalance(ChannelBalanceRequest) returns (ChannelBalanceResponse) {
    option (google.api.http) = {
      get: "/v1/channelbalance"
    };
  }
  
  /* Connect to an XU node. */
  rpc Connect(ConnectRequest) returns (ConnectResponse) {
    option (google.api.http) = {
      post: "/v1/connect"
      body: "*"
    };
  }
  
  /* Ban a XU node manually and disconnect from it. */
  rpc Ban(BanRequest) returns (BanResponse) {
    option (google.api.http) = {
      post: "/v1/ban"
      body: "*"
    };
  }

  /* Remove ban from XU node manually and connect to it. */
  rpc Unban(UnbanRequest) returns (UnbanResponse) {
    option (google.api.http) = {
      post: "/v1/unban"
      body: "*"
    };
  }
  
  /* Get general information about this Exchange Union node. */
  rpc GetInfo(GetInfoRequest) returns (GetInfoResponse) {
    option (google.api.http) = {
      get: "/v1/info"
    };
  }
  
  /* Gets orders from the order book. This call returns the state of the order book at a given point
   * in time, although it is not guaranteed to still be vaild by the time a response is received
   * and processed by a client. It accepts an optional trading pair id parameter. If specified, only
   * orders for that particular trading pair are returned. Otherwise, all orders are returned. Orders
   * are separated into buys and sells for each trading pair, but unsorted. */
  rpc GetOrders(GetOrdersRequest) returns (GetOrdersResponse) {
    option (google.api.http) = {
      get: "/v1/orders"
    };
  }
  
  /* Get the list of the order book's supported currencies. */
  rpc ListCurrencies(ListCurrenciesRequest) returns (ListCurrenciesResponse) {
    option (google.api.http) = {
      get: "/v1/currencies"
    };
  }
  
  /* Get the list of the order book's suported trading pairs. */
  rpc ListPairs(ListPairsRequest) returns (ListPairsResponse) {
    option (google.api.http) = {
      get: "/v1/pairs"
    };
  }
  
  /* Get a list of connected peers. */
  rpc ListPeers(ListPeersRequest) returns (ListPeersResponse) {
    option (google.api.http) = {
      get: "/v1/peers"
    };
  }

  /* Add an order to the order book.
   * If price is zero or unspecified a market order will get added.
   */
  rpc PlaceOrder(PlaceOrderRequest) returns (stream PlaceOrderEvent) {
    option (google.api.http) = {
      post: "/v1/placeorder"
      body: "*"
    };
  }

  /* The synchronous non-streaming version of PlaceOrder. */
  rpc PlaceOrderSync(PlaceOrderRequest) returns (PlaceOrderResponse) {
    option (google.api.http) = {
      post: "/v1/placeordersync"
      body: "*"
    };
  }


  /* Remove a currency. */
  rpc RemoveCurrency(RemoveCurrencyRequest) returns (RemoveCurrencyResponse) {
    option (google.api.http) = {
      post: "/v1/removecurrency"
      body: "*"
    };
  }

  /* Remove a trading pair. */
  rpc RemovePair(RemovePairRequest) returns (RemovePairResponse) {
    option (google.api.http) = {
      post: "/v1/removepair"
      body: "*"
    };
  }
  
  /* Begin shutting down xud. */
  rpc Shutdown(ShutdownRequest) returns (ShutdownResponse) {
    option (google.api.http) = {
      post: "/v1/shutdown"
      body: "*"
    };
  }
  
  /* Subscribes to orders being added to the order book. This call, together with SubscribeRemovedOrders,
   * allows the client to maintain an up-to-date view of the order book. For example, an exchange that
   * wants to show its users a real time list of the orders available to them would subscribe to this
   * streaming call to be alerted of new orders as they become available for trading. */
  rpc SubscribeAddedOrders(SubscribeAddedOrdersRequest) returns (stream Order) {
    option (google.api.http) = {
      get: "/v1/subscribeorders"
    };
  }
  
  /* Subscribes to orders being removed - either in full or in part - from the order book. This call,
   * together with SubscribeAddedOrders, allows the client to maintain an up-to-date view of the order
   * book. For example, an exchange that wants to show its users a real time list of the orders available
   * to them would subscribe to this streaming call to be alerted when part or all of an existing order
   * is no longer available for trading. */
  rpc SubscribeRemovedOrders(SubscribeRemovedOrdersRequest) returns (stream OrderRemoval) {
    option (google.api.http) = {
      get: "/v1/subscribeorders"
    };
  }

  /* Subscribes to completed swaps that are initiated by a remote peer. This call allows the client to
   * get real-time notifications when its orders are filled by a remote taker. It can be used for
   * tracking order executions, updating balances, and informing a trader when one of their orders
   * is settled through Exchange Union network. */
  rpc SubscribeSwaps(SubscribeSwapsRequest) returns (stream SwapResult) {
    option (google.api.http) = {
      get: "/v1/subscribeswaps"
    };
  }
}

enum OrderSide {
  BUY = 0;
  SELL = 1;
}

message AddCurrencyRequest {
  // The ticker symbol for this currency such as BTC, LTC, ETH, etc...
  string currency = 1 [json_name = "currency"];
  enum SwapClient {
    LND = 0;
    RAIDEN = 1;
  }
  // The payment channel network client to use for executing swaps
  SwapClient swap_client = 2 [json_name = "swap_client"];
  // The contract address for layered tokens such as ERC20
  string token_address = 3 [json_name = "token_address"];
  // The number of places to the right of the decimal point of the smallest subunit of the currency. For example, BTC, LTC, and others
  // where the smallest subunits (satoshis) are 0.00000001 full units (bitcoins) have 8 decimal places. ETH has 18. This can be thought
  // of as the base 10 exponent of the smallest subunit expressed as a positive integer. A default value of 8 is used if unspecified.
  uint32 decimal_places = 4 [json_name = "decimal_places"];
}
message AddCurrencyResponse {}

message AddPairRequest {
  // The base currency that is bought and sold for this trading pair
  string base_currency = 1 [json_name = "base_currency"];
  // The currency used to quote a price for the base currency
  string quote_currency = 2 [json_name = "quote_currency"];
}
message AddPairResponse {}

message RemoveOrderRequest {
  // The local id of the order to remove
  string order_id = 1 [json_name = "order_id"];
}
message RemoveOrderResponse {}

message ChannelBalance {
  // Sum of channels balances denominated in satoshis or equivalent
  int64 balance = 1 [json_name = "balance"];
  // Sum of channels pending balances denominated in satoshis or equivalent
  int64 pending_open_balance = 2 [json_name = "pending_open_balance"];
}

message ChannelBalanceRequest {
  // The ticker symbol of the currency to query for, if unspecified then balances for all
  // supported currencies are queried
  string currency = 1 [json_name = "currency"];
}
message ChannelBalanceResponse {
  // A map between currency ticker symbols and their channel balances
  map<string, ChannelBalance> balances = 1 [json_name = "orders"];
}

message ConnectRequest {
  string node_uri = 1 [json_name = "node_uri"];
}
message ConnectResponse {}

message BanRequest {
  string node_pub_key = 1 [json_name = "node_pub_key"];
}
message BanResponse {}

message GetInfoRequest {}
message GetInfoResponse {
  string version = 1 [json_name = "version"];
  string node_pub_key = 2 [json_name = "node_pub_key"];
  repeated string uris = 3 [json_name = "uris"];
  int32 num_peers = 4 [json_name = "num_peers"];
  int32 num_pairs = 5 [json_name = "num_pairs"];
  OrdersCount orders = 6 [json_name = "orders"];
  LndInfo lndbtc = 7 [json_name = "lndbtc"];
  LndInfo lndltc = 8 [json_name = "lndltc"];
  RaidenInfo raiden = 9 [json_name = "raiden"];
}

message GetOrdersRequest {
  // The trading pair for which to retrieve orders
  string pair_id = 1 [json_name = "pair_id"];
  // Whether own orders should be included in result or not
  bool include_own_orders = 2 [json_name = "include_own_orders"];
}
message GetOrdersResponse {
  // A map between pair ids and their buy and sell orders
  map<string, Orders> orders = 1 [json_name = "orders"];
}

message ListCurrenciesRequest {}
message ListCurrenciesResponse {
  // The ticker symbols of supported currencies
  repeated string currencies = 1 [json_name = "currencies"];
}

message ListPairsRequest {}
message ListPairsResponse {
  // The supported trading pair tickers in formats like "LTC/BTC"
  repeated string pairs = 1 [json_name = "pairs"];
}

message ListPeersRequest {}
message ListPeersResponse {
  repeated Peer peers = 1 [json_name = "peers"];
}

message LndChannels {
  int32 active = 1 [json_name = "active"];
  int32 inactive = 2 [json_name = "inactive"];
  int32 pending = 3 [json_name = "pending"];
}

message LndInfo {
  string error = 1 [json_name = "error"];
  LndChannels channels = 2 [json_name = "channels"];
  repeated string chains = 3 [json_name = "chains"];
  int32 blockheight = 4 [json_name = "blockheight"];
  repeated string uris = 5 [json_name = "uris"];
  string version = 6 [json_name = "version"];
  string alias = 7 [json_name = "alias"];
}

message Order {
  // The price of the order.
  double price = 1 [json_name = "price"];
  // The quantity of the order.
  double quantity = 2 [json_name = "quantity"];
  // The trading pair that this order is for.
  string pair_id = 3 [json_name = "pair_id"];
  // A UUID for this order.
  string id = 4 [json_name = "id"];
  oneof own_or_peer {
    // The node pub key of the peer that created this order.
    string peer_pub_key = 5 [json_name = "peer_pub_key"];
    // The local id for this order.
    string local_id = 6 [json_name = "local_id"];
  }
  // The epoch time when this order was created.
  int64 created_at = 7 [json_name = "created_at"];
  // Whether this order is a buy or sell
  OrderSide side = 8 [json_name = "side"];
  // Whether this order is a local own order or a remote peer order.
  bool is_own_order = 9 [json_name = "is_own_order"];
}

message OrderRemoval {
  // The quantity of the order being removed.
  double quantity = 1 [json_name = "quantity"];
  // The trading pair that the order is for.
  string pair_id = 2 [json_name = "pair_id"];
  // The global UUID for the order.
  string order_id = 3 [json_name = "order_id"];
  // The local id for the order, if applicable.
  string local_id = 4 [json_name = "local_id"];
  // Whether the order being removed is a local own order or a remote peer order.
  bool is_own_order = 5 [json_name = "is_own_order"];
}

message Orders {
  // A list of buy orders sorted by descending price
  repeated Order buy_orders = 1 [json_name = "buy_orders"];
  // A list of sell orders sorted by ascending price
  repeated Order sell_orders = 2 [json_name = "sell_orders"];
}

message OrdersCount {
  int32 peer = 1 [json_name = "peer"];
  int32 own = 2 [json_name = "own"];
}

message Peer {
  // The socket address with host and port for this peer
  string address = 1 [json_name = "address"];
  // The node pub key to uniquely identify this peer
  string node_pub_key = 2 [json_name = "node_pub_key"];
  // The lnd BTC pub key associated with this peer
  string lnd_btc_pub_key = 3 [json_name = "lnd_btc_pub_key"];
  // The lnd LTC pub key associated with this peer
  string lnd_ltc_pub_key = 4 [json_name = "lnd_ltc_pub_key"];
  // Indicates whether this peer was connected inbound
  bool inbound = 5 [json_name = "inbound"];
  // A list of trading pair tickers supported by this peer
  repeated string pairs = 6 [json_name = "pairs"]; 
  // The version of xud being used by the peer
  string xud_version = 7 [json_name = "xud_version"];
  // The time in seconds that we have been connected to this peer
  int32 seconds_connected = 8 [json_name = "seconds_connected"];
}

message PlaceOrderRequest {
  // The price of the order.
  double price = 1 [json_name = "price"];
  // The quantity of the order.
  double quantity = 2 [json_name = "quantity"];
  // The trading pair that the order is for
  string pair_id = 3 [json_name = "pair_id"];
  // The local id to assign to the order
  string order_id = 4 [json_name = "order_id"];
  // Whether the order is a Buy or Sell
  OrderSide side = 5 [json_name = "side"];
}
message PlaceOrderResponse {
  // A list of own orders (or portions thereof) that matched the newly placed order
  repeated Order internal_matches = 1 [json_name = "internal_matches"];
  // A list of swap results of peer orders that matched the newly placed order
  repeated SwapResult swap_results = 2 [json_name = "swap_results"];
  // The remaining portion of the order, after matches, that enters the order book
  Order remaining_order = 3 [json_name= "remaining_order"];
}

message PlaceOrderEvent {
  oneof event {
    // An own orders (or portions thereof) that matched the newly placed order
    Order internal_match = 1 [json_name = "internal_match"];
    // A swap results of peer orders that matched the newly placed order
    SwapResult swap_result = 2 [json_name = "swap_result"];
    // The remaining portion of the order, after matches, that enters the order book
    Order remaining_order = 3 [json_name= "remaining_order"];
  }
}

message RaidenInfo {
  string error = 1 [json_name = "error"];
  string address = 2 [json_name = "address"];
  int32 channels = 3 [json_name = "channels"];
  string version = 4 [json_name = "version"];
}

message RemoveCurrencyRequest {
  // The ticker symbol for this currency such as BTC, LTC, ETH, etc...
  string currency = 1 [json_name = "currency"];
}
message RemoveCurrencyResponse {}

message RemovePairRequest {
  // The trading pair ticker to remove, such as "LTC/BTC"
  string pair_id = 1 [json_name = "pair_id"];
}
message RemovePairResponse {}

message ShutdownRequest {}
message ShutdownResponse {}

message SubscribeAddedOrdersRequest {}

message SubscribeRemovedOrdersRequest {}

message SubscribeSwapsRequest {}

message SwapResult {
  // The global UUID for the order that was swapped.
  string order_id = 1;
  // The local id for the order that was swapped.
  string local_id = 2 [json_name = "local_id"];
  // The trading pair that this order is for.
  string pair_id = 3 [json_name = "pair_id"];
  // The order quantity that was swapped.
  double quantity = 4 [json_name = "quantity"];
  // The hex-encoded r_hash for the swap payments.
  string r_hash = 5 [json_name = "r_hash"];
  // The amount of subunits (satoshis) received.
  int64 amount_received = 6 [json_name = "amount_received"];
  // The amount of subunits (satoshis) sent.
  int64 amount_sent = 7 [json_name = "amount_sent"];
  // The node pub key of the peer that executed this order.
  string peer_pub_key = 8 [json_name = "peer_pub_key"];
  enum Role {
    TAKER = 0;
    MAKER = 1;
  }
  // Our role in the swap, either MAKER or TAKER
<<<<<<< HEAD
  Role role = 9 [json_name = "role"];
}
=======
  Role role = 8 [json_name = "role"];
}

message UnbanRequest {
  string node_pub_key = 1 [json_name = "node_pub_key"];
  bool reconnect = 2  [json_name = "reconnect"];
}
message UnbanResponse {}
>>>>>>> 1f0e6f42
<|MERGE_RESOLUTION|>--- conflicted
+++ resolved
@@ -464,16 +464,11 @@
     MAKER = 1;
   }
   // Our role in the swap, either MAKER or TAKER
-<<<<<<< HEAD
   Role role = 9 [json_name = "role"];
-}
-=======
-  Role role = 8 [json_name = "role"];
 }
 
 message UnbanRequest {
   string node_pub_key = 1 [json_name = "node_pub_key"];
   bool reconnect = 2  [json_name = "reconnect"];
 }
-message UnbanResponse {}
->>>>>>> 1f0e6f42
+message UnbanResponse {}