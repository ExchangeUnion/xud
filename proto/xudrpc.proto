--- conflicted
+++ resolved
@@ -44,7 +44,7 @@
   }
 
   /* Removes an order from the order book by its local id. This should be called when an order is
-   * canceled or filled outside of xud. Removed orders become immediately unavailable for swaps, 
+   * canceled or filled outside of xud. Removed orders become immediately unavailable for swaps,
    * and peers are notified that the order is no longer valid. */
   rpc RemoveOrder(RemoveOrderRequest) returns (RemoveOrderResponse) {
     option (google.api.http) = {
@@ -145,7 +145,6 @@
   }
 
 
-<<<<<<< HEAD
   /* Execute a swap between a maker peer order and a taker own order */
   rpc ExecuteSwap(ExecuteSwapRequest) returns (SwapResult) {
     option (google.api.http) = {
@@ -154,12 +153,9 @@
     };
   }
 
-  /* Remove a currency. */
-=======
   /* Removes a currency from the list of supported currencies. Only currencies that are not in use
    * for any currently supported trading pairs may be removed. Once removed, the currency can no
    * longer be used for any supported trading pairs. */
->>>>>>> ece057c6
   rpc RemoveCurrency(RemoveCurrencyRequest) returns (RemoveCurrencyResponse) {
     option (google.api.http) = {
       post: "/v1/removecurrency"
