syntax = "proto3";

import "annotations.proto";
import "lndrpc.proto";

package xudrpc;

service Xud {
  /* Placeholder for a method to return general information about an Exchange Union node. */
  rpc GetInfo(GetInfoRequest) returns (GetInfoResponse) {
    option (google.api.http) = {
      get: "/v1/info"
    };
  }

  /* Get the list of the order book's available pairs. */
  rpc GetPairs(GetPairsRequest) returns (GetPairsResponse) {
    option (google.api.http) = {
      get: "/v1/pairs"
    };
  }

  /* Get a list of standing orders from the order book. */
  rpc GetOrders(GetOrdersRequest) returns (GetOrdersResponse) {
    option (google.api.http) = {
      get: "/v1/orders"
    };
  }

  /**
  * Example for a server-side streaming call
  */
  rpc StreamingExample(StreamingExampleRequest) returns (stream StreamingExampleResponse) {
    option (google.api.http) = {
      get: "/v1/streamingexample"
    };
  }

  /* Add an order to the order book. */
  rpc PlaceOrder(PlaceOrderRequest) returns (PlaceOrderResponse) {
    option (google.api.http) = {
      post: "/v1/placeorder"
      body: "*"
    };
  }

<<<<<<< HEAD
  /**
   * Cancel placed order from the orderbook.
   */
   rpc CancelOrder(CancelOrderRequest) returns (CancelOrderResponse) {
    option (google.api.http) = {
      post: "/v1/cancelorder"
      body: "*"
    };
  }

  /**
   * Connect to an XU node on a given host and port.
   */
=======
  /* Connect to an XU node on a given host and port. */
>>>>>>> 6c0eb974
  rpc Connect(ConnectRequest) returns (ConnectResponse) {
    option (google.api.http) = {
      post: "/v1/connect"
      body: "*"
    };
  }

<<<<<<< HEAD
  /**
   * Disconnect from an connected peer XU node on a given host and port.
   */
   rpc Disconnect(DisconnectRequest) returns (DisconnectResponse) {
    option (google.api.http) = {
      post: "/v1/disconnect"
      body: "*"
    };
  }

  /**
   * Demo method to execute a Raiden Token Swap through XUD. 
  */
=======
  /* Demo method to execute a Raiden Token Swap through XUD. */
>>>>>>> 6c0eb974
  rpc TokenSwap(TokenSwapRequest) returns (TokenSwapResponse) {
    option (google.api.http) = {
      post: "/v1/tokenswap"
      body: "*"
    };
  }

  /* Shutdown the xud daemon. */
  rpc Shutdown(ShutdownRequest) returns (ShutdownResponse) {
    option (google.api.http) = {
      post: "/v1/shutdown"
      body: "*"
    };
  }
}

message GetInfoRequest {}
message GetInfoResponse {
  lnrpc.GetInfoResponse lnd = 1 [json_name = "lnd"];
}

message Pair {
  string id = 1 [json_name = "id"];
  string base_currency = 2 [json_name = "base_currency"];
  string quote_currency = 3 [json_name = "quote_currency"];
  string swap_protocol = 4 [json_name = "swap_protocol"];
}

message GetPairsRequest {}
message GetPairsResponse {
  repeated Pair pairs = 1 [json_name = "pairs"];
}

message SwapPayload {
  string role = 1 [json_name = "role"];
  uint64 sending_amount = 2 [json_name = "sending_amount"];
  string sending_token = 3 [json_name = "sending_token"];
  uint64 receiving_amount = 4 [json_name = "receiving_amount"];
  string receiving_token = 5 [json_name = "receiving_token"];
}

message TokenSwapRequest {
  string target_address = 1 [json_name = "target_address"];
  string identifier = 2 [json_name = "identifier"];
  SwapPayload payload = 3 [json_name = "payload"];
}
message TokenSwapResponse {
  string result = 1 [json_name = "result"];
}

message ConnectRequest {
  string host = 1 [json_name = "host"];
  uint32 port = 2 [json_name = "port"];
}

message ConnectResponse {
  // A message describing the result of the connection request
  string result = 1 [json_name = "result"];
}

message DisconnectRequest {
  string host = 1 [json_name = "host"];
  uint32 port = 2 [json_name = "port"];
}

message DisconnectResponse {
  string result = 1 [json_name = "result"];
}

message Order {
  // The price of the order, precise to 6 decimal places.
  double price = 1 [json_name = "price"];
  // The quantity of the order, precise to 6 decimal places.
  double quantity = 2 [json_name = "quantity"];
  // The trading pair that this order is for
  string pair_id = 3 [json_name = "pair_id"];
  // The id of the peer that created this order
  int32 peer_id = 4 [json_name = "peer_id"];
  // A UUID for this order
  string id = 5 [json_name = "id"];
  // The epoch time when this order was created
  int64 created_at = 6 [json_name = "created_at"];
}

message OrderMatch {
  Order maker = 1 [json_name = "maker"];
  Order taker = 2 [json_name = "taker"];
}

message PlaceOrderRequest {
  Order order = 1 [json_name = "order"];
}
message PlaceOrderResponse {
  // A list of orders matching the newly placed order
  repeated OrderMatch matches = 1 [json_name = "matches"];
  // The remaining portion of the order, after matches, that enters the order book
  Order remaining_order = 2 [json_name= "remaining_order"];
}

message CancelOrderRequest {
  string id = 1 [json_name = "order_id"];
}
message CancelOrderResponse {
  string result = 1 [json_name = "result"];
}

message GetOrdersRequest {
  // The trading pair for which to retrieve orders
  string pair_id = 1 [json_name = "pair_id"];
  // The maximum number of orders to return from either side of the order book
  uint32 max_results = 2 [json_name = "max_results"];
}
message GetOrdersResponse {
  // A list of buy orders sorted by descending price
  repeated Order buy_orders = 1 [json_name = "buy_orders"];
  // A list of sell orders sorted by ascending price
  repeated Order sell_orders = 2 [json_name = "sell_orders"];
}

message StreamingExampleRequest {}
message StreamingExampleResponse {
  int64 date = 1 [json_name = "date"];
}

message ShutdownRequest {}
message ShutdownResponse {
  // A message describing the result of the shutdown request
  string result = 1 [json_name = "result"];
}<|MERGE_RESOLUTION|>--- conflicted
+++ resolved
@@ -44,7 +44,6 @@
     };
   }
 
-<<<<<<< HEAD
   /**
    * Cancel placed order from the orderbook.
    */
@@ -58,9 +57,6 @@
   /**
    * Connect to an XU node on a given host and port.
    */
-=======
-  /* Connect to an XU node on a given host and port. */
->>>>>>> 6c0eb974
   rpc Connect(ConnectRequest) returns (ConnectResponse) {
     option (google.api.http) = {
       post: "/v1/connect"
@@ -68,7 +64,6 @@
     };
   }
 
-<<<<<<< HEAD
   /**
    * Disconnect from an connected peer XU node on a given host and port.
    */
@@ -82,9 +77,6 @@
   /**
    * Demo method to execute a Raiden Token Swap through XUD. 
   */
-=======
-  /* Demo method to execute a Raiden Token Swap through XUD. */
->>>>>>> 6c0eb974
   rpc TokenSwap(TokenSwapRequest) returns (TokenSwapResponse) {
     option (google.api.http) = {
       post: "/v1/tokenswap"
