--- conflicted
+++ resolved
@@ -466,7 +466,6 @@
   repeated Trade trades = 1 [json_name = "trades"];
 }
 
-<<<<<<< HEAD
 message ListOrderHistoryRequest {
   string order_id = 1 [json_name = "order_id"];
 }
@@ -485,10 +484,7 @@
   };
 }
 
-message LndChannels {
-=======
 message Channels {
->>>>>>> aaa9568c
   // The number of active/online channels for this lnd instance that can be used for swaps.
   uint32 active = 1 [json_name = "active"];
   // The number of inactive/offline channels for this lnd instance.
