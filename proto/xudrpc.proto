syntax = "proto3";

import "annotations.proto";

package xudrpc;

service Xud {
  /* Get general information about this Exchange Union node. */
  rpc GetInfo(GetInfoRequest) returns (GetInfoResponse) {
    option (google.api.http) = {
      get: "/v1/info"
    };
  }
  
  /* Get the list of the order book's available pairs. */
  rpc GetPairs(GetPairsRequest) returns (GetPairsResponse) {
    option (google.api.http) = {
      get: "/v1/pairs"
    };
  }
  
  /* Get a list of standing orders from the order book. */
  rpc GetOrders(GetOrdersRequest) returns (GetOrdersResponse) {
    option (google.api.http) = {
      get: "/v1/orders"
    };
  }
  
  /* Add an order to the order book. */
  rpc PlaceOrder(PlaceOrderRequest) returns (PlaceOrderResponse) {
    option (google.api.http) = {
      post: "/v1/placeorder"
      body: "*"
    };
  }
<<<<<<< HEAD

  /**
   * Cancel placed order from the orderbook.
   */
   rpc CancelOrder(CancelOrderRequest) returns (CancelOrderResponse) {
=======
  
  /* Cancel placed order from the orderbook. */
  rpc CancelOrder(CancelOrderRequest) returns (CancelOrderResponse) {
>>>>>>> 2e756be2
    option (google.api.http) = {
      post: "/v1/cancelorder"
      body: "*"
    };
  }
<<<<<<< HEAD

  /**
   * Connect to an XU node on a given host and port.
   */
=======
  
  /* Connect to an XU node on a given host and port. */
>>>>>>> 2e756be2
  rpc Connect(ConnectRequest) returns (ConnectResponse) {
    option (google.api.http) = {
      post: "/v1/connect"
      body: "*"
    };
  }
<<<<<<< HEAD

  /**
   * Disconnect from an connected peer XU node on a given host and port.
   */
   rpc Disconnect(DisconnectRequest) returns (DisconnectResponse) {
    option (google.api.http) = {
      post: "/v1/disconnect"
      body: "*"
    };
  }

  /**
   * Demo method to execute a Raiden Token Swap through XUD. 
  */
  rpc TokenSwap(TokenSwapRequest) returns (TokenSwapResponse) {
=======
  
  
  /* Disconnect from a connected peer XU node on a given host and port. */
  rpc Disconnect(DisconnectRequest) returns (DisconnectResponse) {
>>>>>>> 2e756be2
    option (google.api.http) = {
      post: "/v1/disconnect"
      body: "*"
    };
  }
  
  /* Execute an atomic swap */
  rpc ExecuteSwap(ExecuteSwapRequest) returns (ExecuteSwapResponse) {
    option (google.api.http) = {
      post: "/v1/executeswap"
      body: "*"
    };
  }
  
  /* Shutdown the xud daemon. */
  rpc Shutdown(ShutdownRequest) returns (ShutdownResponse) {
    option (google.api.http) = {
      post: "/v1/shutdown"
      body: "*"
    };
  }
  
  /* Subscribe to incoming peer orders. */
  rpc SubscribePeerOrders(SubscribePeerOrdersRequest) returns (stream SubscribePeerOrdersResponse) {
    option (google.api.http) = {
      get: "/v1/subscribepeerorders"
    };
  }
  
  /* Subscribe executed swaps. */
  rpc SubscribeSwaps(SubscribeSwapsRequest) returns (stream SubscribeSwapsResponse) {
    option (google.api.http) = {
      get: "/v1/subscribeswaps"
    };
  }
}

message GetInfoRequest {}
message GetInfoResponse {
  int32 num_peers = 1 [json_name = "num_peers"];
  int32 num_pairs = 2 [json_name = "num_pairs"];
  string version = 3 [json_name = "version"];
  OrdersCount orders = 4 [json_name = "orders"];
  LndInfo lnd = 5 [json_name = "lnd"];
  RaidenInfo raiden = 6 [json_name = "raiden"];
}

message OrdersCount {
  int32 peer = 1 [json_name = "peer"];
  int32 own = 2 [json_name = "own"];
}

message LndInfo {
  string error = 1 [json_name = "error"];
  LndChannels channels = 2 [json_name = "channels"];
  repeated string chains = 3 [json_name = "chains"];
  int32 blockheight = 4 [json_name = "blockheight"];
  repeated string uris = 5 [json_name = "uris"];
  string version = 6 [json_name = "version"];
}

message LndChannels {
  int32 active = 1 [json_name = "active"];
  int32 inactive = 2 [json_name = "inactive"];
  int32 pending = 3 [json_name = "pending"];
}

message RaidenInfo {
  string error = 1 [json_name = "error"];
  string address = 2 [json_name = "address"];
  int32 channels = 3 [json_name = "channels"];
  string version = 4 [json_name = "version"];
}

message Pair {
  string id = 1 [json_name = "id"];
  string base_currency = 2 [json_name = "base_currency"];
  string quote_currency = 3 [json_name = "quote_currency"];
  string swap_protocol = 4 [json_name = "swap_protocol"];
}

message GetPairsRequest {}
message GetPairsResponse {
  repeated Pair pairs = 1 [json_name = "pairs"];
}

message SwapPayload {
  string role = 1 [json_name = "role"];
  uint64 sending_amount = 2 [json_name = "sending_amount"];
  string sending_token = 3 [json_name = "sending_token"];
  uint64 receiving_amount = 4 [json_name = "receiving_amount"];
  string receiving_token = 5 [json_name = "receiving_token"];
}

message ExecuteSwapRequest {
  string target_address = 1 [json_name = "target_address"];
  string identifier = 2 [json_name = "identifier"];
  SwapPayload payload = 3 [json_name = "payload"];
}

message ExecuteSwapResponse {
  string result = 1 [json_name = "result"];
}

message ConnectRequest {
  string host = 1 [json_name = "host"];
  uint32 port = 2 [json_name = "port"];
}

message ConnectResponse {
  // A message describing the result of the connection request
  string result = 1 [json_name = "result"];
}

message DisconnectRequest {
  string host = 1 [json_name = "host"];
  uint32 port = 2 [json_name = "port"];
}

message DisconnectResponse {
  string result = 1 [json_name = "result"];
}

message Order {
  // The price of the order, precise to 6 decimal places.
  double price = 1 [json_name = "price"];
  // The quantity of the order, precise to 6 decimal places.
  double quantity = 2 [json_name = "quantity"];
  // The trading pair that this order is for
  string pair_id = 3 [json_name = "pair_id"];
  // The id of the peer that created this order
  int32 peer_id = 4 [json_name = "peer_id"];
  // A UUID for this order
  string id = 5 [json_name = "id"];
  // The epoch time when this order was created
  int64 created_at = 6 [json_name = "created_at"];
}

message OrderMatch {
  Order maker = 1 [json_name = "maker"];
  Order taker = 2 [json_name = "taker"];
}

message PlaceOrderRequest {
  Order order = 1 [json_name = "order"];
}
message PlaceOrderResponse {
  // A list of orders matching the newly placed order
  repeated OrderMatch matches = 1 [json_name = "matches"];
  // The remaining portion of the order, after matches, that enters the order book
  Order remaining_order = 2 [json_name= "remaining_order"];
}

message CancelOrderRequest {
  string id = 1 [json_name = "order_id"];
}
<<<<<<< HEAD
=======

>>>>>>> 2e756be2
message CancelOrderResponse {
  string result = 1 [json_name = "result"];
}

message GetOrdersRequest {
  // The trading pair for which to retrieve orders
  string pair_id = 1 [json_name = "pair_id"];
  // The maximum number of orders to return from either side of the order book
  uint32 max_results = 2 [json_name = "max_results"];
}
message GetOrdersResponse {
  // A list of buy orders sorted by descending price
  repeated Order buy_orders = 1 [json_name = "buy_orders"];
  // A list of sell orders sorted by ascending price
  repeated Order sell_orders = 2 [json_name = "sell_orders"];
}

message ShutdownRequest {}
message ShutdownResponse {
  // A message describing the result of the shutdown request
  string result = 1 [json_name = "result"];
}

message SubscribePeerOrdersRequest {}
message SubscribePeerOrdersResponse {
  Order order = 1 [json_name = "order"];
}

message SubscribeSwapsRequest {}
message SubscribeSwapsResponse {
  string result = 1 [json_name = "result"];
}<|MERGE_RESOLUTION|>--- conflicted
+++ resolved
@@ -33,59 +33,26 @@
       body: "*"
     };
   }
-<<<<<<< HEAD
-
-  /**
-   * Cancel placed order from the orderbook.
-   */
-   rpc CancelOrder(CancelOrderRequest) returns (CancelOrderResponse) {
-=======
   
   /* Cancel placed order from the orderbook. */
   rpc CancelOrder(CancelOrderRequest) returns (CancelOrderResponse) {
->>>>>>> 2e756be2
     option (google.api.http) = {
       post: "/v1/cancelorder"
       body: "*"
     };
   }
-<<<<<<< HEAD
-
-  /**
-   * Connect to an XU node on a given host and port.
-   */
-=======
   
   /* Connect to an XU node on a given host and port. */
->>>>>>> 2e756be2
   rpc Connect(ConnectRequest) returns (ConnectResponse) {
     option (google.api.http) = {
       post: "/v1/connect"
       body: "*"
     };
   }
-<<<<<<< HEAD
-
-  /**
-   * Disconnect from an connected peer XU node on a given host and port.
-   */
-   rpc Disconnect(DisconnectRequest) returns (DisconnectResponse) {
-    option (google.api.http) = {
-      post: "/v1/disconnect"
-      body: "*"
-    };
-  }
-
-  /**
-   * Demo method to execute a Raiden Token Swap through XUD. 
-  */
-  rpc TokenSwap(TokenSwapRequest) returns (TokenSwapResponse) {
-=======
   
   
   /* Disconnect from a connected peer XU node on a given host and port. */
   rpc Disconnect(DisconnectRequest) returns (DisconnectResponse) {
->>>>>>> 2e756be2
     option (google.api.http) = {
       post: "/v1/disconnect"
       body: "*"
@@ -242,10 +209,6 @@
 message CancelOrderRequest {
   string id = 1 [json_name = "order_id"];
 }
-<<<<<<< HEAD
-=======
-
->>>>>>> 2e756be2
 message CancelOrderResponse {
   string result = 1 [json_name = "result"];
 }
