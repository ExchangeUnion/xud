package xudtest

import (
	"bytes"
	"fmt"
	"net"
	"os"
	"os/exec"
	"path/filepath"
	"strconv"
	"sync"
	"sync/atomic"
	"time"

	"github.com/ExchangeUnion/xud-simulation/lntest"
	"github.com/ExchangeUnion/xud-simulation/xudrpc"
	"github.com/go-errors/errors"
	"github.com/phayes/freeport"
	"golang.org/x/net/context"
	"google.golang.org/grpc"
	"google.golang.org/grpc/credentials"
)

<<<<<<< HEAD
var (
	numActiveNodes int32
)
=======
var numActiveNodes int32
>>>>>>> 1b642fbe

type nodeConfig struct {
	DataDir     string
	XUDPath     string
	LogPath     string
	TLSCertPath string

	LndBtcHost     string
	LndBtcPort     int
	LndBtcCertPath string
	LndBtcMacPath  string

	LndLtcHost     string
	LndLtcPort     int
	LndLtcCertPath string
	LndLtcMacPath  string

	P2PPort  int
	RPCPort  int
	HTTPPort int

	NoBalanceChecks bool
}

// genArgs generates a slice of command line arguments from the xud node
// config struct.
func (cfg nodeConfig) genArgs() []string {
	var args []string

	args = append(args, "--initdb=false")
	args = append(args, "--loglevel=debug")

	if cfg.NoBalanceChecks {
		args = append(args, "--nobalancechecks=true")
	}

	args = append(args, fmt.Sprintf("--xudir=%v", cfg.DataDir))
	args = append(args, fmt.Sprintf("--logpath=%v", cfg.LogPath))

	args = append(args, fmt.Sprintf("--rpc.port=%v", cfg.RPCPort))

	args = append(args, fmt.Sprintf("--http.port=%v", cfg.HTTPPort))

	args = append(args, fmt.Sprintf("--p2p.port=%v", cfg.P2PPort))
	args = append(args, fmt.Sprintf("--p2p.addresses=%v", cfg.P2PAddr()))

	args = append(args, fmt.Sprintf("--lnd.BTC.host=%v", cfg.LndBtcHost))
	args = append(args, fmt.Sprintf("--lnd.BTC.port=%v", cfg.LndBtcPort))
	args = append(args, fmt.Sprintf("--lnd.BTC.certpath=%v", cfg.LndBtcCertPath))
	args = append(args, fmt.Sprintf("--lnd.BTC.macaroonpath=%v", cfg.LndBtcMacPath))

	args = append(args, fmt.Sprintf("--lnd.LTC.host=%v", cfg.LndLtcHost))
	args = append(args, fmt.Sprintf("--lnd.LTC.port=%v", cfg.LndLtcPort))
	args = append(args, fmt.Sprintf("--lnd.LTC.certpath=%v", cfg.LndLtcCertPath))
	args = append(args, fmt.Sprintf("--lnd.LTC.macaroonpath=%v", cfg.LndLtcMacPath))

	args = append(args, "--raiden.disable")

	return args
}

// HarnessNode represents an instance of xud running within our test network
// harness. Each HarnessNode instance also fully embeds an RPC Client in
// order to pragmatically drive the node.
type HarnessNode struct {
	Cfg     *nodeConfig
	Cmd     *exec.Cmd
	EnvVars []string

	Name   string
	ID     int
	pubKey string

	LndBtcNode *lntest.HarnessNode
	LndLtcNode *lntest.HarnessNode

	// processExit is a channel that's closed once it's detected that the
	// process this instance of HarnessNode is bound to has exited.
	ProcessExit chan struct{}

	quit chan struct{}
	wg   sync.WaitGroup

	Client xudrpc.XudClient
}

func (cfg nodeConfig) RPCAddr() string {
	return net.JoinHostPort("127.0.0.1", strconv.Itoa(cfg.RPCPort))
}

func (cfg nodeConfig) P2PAddr() string {
	return net.JoinHostPort("127.0.0.1", strconv.Itoa(cfg.P2PPort))
}

func newNode(name string, xudPath string, noBalanceChecks bool) (*HarnessNode, error) {
	nodeNum := int(atomic.AddInt32(&numActiveNodes, 1))

	_ = os.Mkdir("./temp", 0755)
	dataDir, err := filepath.Abs("./temp/xuddatadir-" + name)
	if err != nil {
		return nil, err
	}

	cfg := nodeConfig{
		DataDir:         dataDir,
		XUDPath:         xudPath,
		NoBalanceChecks: noBalanceChecks,
	}
	epoch := time.Now().Unix()
	cfg.LogPath = fmt.Sprintf("./temp/logs/xud-%s-%d.log", name, epoch)

    freePorts, err := getFreePorts(3)

    if err != nil {
        return nil, err
    }

	cfg.TLSCertPath = filepath.Join(cfg.DataDir, "tls.cert")
<<<<<<< HEAD
	cfg.P2PPort = freePorts[0]
	cfg.RPCPort = freePorts[1]
	cfg.HTTPPort = freePorts[2]
=======
	cfg.P2PPort, err = freeport.GetFreePort()
	if err != nil {
		return nil, err
	}
	cfg.RPCPort, err = freeport.GetFreePort()
	if err != nil {
		return nil, err
	}
	cfg.HTTPPort, err = freeport.GetFreePort()
	if err != nil {
		return nil, err
	}
>>>>>>> 1b642fbe

	return &HarnessNode{
		Cfg:  &cfg,
		Name: name,
		ID:   nodeNum,
	}, nil
}

// SetLnd sets the lnd configuration for a specified chain.
func (hn *HarnessNode) SetLnd(lndNode *lntest.HarnessNode, chain string) {
	switch chain {
	case "BTC":
		hn.Cfg.LndBtcHost = "127.0.0.1"
		hn.Cfg.LndBtcPort = lndNode.Cfg.RPCPort
		hn.Cfg.LndBtcCertPath = lndNode.Cfg.TLSCertPath
		hn.Cfg.LndBtcMacPath = lndNode.Cfg.AdminMacPath
		hn.LndBtcNode = lndNode
	case "LTC":
		hn.Cfg.LndLtcHost = "127.0.0.1"
		hn.Cfg.LndLtcPort = lndNode.Cfg.RPCPort
		hn.Cfg.LndLtcCertPath = lndNode.Cfg.TLSCertPath
		hn.Cfg.LndLtcMacPath = lndNode.Cfg.AdminMacPath
		hn.LndLtcNode = lndNode
	}
}

func (hn *HarnessNode) SetEnvVars(envVars []string) {
	hn.EnvVars = envVars
}

// Start launches a new running process of xud.
func (hn *HarnessNode) Start(errorChan chan<- *XudError) error {
	hn.quit = make(chan struct{})

	args := hn.Cfg.genArgs()
	cmd := exec.Command(filepath.Join(hn.Cfg.XUDPath, "bin/xud"), args...)
	if hn.EnvVars != nil && len(hn.EnvVars) > 0 {
		cmd.Env = os.Environ()
		for _, kv := range hn.EnvVars {
			cmd.Env = append(cmd.Env, kv)
		}
	}
	hn.Cmd = cmd

	// Redirect stderr output to buffer
	var errb bytes.Buffer
	hn.Cmd.Stderr = &errb

	// Redirect stdout output to buffer
	var out bytes.Buffer
	hn.Cmd.Stdout = &out

	if err := hn.Cmd.Start(); err != nil {
		return err
	}

	// Launch a new goroutine which that bubbles up any potential fatal
	// process errors to the goroutine running the tests.
	hn.ProcessExit = make(chan struct{})
	hn.wg.Add(1)
	go func() {
		defer hn.wg.Done()

		err := hn.Cmd.Wait()
		if err != nil && errorChan != nil {
			errorChan <- &XudError{hn, errors.Errorf("%v: %v\n%v\n", err, errb.String(), out.String())}
		}

		// Signal any onlookers that this process has exited.
		close(hn.ProcessExit)
		hn.Client = nil
	}()

	// Since Stop uses the XudClient to stop the node, if we fail to get a
	// connected Client, we have to kill the process.
	conn, err := hn.ConnectRPC(false)
	if err != nil {
		hn.Cmd.Process.Kill()
		return err
	}

	hn.Client = xudrpc.NewXudClient(conn)

	return nil
}

// ConnectRPC uses the TLS certificate and admin macaroon files written by the
// xud node to create a gRPC Client connection.
func (hn *HarnessNode) ConnectRPC(useMacs bool) (*grpc.ClientConn, error) {
	// Wait until TLS certificate and admin macaroon are created before
	// using them, up to 20 sec.
	tlsTimeout := time.After(20 * time.Second)
	for !fileExists(hn.Cfg.TLSCertPath) {
		select {
		case <-tlsTimeout:
			return nil, fmt.Errorf("timeout waiting for TLS cert "+
				"file to be created after 20 seconds: %v", hn.Cfg.TLSCertPath)
		case <-time.After(1 * time.Second):
		}
	}

	opts := []grpc.DialOption{
		grpc.WithBlock(),
		grpc.WithTimeout(time.Second * 20),
	}

	tlsCreds, err := credentials.NewClientTLSFromFile(hn.Cfg.TLSCertPath, "")
	if err != nil {
		return nil, err
	}

	opts = append(opts, grpc.WithTransportCredentials(tlsCreds))

	return grpc.Dial(hn.Cfg.RPCAddr(), opts...)
}

func (hn *HarnessNode) shutdown(kill bool, cleanup bool) error {
	if err := hn.stop(kill); err != nil {
		return err
	}
	if cleanup {
		if err := hn.cleanup(); err != nil {
			return err
		}
	}
	return nil
}

func (hn *HarnessNode) stop(kill bool) error {
	// Do nothing if the process is not running.
	if hn.ProcessExit == nil {
		return nil
	}

	if hn.Client != nil {
		ctx := context.Background()
		req := xudrpc.ShutdownRequest{}
		if _, err := hn.Client.Shutdown(ctx, &req); err != nil {
			return fmt.Errorf("RPC Shutdown failure: %v", err)
		}
	}

	// Wait for xud process and other goroutines to exit.
	select {
	case <-hn.ProcessExit:
	case <-time.After(10 * time.Second):
		if !kill {
			return fmt.Errorf("process did not exit")
		}
		if err := hn.Cmd.Process.Kill(); err != nil {
			return fmt.Errorf("failed to kill process: %v", err)
		}
	}

	close(hn.quit)
	hn.wg.Wait()

	hn.quit = nil
	hn.ProcessExit = nil
	hn.Client = nil
	return nil
}

func (hn *HarnessNode) cleanup() error {
	return os.RemoveAll(hn.Cfg.DataDir)
}

// PubKey returns the pubkey for this node.
func (hn *HarnessNode) PubKey() string {
	return hn.pubKey
}

// SetPubKey sets the pubkey for this node.
func (hn *HarnessNode) SetPubKey(pubKey string) {
	hn.pubKey = pubKey
}

// NodeURI returns the p2p node uri for this node.
func (hn *HarnessNode) NodeURI() string {
	return fmt.Sprintf("%v@%v", hn.PubKey(), hn.Cfg.P2PAddr())
}

// fileExists reports whether the named file or directory exists.
// This function is taken from https://github.com/btcsuite/btcd
func fileExists(name string) bool {
	if _, err := os.Stat(name); err != nil {
		if os.IsNotExist(err) {
			return false
		}
	}
	return true
}

// getFreePorts returns unused TCP ports from the system for given count
func getFreePorts(count int) ([]int, error) {
	var ports []int
	for i := 0; i < count; i++ {
		addr, err := net.ResolveTCPAddr("tcp", "localhost:0")
		if err != nil {
			return nil, err
		}

		l, err := net.ListenTCP("tcp", addr)
		if err != nil {
			return nil, err
		}
		defer l.Close()
		ports = append(ports, l.Addr().(*net.TCPAddr).Port)
	}
	return ports, nil
}<|MERGE_RESOLUTION|>--- conflicted
+++ resolved
@@ -21,13 +21,7 @@
 	"google.golang.org/grpc/credentials"
 )
 
-<<<<<<< HEAD
-var (
-	numActiveNodes int32
-)
-=======
 var numActiveNodes int32
->>>>>>> 1b642fbe
 
 type nodeConfig struct {
 	DataDir     string
@@ -139,18 +133,7 @@
 	epoch := time.Now().Unix()
 	cfg.LogPath = fmt.Sprintf("./temp/logs/xud-%s-%d.log", name, epoch)
 
-    freePorts, err := getFreePorts(3)
-
-    if err != nil {
-        return nil, err
-    }
-
 	cfg.TLSCertPath = filepath.Join(cfg.DataDir, "tls.cert")
-<<<<<<< HEAD
-	cfg.P2PPort = freePorts[0]
-	cfg.RPCPort = freePorts[1]
-	cfg.HTTPPort = freePorts[2]
-=======
 	cfg.P2PPort, err = freeport.GetFreePort()
 	if err != nil {
 		return nil, err
@@ -163,7 +146,6 @@
 	if err != nil {
 		return nil, err
 	}
->>>>>>> 1b642fbe
 
 	return &HarnessNode{
 		Cfg:  &cfg,
@@ -355,23 +337,4 @@
 		}
 	}
 	return true
-}
-
-// getFreePorts returns unused TCP ports from the system for given count
-func getFreePorts(count int) ([]int, error) {
-	var ports []int
-	for i := 0; i < count; i++ {
-		addr, err := net.ResolveTCPAddr("tcp", "localhost:0")
-		if err != nil {
-			return nil, err
-		}
-
-		l, err := net.ListenTCP("tcp", addr)
-		if err != nil {
-			return nil, err
-		}
-		defer l.Close()
-		ports = append(ports, l.Addr().(*net.TCPAddr).Port)
-	}
-	return ports, nil
 }