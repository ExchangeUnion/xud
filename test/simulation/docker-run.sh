#!/usr/bin/env bash

<<<<<<< HEAD
if [[ $@ == "TestIntegration" || $# == 0 ]]
then
    pushd temp/indra
    make start
    popd
fi

export DOCKER_CLIENT_TIMEOUT=120
export COMPOSE_HTTP_TIMEOUT=120
docker-compose run -v $PWD/temp/logs:/app/temp/logs test go test -v -timeout 20m -run=$@
res=$?


if [[ $@ == "TestIntegration" || $# == 0 ]]
then
    pushd temp/indra
    make reset
    popd
fi

exit $res
=======
# we create the temp directory with the current user so it is the owner for permissions 
mkdir -p $PWD/temp/logs
docker-compose run -v $PWD/temp/logs:/app/temp/logs test go test -v -timeout 20m -run=$@
>>>>>>> 342f95e0
<|MERGE_RESOLUTION|>--- conflicted
+++ resolved
@@ -1,6 +1,9 @@
 #!/usr/bin/env bash
 
-<<<<<<< HEAD
+# create the temp directories with the current user so it is the owner for permissions
+mkdir -p $PWD/temp/logs
+mkdir -p $PWD/temp/indra
+
 if [[ $@ == "TestIntegration" || $# == 0 ]]
 then
     pushd temp/indra
@@ -21,9 +24,4 @@
     popd
 fi
 
-exit $res
-=======
-# we create the temp directory with the current user so it is the owner for permissions 
-mkdir -p $PWD/temp/logs
-docker-compose run -v $PWD/temp/logs:/app/temp/logs test go test -v -timeout 20m -run=$@
->>>>>>> 342f95e0
+exit $res