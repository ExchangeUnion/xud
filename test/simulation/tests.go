package main

import (
	"context"
	"errors"
	"fmt"
	"github.com/ExchangeUnion/xud-simulation/lntest"
	"github.com/ExchangeUnion/xud-simulation/xudrpc"
	"github.com/ExchangeUnion/xud-simulation/xudtest"
	"github.com/lightningnetwork/lnd/lnrpc"
	"github.com/stretchr/testify/require"
	"time"
)

// testNetworkInit implements:
// 1) Verify connectivity to swap clients of all nodes.
// 2) Add currencies and pairs to all nodes.

// testNetworkInit must be the first test case to be run, and the only one
// allowed to alter the nodes critical state (peers, order book, etc.).
// All following test cases must cleanup their changes before finishing
// so that test cases would be stateless and won't be affected
// by their preceding ones.
func testNetworkInit(net *xudtest.NetworkHarness, ht *harnessTest) {
	for _, node := range net.ActiveNodes {
<<<<<<< HEAD
		ht.act.init(node)
=======
		// Verify connectivity.
		timeout := time.Now().Add(10 * time.Second)
		for {
			req := &xudrpc.GetInfoRequest{}
			res, err := node.Client.GetInfo(ht.ctx, req)

			ht.assert.NoError(err)
			ht.assert.NotNil(res.Lnd["BTC"])
			ht.assert.NotNil(res.Lnd["LTC"])
			if len(res.Lnd["BTC"].Chains) == 1 && len(res.Lnd["LTC"].Chains) == 1 {
				ht.assert.Equal(res.Lnd["BTC"].Chains[0].Chain, "bitcoin")
				ht.assert.Equal(res.Lnd["BTC"].Chains[0].Network, "simnet")
				ht.assert.Equal(res.Lnd["LTC"].Chains[0].Chain, "litecoin")
				ht.assert.Equal(res.Lnd["LTC"].Chains[0].Network, "simnet")
				// Set the node public key.
				node.SetPubKey(res.NodePubKey)
				// Add pair to the node.
				ht.act.addPair(node, "LTC", "BTC", xudrpc.AddCurrencyRequest_LND)
				break
			}
			ht.assert.False(time.Now().After(timeout), "waiting for synced chains timeout")
			// retry interval
			time.Sleep(100 * time.Millisecond)
		}
>>>>>>> 4901b5e6
	}
}

// testP2PDiscovery implements:
// Connect Alice to Bob, Bob to Carol, Dave to Carol. After a short while, all of them should end up connected.
func testP2PDiscovery(net *xudtest.NetworkHarness, ht *harnessTest) {
	// Connect Alice to Bob.
	ht.act.connect(net.Alice, net.Bob)
	ht.act.verifyConnectivity(net.Alice, net.Bob)

	// Connect Bob to Carol.
	ht.act.connect(net.Bob, net.Carol)
	ht.act.verifyConnectivity(net.Bob, net.Carol)

	// Carol should hear about Alice from Bob,
	// and should end up connected to her.
	time.Sleep(1 * time.Second)
	ht.act.verifyConnectivity(net.Alice, net.Carol)

	// Connect Dave to Carol.
	ht.act.connect(net.Dave, net.Carol)
	ht.act.verifyConnectivity(net.Dave, net.Carol)

	// Dave should hear about Alice and Bob from Carol,
	// and should end up connected to them.
	time.Sleep(1 * time.Second)
	ht.act.verifyConnectivity(net.Alice, net.Dave)
	ht.act.verifyConnectivity(net.Bob, net.Dave)

	// Cleanup.
	ht.act.disconnect(net.Alice, net.Bob)
	ht.act.disconnect(net.Alice, net.Carol)
	ht.act.disconnect(net.Alice, net.Dave)
	ht.act.disconnect(net.Bob, net.Carol)
	ht.act.disconnect(net.Bob, net.Dave)
	ht.act.disconnect(net.Carol, net.Dave)
}

// testP2PIncorrectPubKey implements:
// Alice connects to Bob expecting an incorrect public key.
// Bob should reject the connection due to auth invalid target.
func testP2PIncorrectPubKey(net *xudtest.NetworkHarness, ht *harnessTest) {
	// Alice connects to Bob while expecting an incorrect public key.
	incorrectPubKey := net.Bob.PubKey() + "Q"
	destNodeURI := fmt.Sprintf("%v@%v", incorrectPubKey, net.Bob.Cfg.P2PAddr())
	reqConn := &xudrpc.ConnectRequest{NodeUri: destNodeURI}

	// Bob should reject the connection since Alice signed her handshake data
	// specifying a different public key target then his.
	_, err := net.Alice.Client.Connect(ht.ctx, reqConn)
	ht.assert.Error(err)
	ht.assert.Contains(err.Error(), fmt.Sprintf(
		"Peer (%v) disconnected from us due to AuthFailureInvalidTarget", net.Bob.Cfg.P2PAddr()))
}

// testP2PBanUnban implements:
// 1) If Alice ban Bob, connection attempts from both directions should fail.
// 2) if Alice unban Bob, connection attempts from both directions should succeed.
func testP2PBanUnban(net *xudtest.NetworkHarness, ht *harnessTest) {
	// Alice to ban Bob.
	ht.act.ban(net.Alice, net.Bob)

	// Alice should not attempt to connect to Bob while he is banned.
	reqConn := &xudrpc.ConnectRequest{NodeUri: net.Bob.NodeURI()}
	_, err := net.Alice.Client.Connect(ht.ctx, reqConn)
	ht.assert.Error(err)
	ht.assert.Contains(err.Error(), fmt.Sprintf(
		"could not connect to node %v because it is banned", net.Bob.PubKey()))

	// If Bob connects to Alice, he should get rejected.
	reqConn = &xudrpc.ConnectRequest{NodeUri: net.Alice.NodeURI()}
	_, err = net.Bob.Client.Connect(ht.ctx, reqConn)
	ht.assert.Error(err)
	ht.assert.Contains(err.Error(), fmt.Sprintf(
		" Peer (%v) disconnected from us due to Banned", net.Alice.Cfg.P2PAddr()))

	// After Alice unban Bob, connection attempts from both directions should succeed.
	ht.act.unban(net.Alice, net.Bob)
	ht.act.connect(net.Alice, net.Bob)
	ht.act.disconnect(net.Alice, net.Bob)
	ht.act.connect(net.Bob, net.Alice)

	// Cleanup.
	ht.act.disconnect(net.Alice, net.Bob)
}

// testP2PAlreadyConnected implements:
// If Alice and Bob are already connected, connection attempts from both directions should fail.
func testP2PAlreadyConnected(net *xudtest.NetworkHarness, ht *harnessTest) {
	// Connect Alice to Bob.
	ht.act.connect(net.Alice, net.Bob)
	ht.act.verifyConnectivity(net.Alice, net.Bob)

	// Alice should not attempt to connect to Bob while they are already connected.
	reqConn := &xudrpc.ConnectRequest{NodeUri: net.Bob.NodeURI()}
	_, err := net.Alice.Client.Connect(ht.ctx, reqConn)
	ht.assert.Error(err)
	ht.assert.Contains(err.Error(), fmt.Sprintf(
		"node %v at %v already connected", net.Bob.PubKey(), net.Bob.Cfg.P2PAddr()))

	// Bob should not attempt to connect to Alice while they are already connected.
	reqConn = &xudrpc.ConnectRequest{NodeUri: net.Alice.NodeURI()}
	_, err = net.Bob.Client.Connect(ht.ctx, reqConn)
	ht.assert.Error(err)
	ht.assert.Contains(err.Error(), fmt.Sprintf(
		"node %v at %v already connected", net.Alice.PubKey(), net.Alice.Cfg.P2PAddr()))

	// Cleanup.
	ht.act.disconnect(net.Alice, net.Bob)
}

// testOrderBroadcastAndInvalidation implements:
// 1) Placed order should get broadcasted over the network, and added to connected peers' order books.
// 2) Removed order should get invalidated over the network, and removed from connected peers' order books.
func testOrderBroadcastAndInvalidation(net *xudtest.NetworkHarness, ht *harnessTest) {
	// Connect Alice to Bob.
	ht.act.connect(net.Alice, net.Bob)
	ht.act.verifyConnectivity(net.Alice, net.Bob)

	req := &xudrpc.PlaceOrderRequest{
		Price:    0.02,
		Quantity: 1000000,
		PairId:   "LTC/BTC",
		OrderId:  "random_order_id",
		Side:     xudrpc.OrderSide_BUY,
	}

	order := ht.act.placeOrderAndBroadcast(net.Alice, net.Bob, req)
	ht.act.removeOrderAndInvalidate(net.Alice, net.Bob, order)

	// Cleanup.
	ht.act.disconnect(net.Alice, net.Bob)
}

func testOrderMatchingAndSwap(net *xudtest.NetworkHarness, ht *harnessTest) {
	// Connect Alice to Bob.
	ht.act.connect(net.Alice, net.Bob)
	ht.act.verifyConnectivity(net.Alice, net.Bob)

	// Place an order on Alice.
	req := &xudrpc.PlaceOrderRequest{
		OrderId:  "maker_order_id",
		Price:    0.02,
		Quantity: 1000000,
		PairId:   "LTC/BTC",
		Side:     xudrpc.OrderSide_BUY,
	}
	ht.act.placeOrderAndBroadcast(net.Alice, net.Bob, req)

	// Place a matching order on Bob.
	req = &xudrpc.PlaceOrderRequest{
		OrderId:  "taker_order_id",
		Price:    req.Price,
		Quantity: req.Quantity,
		PairId:   req.PairId,
		Side:     xudrpc.OrderSide_SELL,
	}
	ht.act.placeOrderAndSwap(net.Bob, net.Alice, req)

	// Cleanup.
	ht.act.disconnect(net.Alice, net.Bob)
}

// actions provide self-contained reusable scenarios to be used in tests.
// each action performs its expected success/failure assertions by its own.
type actions struct {
	// assert provides assertion methods to stop test execution upon failure.
	assert *require.Assertions

	// ctx is the context for the test scenario.
	ctx context.Context
}

func (a *actions) init(node *xudtest.HarnessNode) {
	// Verify connectivity.
	timeout := time.Now().Add(10 * time.Second)
	for {
		req := &xudrpc.GetInfoRequest{}
		res, err := node.Client.GetInfo(a.ctx, req)
		a.assert.NoError(err)
		if len(res.Lnd["BTC"].Chains) == 1 && len(res.Lnd["LTC"].Chains) == 1 {
			a.assert.Equal(res.Lnd["BTC"].Chains[0].Chain, "bitcoin")
			a.assert.Equal(res.Lnd["BTC"].Chains[0].Network, "simnet")
			a.assert.Equal(res.Lnd["LTC"].Chains[0].Chain, "litecoin")
			a.assert.Equal(res.Lnd["LTC"].Chains[0].Network, "simnet")

			// Set the node public key.
			node.SetPubKey(res.NodePubKey)

			// Add pair to the node.
			a.addPair(node, "LTC", "BTC", xudrpc.AddCurrencyRequest_LND)
			break
		}
		a.assert.False(time.Now().After(timeout), "waiting for synced chains timeout")
		// retry interval
		time.Sleep(100 * time.Millisecond)
	}
}

func (a *actions) addPair(node *xudtest.HarnessNode, baseCurrency string, quoteCurrency string,
	swapClient xudrpc.AddCurrencyRequest_SwapClient) {
	// Check the current number of pairs.
	resInfo, err := node.Client.GetInfo(a.ctx, &xudrpc.GetInfoRequest{})
	a.assert.NoError(err)

	prevNumPairs := resInfo.NumPairs

	// Add currencies.
	reqAddCurr := &xudrpc.AddCurrencyRequest{Currency: baseCurrency, SwapClient: swapClient}
	_, err = node.Client.AddCurrency(a.ctx, reqAddCurr)
	a.assert.NoError(err)

	reqAddCurr = &xudrpc.AddCurrencyRequest{Currency: quoteCurrency, SwapClient: swapClient}
	_, err = node.Client.AddCurrency(a.ctx, reqAddCurr)
	a.assert.NoError(err)

	// Add pair.
	reqAddPair := &xudrpc.AddPairRequest{BaseCurrency: baseCurrency, QuoteCurrency: quoteCurrency}
	_, err = node.Client.AddPair(a.ctx, reqAddPair)
	a.assert.NoError(err)

	// Verify that pair was added.
	resGetInfo, err := node.Client.GetInfo(a.ctx, &xudrpc.GetInfoRequest{})
	a.assert.NoError(err)
	a.assert.Equal(resGetInfo.NumPairs, prevNumPairs+1)
}

func (a *actions) connect(srcNode, destNode *xudtest.HarnessNode) {
	destNodeURI := fmt.Sprintf("%v@%v",
		destNode.PubKey(),
		destNode.Cfg.P2PAddr(),
	)

	// connect srcNode to destNode.
	reqConn := &xudrpc.ConnectRequest{NodeUri: destNodeURI}
	_, err := srcNode.Client.Connect(a.ctx, reqConn)
	a.assert.NoError(err)
}

func (a *actions) disconnect(srcNode, destNode *xudtest.HarnessNode) {
	a.ban(srcNode, destNode)
	a.unban(srcNode, destNode)
}

func (a *actions) ban(srcNode, destNode *xudtest.HarnessNode) {
	reqBan := &xudrpc.BanRequest{NodePubKey: destNode.PubKey()}
	_, err := srcNode.Client.Ban(a.ctx, reqBan)
	a.assert.NoError(err)
}

func (a *actions) unban(srcNode, destNode *xudtest.HarnessNode) {
	reqUnban := &xudrpc.UnbanRequest{NodePubKey: destNode.PubKey(), Reconnect: false}
	_, err := srcNode.Client.Unban(a.ctx, reqUnban)
	a.assert.NoError(err)
}

func (a *actions) placeOrderAndBroadcast(srcNode, destNode *xudtest.HarnessNode,
	req *xudrpc.PlaceOrderRequest) *xudrpc.Order {
	// Subscribe to added orders on destNode
	destNodeOrderChan := subscribeOrders(a.ctx, destNode)

	// Fetch nodes current order book state.
	prevSrcNodeCount, prevDestNodeCount, err := getOrdersCount(a.ctx, srcNode, destNode)
	a.assert.NoError(err)

	// Place the order on srcNode and verify the result.
	res, err := srcNode.Client.PlaceOrderSync(a.ctx, req)
	a.assert.NoError(err)

	// Verify the response.
	a.assert.Len(res.InternalMatches, 0)
	a.assert.Len(res.SwapSuccesses, 0)
	a.assert.Len(res.SwapFailures, 0)
	a.assert.NotNil(res.RemainingOrder)
	a.assert.NotEqual(res.RemainingOrder.Id, req.OrderId)
	a.assert.IsType(new(xudrpc.Order_LocalId), res.RemainingOrder.OwnOrPeer)
	a.assert.Equal(res.RemainingOrder.OwnOrPeer.(*xudrpc.Order_LocalId).LocalId, req.OrderId)

	// Retrieve and verify the added order event on destNode.
	e := <-destNodeOrderChan
	a.assert.NoError(e.err)
	a.assert.NotNil(e.orderUpdate)
	peerOrder := e.orderUpdate.GetOrder()

	// Verify the peer order.
	a.assert.NotEqual(peerOrder.Id, req.OrderId) // Local id should not equal the global id.
	a.assert.Equal(peerOrder.Price, req.Price)
	a.assert.Equal(peerOrder.PairId, req.PairId)
	a.assert.Equal(peerOrder.Quantity, req.Quantity)
	a.assert.Equal(peerOrder.Side, req.Side)
	a.assert.False(peerOrder.IsOwnOrder)
	a.assert.Equal(peerOrder.Id, res.RemainingOrder.Id)
	a.assert.IsType(new(xudrpc.Order_PeerPubKey), peerOrder.OwnOrPeer)
	a.assert.Equal(peerOrder.OwnOrPeer.(*xudrpc.Order_PeerPubKey).PeerPubKey, srcNode.PubKey())

	// Verify that a new order was added to the order books.
	srcNodeCount, destNodeCount, err := getOrdersCount(a.ctx, srcNode, destNode)
	a.assert.NoError(err)
	a.assert.Equal(srcNodeCount.Own, prevSrcNodeCount.Own+1)
	a.assert.Equal(srcNodeCount.Peer, prevSrcNodeCount.Peer)
	a.assert.Equal(destNodeCount.Own, prevDestNodeCount.Own)
	a.assert.Equal(destNodeCount.Peer, prevDestNodeCount.Peer+1)

	return res.RemainingOrder
}

func (a *actions) removeOrderAndInvalidate(srcNode, destNode *xudtest.HarnessNode, order *xudrpc.Order) {
	// Subscribe to removed orders on destNode.
	destNodeOrdersChan := subscribeOrders(a.ctx, destNode)

	// Fetch nodes current order book state.
	prevSrcNodeCount, prevDestNodeCount, err := getOrdersCount(a.ctx, srcNode, destNode)
	a.assert.NoError(err)
	a.assert.NotZero(prevSrcNodeCount)
	a.assert.NotZero(prevDestNodeCount)

	// Ensure that destNode and srcNode are connected.
	a.verifyConnectivity(destNode, srcNode)

	// Remove the order on srcNode.
	req := &xudrpc.RemoveOrderRequest{OrderId: order.OwnOrPeer.(*xudrpc.Order_LocalId).LocalId}
	res, err := srcNode.Client.RemoveOrder(a.ctx, req)
	a.assert.NoError(err)

	// Verify no quantity on hold.
	a.assert.Equal(res.QuantityOnHold, uint64(0))

	// Retrieve and verify the removed orders event on destNode.
	e := <-destNodeOrdersChan
	a.assert.NoError(e.err)
	a.assert.NotNil(e.orderUpdate)
	orderRemoval := e.orderUpdate.GetOrderRemoval()

	// Verify the order removal.
	a.assert.Empty(orderRemoval.LocalId)
	a.assert.Equal(orderRemoval.Quantity, order.Quantity)
	a.assert.Equal(orderRemoval.PairId, order.PairId)
	a.assert.False(orderRemoval.IsOwnOrder)

	// Verify that the order was removed from the order books.
	srcNodeCount, destNodeCount, err := getOrdersCount(a.ctx, srcNode, destNode)
	a.assert.NoError(err)
	a.assert.Equal(srcNodeCount.Own, prevSrcNodeCount.Own-1)
	a.assert.Equal(srcNodeCount.Peer, prevSrcNodeCount.Peer)
	a.assert.Equal(destNodeCount.Own, prevDestNodeCount.Own)
	a.assert.Equal(destNodeCount.Peer, prevDestNodeCount.Peer-1)
}

func (a *actions) placeOrderAndSwap(srcNode, destNode *xudtest.HarnessNode,
	req *xudrpc.PlaceOrderRequest) {
	ctx, cancel := context.WithCancel(a.ctx)
	defer cancel()

	destNodeSwapChan := subscribeSwaps(ctx, destNode, false)
	srcNodeSwapChan := subscribeSwaps(ctx, srcNode, true)

	// Place the order on srcNode and verify the result.
	res, err := srcNode.Client.PlaceOrderSync(ctx, req)
	a.assert.NoError(err)
	a.assert.Len(res.InternalMatches, 0)
	a.assert.Len(res.SwapFailures, 0)
	a.assert.Len(res.SwapSuccesses, 1)
	a.assert.Nil(res.RemainingOrder)

	// Retrieve and verify the swap events on both nodes.
	eMaker := <-destNodeSwapChan
	a.assert.NoError(eMaker.err)
	a.assert.NotNil(eMaker.swap)
	eTaker := <-srcNodeSwapChan
	a.assert.NoError(eTaker.err)
	a.assert.NotNil(eTaker.swap)

	// Verify that the swap event on the taker side is equal to PlaceOrder response swap.
	a.assert.Equal(eTaker.swap, res.SwapSuccesses[0])

	// Verify the swap events info.
	a.assert.Equal(eMaker.swap.OrderId, eTaker.swap.OrderId)
	a.assert.NotEqual(eMaker.swap.LocalId, eTaker.swap.LocalId)
	a.assert.Equal(eMaker.swap.PairId, eTaker.swap.PairId)
	a.assert.Equal(eMaker.swap.Quantity, eTaker.swap.Quantity)
	a.assert.Equal(eMaker.swap.RHash, eTaker.swap.RHash)

	a.assert.Equal(eMaker.swap.PeerPubKey, srcNode.PubKey())
	a.assert.Equal(eTaker.swap.PeerPubKey, destNode.PubKey())

	// TODO: add assertions on currency/amount
	//fmt.Printf("### taker: %v\n\n", eTaker.swap)
	//fmt.Printf("### maker: %v\n\n", eMaker.swap)
}

func (a *actions) verifyConnectivity(n1, n2 *xudtest.HarnessNode) {
	a.verifyPeer(n1, n2)
	a.verifyPeer(n2, n1)
}

func (a *actions) verifyPeer(srcNode, destNode *xudtest.HarnessNode) {
	resListPeers, err := srcNode.Client.ListPeers(a.ctx, &xudrpc.ListPeersRequest{})
	a.assert.NoError(err)

	peerIndex := -1
	for i := 0; i < len(resListPeers.Peers); i++ {
		if resListPeers.Peers[i].NodePubKey == destNode.PubKey() {
			peerIndex = i
			break
		}
	}
	a.assert.NotEqual(peerIndex, -1, "peer is missing")
	a.assert.Equal(resListPeers.Peers[peerIndex].LndPubKeys["BTC"], destNode.LndBtcNode.PubKeyStr)
	a.assert.Equal(resListPeers.Peers[peerIndex].LndPubKeys["LTC"], destNode.LndLtcNode.PubKeyStr)
}

type subscribeOrdersEvent struct {
	orderUpdate *xudrpc.OrderUpdate
	err         error
}

func subscribeOrders(ctx context.Context, node *xudtest.HarnessNode) <-chan *subscribeOrdersEvent {
	out := make(chan *subscribeOrdersEvent, 1)

	// Subscribe before starting a non-blocking routine.
	req := xudrpc.SubscribeOrdersRequest{}
	stream, err := node.Client.SubscribeOrders(ctx, &req)
	if err != nil {
		out <- &subscribeOrdersEvent{nil, err}
		return out
	}

	go func() {
		go func() {
			for {
				order, err := stream.Recv()
				out <- &subscribeOrdersEvent{order, err}
				if err != nil {
					break
				}
			}
		}()

		select {
		case <-ctx.Done():
			if e := ctx.Err(); e != context.Canceled {
				out <- &subscribeOrdersEvent{nil, errors.New("timeout reached before event was received")}
			}
		}
	}()

	return out
}

type subscribeSwapsEvent struct {
	swap *xudrpc.SwapSuccess
	err  error
}

func subscribeSwaps(ctx context.Context, node *xudtest.HarnessNode, includeTaker bool) <-chan *subscribeSwapsEvent {
	out := make(chan *subscribeSwapsEvent, 1)

	// Subscribe before starting a non-blocking routine.
	req := xudrpc.SubscribeSwapsRequest{IncludeTaker: includeTaker}
	stream, err := node.Client.SubscribeSwaps(ctx, &req)
	if err != nil {
		out <- &subscribeSwapsEvent{nil, err}
		return out
	}

	go func() {
		go func() {
			for {
				swap, err := stream.Recv()
				out <- &subscribeSwapsEvent{swap, err}
				if err != nil {
					break
				}
			}
		}()

		select {
		case <-ctx.Done():
			if e := ctx.Err(); e != context.Canceled {
				out <- &subscribeSwapsEvent{nil, errors.New("timeout reached before event was received")}
			}
		}
	}()

	return out
}

type subscribeSwapFailuresEvent struct {
	swapFailure *xudrpc.SwapFailure
	err         error
}

func subscribeSwapFailures(ctx context.Context, node *xudtest.HarnessNode, includeTaker bool) <-chan *subscribeSwapFailuresEvent {
	out := make(chan *subscribeSwapFailuresEvent, 1)

	// Subscribe before starting a non-blocking routine.
	req := xudrpc.SubscribeSwapsRequest{IncludeTaker: includeTaker}
	stream, err := node.Client.SubscribeSwapFailures(ctx, &req)
	if err != nil {
		out <- &subscribeSwapFailuresEvent{nil, err}
		return out
	}

	go func() {
		go func() {
			for {
				swapFailure, err := stream.Recv()
				out <- &subscribeSwapFailuresEvent{swapFailure, err}
				if err != nil {
					break
				}
			}
		}()

		select {
		case <-ctx.Done():
			if e := ctx.Err(); e != context.Canceled {
				out <- &subscribeSwapFailuresEvent{nil, errors.New("timeout reached before event was received")}
			}
		}
	}()

	return out
}

func getOrdersCount(ctx context.Context, n1, n2 *xudtest.HarnessNode) (*xudrpc.OrdersCount, *xudrpc.OrdersCount, error) {
	n1i, err := getInfo(ctx, n1)
	if err != nil {
		return nil, nil, err
	}

	n2i, err := getInfo(ctx, n2)
	if err != nil {
		return nil, nil, err
	}

	return n1i.Orders, n2i.Orders, nil
}

func getInfo(ctx context.Context, n *xudtest.HarnessNode) (*xudrpc.GetInfoResponse, error) {
	info, err := n.Client.GetInfo(ctx, &xudrpc.GetInfoRequest{})
	if err != nil {
		return nil, fmt.Errorf("RPC GetInfo failure: %v", err)
	}

	return info, nil
}

func openBtcChannel(ctx context.Context, ln *lntest.NetworkHarness, srcNode, destNode *lntest.HarnessNode) (*lnrpc.ChannelPoint, error) {
	openChanStream, err := ln.OpenChannel(ctx, srcNode, destNode, 15000000, 0, false)
	if err != nil {
		return nil, err
	}

	if _, err := ln.BtcMiner.Node.Generate(6); err != nil {
		return nil, err
	}

	return ln.WaitForChannelOpen(ctx, openChanStream)
}

func closeBtcChannel(ctx context.Context, ln *lntest.NetworkHarness, node *lntest.HarnessNode, cp *lnrpc.ChannelPoint, force bool) error {
	closeChanStream, _, err := ln.CloseChannel(ctx, node, cp, force)
	if err != nil {
		return err
	}

	if _, err := ln.BtcMiner.Node.Generate(6); err != nil {
		return err
	}

	if _, err := ln.WaitForChannelClose(ctx, closeChanStream); err != nil {
		return err
	}

	return nil
}

func openLtcChannel(ctx context.Context, ln *lntest.NetworkHarness, srcNode, destNode *lntest.HarnessNode) (*lnrpc.ChannelPoint, error) {
	openChanStream, err := ln.OpenChannel(ctx, srcNode, destNode, 15000000, 0, false)
	if err != nil {
		return nil, err
	}

	if _, err := ln.LtcMiner.Node.Generate(6); err != nil {
		return nil, err
	}

	return ln.WaitForChannelOpen(ctx, openChanStream)
}

func closeLtcChannel(ctx context.Context, ln *lntest.NetworkHarness, node *lntest.HarnessNode, cp *lnrpc.ChannelPoint, force bool) error {
	closeChanStream, _, err := ln.CloseChannel(ctx, node, cp, force)
	if err != nil {
		return err
	}

	if _, err := ln.LtcMiner.Node.Generate(6); err != nil {
		return err
	}

	if _, err := ln.WaitForChannelClose(ctx, closeChanStream); err != nil {
		return err
	}

	return nil
}

type balance struct {
	channel *lnrpc.ChannelBalanceResponse
	wallet  *lnrpc.WalletBalanceResponse
}

type balances struct {
	btc balance
	ltc balance
}

func getBalance(ctx context.Context, node *xudtest.HarnessNode) (*balances, error) {
	var b balances
	var err error

	b.ltc.channel, err = node.LndLtcNode.ChannelBalance(ctx, &lnrpc.ChannelBalanceRequest{})
	if err != nil {
		return nil, err
	}

	b.ltc.wallet, err = node.LndLtcNode.WalletBalance(ctx, &lnrpc.WalletBalanceRequest{})
	if err != nil {
		return nil, err
	}

	b.btc.channel, err = node.LndBtcNode.ChannelBalance(ctx, &lnrpc.ChannelBalanceRequest{})
	if err != nil {
		return nil, err
	}

	b.btc.wallet, err = node.LndBtcNode.WalletBalance(ctx, &lnrpc.WalletBalanceRequest{})
	if err != nil {
		return nil, err
	}

	return &b, nil
}<|MERGE_RESOLUTION|>--- conflicted
+++ resolved
@@ -23,34 +23,7 @@
 // by their preceding ones.
 func testNetworkInit(net *xudtest.NetworkHarness, ht *harnessTest) {
 	for _, node := range net.ActiveNodes {
-<<<<<<< HEAD
 		ht.act.init(node)
-=======
-		// Verify connectivity.
-		timeout := time.Now().Add(10 * time.Second)
-		for {
-			req := &xudrpc.GetInfoRequest{}
-			res, err := node.Client.GetInfo(ht.ctx, req)
-
-			ht.assert.NoError(err)
-			ht.assert.NotNil(res.Lnd["BTC"])
-			ht.assert.NotNil(res.Lnd["LTC"])
-			if len(res.Lnd["BTC"].Chains) == 1 && len(res.Lnd["LTC"].Chains) == 1 {
-				ht.assert.Equal(res.Lnd["BTC"].Chains[0].Chain, "bitcoin")
-				ht.assert.Equal(res.Lnd["BTC"].Chains[0].Network, "simnet")
-				ht.assert.Equal(res.Lnd["LTC"].Chains[0].Chain, "litecoin")
-				ht.assert.Equal(res.Lnd["LTC"].Chains[0].Network, "simnet")
-				// Set the node public key.
-				node.SetPubKey(res.NodePubKey)
-				// Add pair to the node.
-				ht.act.addPair(node, "LTC", "BTC", xudrpc.AddCurrencyRequest_LND)
-				break
-			}
-			ht.assert.False(time.Now().After(timeout), "waiting for synced chains timeout")
-			// retry interval
-			time.Sleep(100 * time.Millisecond)
-		}
->>>>>>> 4901b5e6
 	}
 }
 
@@ -231,6 +204,8 @@
 		req := &xudrpc.GetInfoRequest{}
 		res, err := node.Client.GetInfo(a.ctx, req)
 		a.assert.NoError(err)
+		a.assert.NotNil(res.Lnd["BTC"])
+		a.assert.NotNil(res.Lnd["LTC"])
 		if len(res.Lnd["BTC"].Chains) == 1 && len(res.Lnd["LTC"].Chains) == 1 {
 			a.assert.Equal(res.Lnd["BTC"].Chains[0].Chain, "bitcoin")
 			a.assert.Equal(res.Lnd["BTC"].Chains[0].Network, "simnet")
