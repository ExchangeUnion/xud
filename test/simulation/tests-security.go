--- conflicted
+++ resolved
@@ -306,11 +306,6 @@
 	ltcInfo, err = net.LndLtcNetwork.LtcMiner.Node.GetInfo()
 	ht.assert.True(ltcInfo.Blocks >= int32(expirationHeight))
 
-<<<<<<< HEAD
-	time.Sleep(45 * time.Second)
-
-=======
->>>>>>> 342f95e0
 	// Verify channel was closed (by force-close, as the outgoing HTLC got expired).
 
 	waitForChannelClose(net.Bob.LndLtcNode, ht)
@@ -441,11 +436,6 @@
 	btcInfo, err = net.LndBtcNetwork.BtcMiner.Node.GetInfo()
 	ht.assert.True(btcInfo.Blocks >= int32(expirationHeight))
 
-<<<<<<< HEAD
-	time.Sleep(45 * time.Second)
-
-=======
->>>>>>> 342f95e0
 	// Verify channel was closed (by force-close, as the outgoing HTLC got expired).
 
 	waitForChannelClose(net.Bob.LndBtcNode, ht)
@@ -500,11 +490,6 @@
 	ltcInfo, err = net.LndLtcNetwork.LtcMiner.Node.GetInfo()
 	ht.assert.True(ltcInfo.Blocks >= int32(expirationHeight))
 
-<<<<<<< HEAD
-	time.Sleep(45 * time.Second)
-
-=======
->>>>>>> 342f95e0
 	// Verify channel was closed (by force-close, as the outgoing HTLC got expired).
 
 	waitForChannelClose(net.Alice.LndLtcNode, ht)
@@ -614,12 +599,8 @@
 	btcInfo, err = net.LndBtcNetwork.BtcMiner.Node.GetInfo()
 	ht.assert.True(btcInfo.Blocks >= int32(expirationHeight))
 
-<<<<<<< HEAD
-	time.Sleep(45 * time.Second)
-=======
 	// Closing taker LTC channel and checking balance.
 	// First, find the pending HTLC expiration height.
->>>>>>> 342f95e0
 
 	aliceLtcChanList, err := net.Alice.LndLtcNode.ListChannels(ht.ctx, &lnrpc.ListChannelsRequest{})
 	ht.assert.Equal(len(aliceLtcChanList.Channels), 1)
@@ -676,27 +657,7 @@
 
 	waitForChannelClose(net.Alice.LndLtcNode, ht)
 
-<<<<<<< HEAD
-	// Expire the HTLC.
-
-	ltcInfo, err := net.LndLtcNetwork.LtcMiner.Node.GetInfo()
-	ht.assert.NoError(err)
-	_, err = net.LndLtcNetwork.LtcMiner.Node.Generate(expirationHeight - uint32(ltcInfo.Blocks))
-	ht.assert.NoError(err)
-	ltcInfo, err = net.LndLtcNetwork.LtcMiner.Node.GetInfo()
-	ht.assert.True(ltcInfo.Blocks >= int32(expirationHeight))
-
-	time.Sleep(45 * time.Second)
-
-	// Verify channel was closed (by force-close, as the outgoing HTLC got expired).
-
-	aliceLtcChanList, err = net.Alice.LndLtcNode.ListChannels(ht.ctx, &lnrpc.ListChannelsRequest{})
-	ht.assert.Equal(len(aliceLtcChanList.Channels), 0)
-
-	// Wait for publishing CLTV-delayed HTLC output using timeout tx.
-=======
 	// Wait for publishing CLTV-delayed LTC HTLC output using timeout tx.
->>>>>>> 342f95e0
 
 	_, err = net.LndLtcNetwork.LtcMiner.Node.Generate(1)
 	ht.assert.NoError(err)
