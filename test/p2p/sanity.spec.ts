--- conflicted
+++ resolved
@@ -3,7 +3,7 @@
 import chaiAsPromised from 'chai-as-promised';
 import { toUri } from '../../lib/utils/uriUtils';
 import { getUnusedPort } from '../utils';
-import { DisconnectionReason, ReputationEvent } from '../../lib/types/enums';
+import { DisconnectionReason } from '../../lib/types/enums';
 
 chai.use(chaiAsPromised);
 
@@ -52,15 +52,10 @@
     await Promise.all([nodeOne.start(nodeOneConfig), nodeTwo.start(nodeTwoConfig)]);
 
     nodeTwoPort = nodeTwo['pool']['listenPort']!;
-<<<<<<< HEAD
-    nodeOneUri = getUri({ nodePubKey: nodeOne.nodePubKey, host: 'localhost', port: nodeOne['pool']['listenPort']! });
-    nodeTwoUri = getUri({ nodePubKey: nodeTwo.nodePubKey, host: 'localhost', port: nodeTwoPort });
+    nodeOneUri = toUri({ nodePubKey: nodeOne.nodePubKey, host: 'localhost', port: nodeOne['pool']['listenPort']! });
+    nodeTwoUri = toUri({ nodePubKey: nodeTwo.nodePubKey, host: 'localhost', port: nodeTwoPort });
 
     unusedPort = await getUnusedPort();
-=======
-    nodeOneUri = toUri({ nodePubKey: nodeOne.nodePubKey, host: 'localhost', port: nodeOne['pool']['listenPort']! });
-    nodeTwoUri = toUri({ nodePubKey: nodeTwo.nodePubKey, host: 'localhost', port: nodeTwoPort });
->>>>>>> c86a1133
   });
 
   it('should connect successfully', async () => {
@@ -85,18 +80,10 @@
   });
 
   it('should fail when connecting to an unexpected node pub key', async () => {
-<<<<<<< HEAD
     const connectPromise = nodeOne.service.connect({
-      nodeUri: getUri({ nodePubKey: 'thewrongpubkey', host: 'localhost', port: nodeTwoPort }),
+      nodeUri: toUri({ nodePubKey: 'thewrongpubkey', host: 'localhost', port: nodeTwoPort }),
       retryConnecting: false,
     });
-=======
-    const connectPromise = nodeOne.service.connect({ nodeUri: toUri({
-      nodePubKey: 'thewrongpubkey',
-      host: 'localhost',
-      port: nodeTwoPort,
-    }) });
->>>>>>> c86a1133
     await expect(connectPromise).to.be.rejectedWith(
       `node at localhost:${nodeTwoPort} sent pub key ${nodeTwo.nodePubKey}, expected thewrongpubkey`);
     const listPeersResult = await nodeOne.service.listPeers();
@@ -109,16 +96,11 @@
   });
 
   it('should fail connecting to a non-existing node', async () => {
-<<<<<<< HEAD
     const port = unusedPort;
     const connectPromise = nodeOne.service.connect({
-      nodeUri: getUri({ port, nodePubKey: 'notarealnodepubkey', host: 'localhost' }),
+      nodeUri: toUri({ port, nodePubKey: 'notarealnodepubkey', host: 'localhost' }),
       retryConnecting: false,
     });
-=======
-    const port = await getUnusedPort();
-    const connectPromise = nodeOne.service.connect({ nodeUri: toUri({ port, nodePubKey: 'notarealnodepubkey', host: 'localhost' }) });
->>>>>>> c86a1133
     await expect(connectPromise).to.be.rejectedWith(`could not connect to peer at localhost:${port}`);
   });
 
@@ -126,13 +108,13 @@
     const port = unusedPort;
     const nodePubKey = 'notarealnodepubkey';
     const connectPromise = nodeOne.service.connect({
-      nodeUri: getUri({ port, nodePubKey, host: 'localhost' }),
+      nodeUri: toUri({ port, nodePubKey, host: 'localhost' }),
       retryConnecting: true,
     });
 
     setTimeout(() => {
       expect(nodeOne.service.connect({
-        nodeUri: getUri({ port, nodePubKey, host: 'localhost' }),
+        nodeUri: toUri({ port, nodePubKey, host: 'localhost' }),
         retryConnecting: false,
       })).to.be.rejectedWith(`could not connect to peer at localhost:${unusedPort}`);
       done();
