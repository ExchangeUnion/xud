import chai, { expect } from 'chai';
import chaiAsPromised from 'chai-as-promised';
import sinon from 'sinon';
import Pool from '../../lib/p2p/Pool';
import Logger, { Level } from '../../lib/Logger';
import DB from '../../lib/db/DB';
import Config from '../../lib/Config';
import NodeKey from '../../lib/nodekey/NodeKey';
import Peer from '../../lib/p2p/Peer';
import { Address } from '../../lib/p2p/types';
import { DisconnectionReason } from '../../lib/constants/enums';

chai.use(chaiAsPromised);

describe('P2P Pool Tests', async () => {
  let db: DB;
  let pool: Pool;
  let nodeKeyOne: NodeKey;
  const loggers = Logger.createLoggers(Level.Warn);
  const sandbox = sinon.createSandbox();

  const createPeer = (nodePubKey: string, addresses: Address[]) => {
    const peer = sandbox.createStubInstance(Peer) as any;
    peer.address = addresses[0];
    peer.nodeState = {
      addresses,
      nodePubKey,
      version: 'test',
      pairs: ['LTC/BTC'],
    };
    peer.socket = {};
    peer.sendPacket = () => {};
    peer.close = () => {
      peer.sentDisconnectionReason = DisconnectionReason.NotAcceptingConnections;
      pool['handlePeerClose'](peer);
    };
    pool['bindPeer'](peer);

    return peer;
  };

  before(async () => {
    nodeKeyOne = await NodeKey['generate']();

    const config = new Config();
<<<<<<< HEAD
    config.p2p.nolisten = true;
=======
    config.p2p.listen = false;
    config.p2p.discover = false;
>>>>>>> d61b07f7
    db = new DB(loggers.db);
    await db.init();

    pool = new Pool(config.p2p, loggers.p2p, db.models);

    await pool.init({
      nodePubKey: 'test',
      version: 'test',
      pairs: [],
    }, nodeKeyOne);
  });

  it('should handle an opened peer', async () => {
    const currentNodeCount = pool['nodes'].count;

    const addresses = [{ host: '123.123.123.123', port: 8885 }];
    const peer = createPeer(nodeKeyOne.nodePubKey, addresses);

    const handleOpenPromise = pool['handleOpen'](peer);
    expect(handleOpenPromise).to.be.fulfilled;
    await handleOpenPromise;
    expect(pool['nodes'].count).to.equal(currentNodeCount + 1);
    expect(pool['nodes'].has(nodeKeyOne.nodePubKey)).to.be.true;

    expect(pool['peers'].has(nodeKeyOne.nodePubKey)).to.be.true;

    const nodeInstance = await db.models.Node.find({
      where: {
        nodePubKey: nodeKeyOne.nodePubKey,
      },
    });
    expect(nodeInstance).to.not.be.undefined;
    expect(nodeInstance!.addresses!).to.have.length(1);
    expect(nodeInstance!.addresses![0].host).to.equal(addresses[0].host);
  });

  it('should close a peer', () => {
    pool.closePeer(nodeKeyOne.nodePubKey, DisconnectionReason.NotAcceptingConnections);
    expect(pool['peers'].has(nodeKeyOne.nodePubKey)).to.be.false;
    expect(pool['peers'].size).to.equal(0);
  });

  it('should ban a peer', async () => {
    const banPromise = pool.banNode(nodeKeyOne.nodePubKey);
    expect(banPromise).to.be.fulfilled;
    await banPromise;
    const nodeReputationPromise = await pool.getNodeReputation(nodeKeyOne.nodePubKey);
    expect(nodeReputationPromise.banned).to.be.true;
  });

  it('should unban a peer', async () => {
    const unbanPromise = pool.unbanNode(nodeKeyOne.nodePubKey, false);
    expect(unbanPromise).to.be.fulfilled;
    await unbanPromise;
    const nodeReputationPromise = await pool.getNodeReputation(nodeKeyOne.nodePubKey);
    expect(nodeReputationPromise.banned).to.be.false;
  });

  it('should update a node on new handshake', async () => {
    const addresses = [{ host: '86.75.30.9', port: 8885 }];
    const peer = createPeer(nodeKeyOne.nodePubKey, addresses);

    pool['handleOpen'](peer);

    const nodeInstance = await db.models.Node.find({
      where: {
        nodePubKey: nodeKeyOne.nodePubKey,
      },
    });
    expect(nodeInstance).to.not.be.undefined;
    expect(nodeInstance!.addresses!).to.have.length(1);
    expect(nodeInstance!.addresses![0].host).to.equal(addresses[0].host);

    pool.closePeer(nodeKeyOne.nodePubKey, DisconnectionReason.NotAcceptingConnections);
  });

  after(async () => {
    await db.close();
    await pool.disconnect();
  });
});<|MERGE_RESOLUTION|>--- conflicted
+++ resolved
@@ -43,12 +43,8 @@
     nodeKeyOne = await NodeKey['generate']();
 
     const config = new Config();
-<<<<<<< HEAD
     config.p2p.nolisten = true;
-=======
-    config.p2p.listen = false;
     config.p2p.discover = false;
->>>>>>> d61b07f7
     db = new DB(loggers.db);
     await db.init();
 
