import { expect } from 'chai';
import Config from '../../lib/Config';
import DB from '../../lib/db/DB';
import { SwapProtocol } from '../../lib/types/enums';
import OrderBook from '../../lib/orderbook/OrderBook';
import OrderBookRepository from '../../lib/orderbook/OrderBookRepository';
import P2PRepository from '../../lib/p2p/P2PRepository';
import { orders } from '../../lib/types';
import { StampedOrder } from '../../lib/types/orders';

describe('OrderBook', () => {
  let db: DB;
  let orderBook: OrderBook;
  let orderBookRepository: OrderBookRepository;

  before(async () => {
    const config = new Config();
    await config.load();

    db = new DB(config.testDb);
    await db.init();
    await db.truncate();

    orderBookRepository = new OrderBookRepository(db.models);
    const p2pRepository = new P2PRepository(db);

    await p2pRepository.addHost(
      { address: '127.0.0.1', port: 8885 },
    );
    await orderBookRepository.addCurrencies([
      { id: 'BTC' },
      { id: 'LTC' },
    ]);
    await orderBookRepository.addPairs([
      { baseCurrency: 'BTC', quoteCurrency: 'LTC', swapProtocol: SwapProtocol.LND },
    ]);

<<<<<<< HEAD
    orderBook = new OrderBook(db);
    await orderBook.init();
  });

=======
    orderBook = new OrderBook({ internalmatching: true }, db.models);
    await orderBook.init();
  });

  const getOrder = (order: orders.StampedOrder): orders.StampedOrder | null => {
    const ownOrders = orderBook.getOwnOrders(order.pairId, 0);
    let array: StampedOrder[];

    if (order.quantity > 0) {
      array = ownOrders.buyOrders;
    } else {
      array = ownOrders.sellOrders;
    }

    let result;

    array.forEach((ownOrder) => {
      if (ownOrder.id === order.id) {
        result = ownOrder;
      }
    });

    return result;
  };

>>>>>>> 4554bca2
  it('should have pairs and matchingEngines equivalent loaded', () => {
    expect(orderBook.pairs).to.be.an('array');
    orderBook.pairs.forEach((pair) => {
      expect(orderBook.matchingEngines).to.have.ownProperty(pair.id);
    });
  });

  it('should append two new ownOrder', async () => {
    const order: orders.OwnOrder = { pairId: 'BTC/LTC',  quantity: 5, price: 55 };
    await orderBook.addLimitOrder(order);
    await orderBook.addLimitOrder(order);
  });

<<<<<<< HEAD
=======
  it('should fully match new ownOrder and remove matches', async () => {
    const order: orders.OwnOrder = { pairId: 'BTC/LTC', quantity: -6, price: 55 };
    const matches = await orderBook.addLimitOrder(order);
    expect(matches.remainingOrder).to.be.null;
    expect(getOrder(matches.matches[0].maker)).to.be.undefined;
    expect((getOrder(matches.matches[1].maker) as orders.StampedOrder).quantity).to.be.equal(4);
  });

>>>>>>> 4554bca2
  after(async () => {
    await db.close();
  });
});<|MERGE_RESOLUTION|>--- conflicted
+++ resolved
@@ -35,12 +35,6 @@
       { baseCurrency: 'BTC', quoteCurrency: 'LTC', swapProtocol: SwapProtocol.LND },
     ]);
 
-<<<<<<< HEAD
-    orderBook = new OrderBook(db);
-    await orderBook.init();
-  });
-
-=======
     orderBook = new OrderBook({ internalmatching: true }, db.models);
     await orderBook.init();
   });
@@ -66,7 +60,6 @@
     return result;
   };
 
->>>>>>> 4554bca2
   it('should have pairs and matchingEngines equivalent loaded', () => {
     expect(orderBook.pairs).to.be.an('array');
     orderBook.pairs.forEach((pair) => {
@@ -80,8 +73,6 @@
     await orderBook.addLimitOrder(order);
   });
 
-<<<<<<< HEAD
-=======
   it('should fully match new ownOrder and remove matches', async () => {
     const order: orders.OwnOrder = { pairId: 'BTC/LTC', quantity: -6, price: 55 };
     const matches = await orderBook.addLimitOrder(order);
@@ -90,7 +81,6 @@
     expect((getOrder(matches.matches[1].maker) as orders.StampedOrder).quantity).to.be.equal(4);
   });
 
->>>>>>> 4554bca2
   after(async () => {
     await db.close();
   });
