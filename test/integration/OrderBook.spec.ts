--- conflicted
+++ resolved
@@ -35,11 +35,7 @@
       { baseCurrency: 'BTC', quoteCurrency: 'LTC', swapProtocol: SwapProtocol.LND },
     ]);
 
-<<<<<<< HEAD
-    orderBook = new OrderBook({ internalmatching: true }, db.models, config.instanceId);
-=======
-    orderBook = new OrderBook(db.models);
->>>>>>> f87a3361
+    orderBook = new OrderBook(db.models, config.instanceId);
     await orderBook.init();
   });
 
