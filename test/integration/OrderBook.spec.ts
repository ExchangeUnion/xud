import { expect } from 'chai';
import uuidv1 from 'uuid/v1';
import Config from '../../lib/Config';
import DB from '../../lib/db/DB';
import OrderBook from '../../lib/orderbook/OrderBook';
import OrderBookRepository from '../../lib/orderbook/OrderBookRepository';
import P2PRepository from '../../lib/p2p/P2PRepository';
import Logger, { Level } from '../../lib/Logger';
import { orders } from '../../lib/types/index';
import NodeKey from '../../lib/nodekey/NodeKey';
<<<<<<< HEAD
import { StampedOwnOrder }  from '../../lib/types/orders';
=======
import { SwapClients } from '../../lib/types/enums';
>>>>>>> 9053d9aa

describe('OrderBook', () => {
  let db: DB;
  let orderBook: OrderBook;
  let orderBookRepository: OrderBookRepository;

  before(async () => {
    const config = new Config();
    await config.load();
    const loggers = Logger.createLoggers(Level.WARN);

    db = new DB(config.testDb, loggers.db);

    const nodeKey = NodeKey.load(config.xudir);

    await db.init();
    await db.truncate();

    orderBookRepository = new OrderBookRepository(loggers.orderbook, db.models);
    const p2pRepository = new P2PRepository(loggers.p2p, db.models);

    await p2pRepository.addNode(
      { nodePubKey: nodeKey.nodePubKey, addresses: [] },
    );
    await orderBookRepository.addCurrencies([
      { id: 'BTC', swapClient: SwapClients.LND, decimalPlaces: 8 },
      { id: 'LTC', swapClient: SwapClients.LND, decimalPlaces: 8 },
    ]);
    await orderBookRepository.addPairs([
      { baseCurrency: 'LTC', quoteCurrency: 'BTC' },
    ]);

    orderBook = new OrderBook(loggers.orderbook, db.models);
    await orderBook.init();
  });

  const getOwnOrder = (order: orders.StampedOwnOrder): orders.StampedOwnOrder | undefined => {
    const ownOrders = orderBook.getOwnOrders(order.pairId, 0);
    const arr = order.quantity > 0 ? ownOrders.buy : ownOrders.sell;

    for (const orderItem of arr) {
      if (orderItem.id === order.id) {
        return orderItem;
      }
    }

    return;
  };

  it('should have pairs and matchingEngines equivalent loaded', () => {
    orderBook.pairs.forEach((pair) => {
      expect(orderBook.matchingEngines).to.have.key(pair.id);
    });
  });

  it('should append two new ownOrder', async () => {
    const order = { pairId: 'LTC/BTC', quantity: 5, price: 55 };
    await orderBook.addLimitOrder({ localId: uuidv1(), ...order });
    await orderBook.addLimitOrder({ localId: uuidv1(), ...order });
  });

  it('should fully match new ownOrder and remove matches', async () => {
    const order: orders.OwnOrder = { pairId: 'LTC/BTC', localId: uuidv1(), quantity: -6, price: 55 };
    const matches = await orderBook.addLimitOrder(order);
    expect(matches.remainingOrder).to.be.undefined;

    const firstMatch = matches.matches[0];
    const secondMatch = matches.matches[1];
    expect(firstMatch).to.not.be.undefined;
    expect(secondMatch).to.not.be.undefined;

    const firstMakerOrder = getOwnOrder(<StampedOwnOrder>firstMatch.maker);
    const secondMakerOrder = getOwnOrder(<StampedOwnOrder>secondMatch.maker);
    expect(firstMakerOrder).to.be.undefined;
    expect(secondMakerOrder).to.not.be.undefined;
    expect(secondMakerOrder!.quantity).to.equal(4);
  });

  it('should partially match new market order and discard remaining order', async () => {
    const order: orders.OwnMarketOrder = { pairId: 'LTC/BTC', localId: uuidv1(), quantity: -10 };
    const result = await orderBook.addMarketOrder(order);
    const { taker } = result.matches[0];
    expect(result.remainingOrder).to.be.undefined;
    expect(getOwnOrder(<StampedOwnOrder>taker)).to.be.undefined;
  });

  it('should not add a new own order with a duplicated localId', async () => {
    const order: orders.OwnOrder = { pairId: 'LTC/BTC', localId: uuidv1(), quantity: -10, price: 100 };

    expect(() => orderBook.addLimitOrder(order)).to.not.throw();

    expect(() => orderBook.addLimitOrder(order)).to.throw();

    expect(orderBook.removeOwnOrderByLocalId(order.pairId, order.localId).removed).to.be.true;

    expect(orderBook.removeOwnOrderByLocalId(order.pairId, order.localId).removed).to.be.false;

    expect(() => orderBook.addLimitOrder(order)).to.not.throw();

    expect(() => orderBook.addLimitOrder(order)).to.throw();
  });

  after(async () => {
    await db.close();
  });
});<|MERGE_RESOLUTION|>--- conflicted
+++ resolved
@@ -6,13 +6,9 @@
 import OrderBookRepository from '../../lib/orderbook/OrderBookRepository';
 import P2PRepository from '../../lib/p2p/P2PRepository';
 import Logger, { Level } from '../../lib/Logger';
-import { orders } from '../../lib/types/index';
+import { orders } from '../../lib/types';
 import NodeKey from '../../lib/nodekey/NodeKey';
-<<<<<<< HEAD
-import { StampedOwnOrder }  from '../../lib/types/orders';
-=======
 import { SwapClients } from '../../lib/types/enums';
->>>>>>> 9053d9aa
 
 describe('OrderBook', () => {
   let db: DB;
@@ -84,8 +80,8 @@
     expect(firstMatch).to.not.be.undefined;
     expect(secondMatch).to.not.be.undefined;
 
-    const firstMakerOrder = getOwnOrder(<StampedOwnOrder>firstMatch.maker);
-    const secondMakerOrder = getOwnOrder(<StampedOwnOrder>secondMatch.maker);
+    const firstMakerOrder = getOwnOrder(<orders.StampedOwnOrder>firstMatch.maker);
+    const secondMakerOrder = getOwnOrder(<orders.StampedOwnOrder>secondMatch.maker);
     expect(firstMakerOrder).to.be.undefined;
     expect(secondMakerOrder).to.not.be.undefined;
     expect(secondMakerOrder!.quantity).to.equal(4);
@@ -96,7 +92,7 @@
     const result = await orderBook.addMarketOrder(order);
     const { taker } = result.matches[0];
     expect(result.remainingOrder).to.be.undefined;
-    expect(getOwnOrder(<StampedOwnOrder>taker)).to.be.undefined;
+    expect(getOwnOrder(<orders.StampedOwnOrder>taker)).to.be.undefined;
   });
 
   it('should not add a new own order with a duplicated localId', async () => {
@@ -106,9 +102,9 @@
 
     expect(() => orderBook.addLimitOrder(order)).to.throw();
 
-    expect(orderBook.removeOwnOrderByLocalId(order.pairId, order.localId).removed).to.be.true;
+    expect(() => orderBook.removeOwnOrderByLocalId(order.pairId, order.localId)).to.not.throw();
 
-    expect(orderBook.removeOwnOrderByLocalId(order.pairId, order.localId).removed).to.be.false;
+    expect(() => orderBook.removeOwnOrderByLocalId(order.pairId, order.localId)).to.throw();
 
     expect(() => orderBook.addLimitOrder(order)).to.not.throw();
 
