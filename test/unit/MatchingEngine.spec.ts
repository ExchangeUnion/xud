import { expect } from 'chai';
import uuidv1 from 'uuid/v1';
import MatchingEngine from '../../lib/orderbook/MatchingEngine';
import { orders, db } from '../../lib/types';
import { OrderingDirection } from '../../lib/types/enums';
import { ms } from '../../lib/utils/utils';

const PAIR_ID = 'BTC/LTC';

const createOrder = (price: number, quantity: number, date = ms()): orders.StampedPeerOrder => ({
  quantity,
  price,
  id: uuidv1(),
  pairId: PAIR_ID,
  hostId: 1,
  createdAt: date,
  invoice: '',
});

describe('MatchingEngine.getMatchingQuantity', () => {
  it('should not match buy order with a lower price then a sell order', () => {
    const res = MatchingEngine.getMatchingQuantity(
      createOrder(5, 10),
      createOrder(5.5, -10),
    );
    expect(res).to.equal(0);
  });

  it('should match buy order with a higher then a sell order', () => {
    const res = MatchingEngine.getMatchingQuantity(
      createOrder(5.5, 10),
      createOrder(5, -10),
    );
    expect(res).to.equal(10);
  });

  it('should match buy order with an equal price to a sell order', () => {
    const res = MatchingEngine.getMatchingQuantity(
      createOrder(5, 10),
      createOrder(5, -10),
    );
    expect(res).to.equal(10);
  });

  it('should match with lowest quantity of both orders', () => {
    const res = MatchingEngine.getMatchingQuantity(
      createOrder(5, 5),
      createOrder(5, -10),
    );
    expect(res).to.equal(5);
  });
});

describe('MatchingEngine.getOrdersPriorityQueueComparator', () => {
  it('should prioritize lower price on ASC ordering direction', () => {
    const comparator = MatchingEngine.getOrdersPriorityQueueComparator(OrderingDirection.ASC);
    const res = comparator(
      createOrder(5, 10),
      createOrder(5.5, -10),
    );
    expect(res).to.be.true;
  });

  it('should not prioritize higher price on ASC ordering direction', () => {
    const comparator = MatchingEngine.getOrdersPriorityQueueComparator(OrderingDirection.ASC);
    const res = comparator(
      createOrder(5.5, 10),
      createOrder(5, -10),
    );
    expect(res).to.be.false;
  });

  it('should prioritize higher price on DESC ordering direction', () => {
    const comparator = MatchingEngine.getOrdersPriorityQueueComparator(OrderingDirection.DESC);
    const res = comparator(
      createOrder(5.5, 10),
      createOrder(5, -10),
    );
    expect(res).to.be.true;
  });

  it('should not prioritize lower price on DESC ordering direction', () => {
    const comparator = MatchingEngine.getOrdersPriorityQueueComparator(OrderingDirection.DESC);
    const res = comparator(
      createOrder(5, 10),
      createOrder(5.5, -10),
    );
    expect(res).to.be.false;
  });

  it('should prioritize earlier createdAt when prices are equal on ASC ordering direction', () => {
    const comparator = MatchingEngine.getOrdersPriorityQueueComparator(OrderingDirection.ASC);
    const res = comparator(
      createOrder(5, 10, ms() - 1),
      createOrder(5, -10, ms()),
    );
    expect(res).to.be.true;
  });

  it('should prioritize earlier createdAt when prices are equal on DESC ordering direction', () => {
    const comparator = MatchingEngine.getOrdersPriorityQueueComparator(OrderingDirection.DESC);
    const res = comparator(
      createOrder(5, 10, ms() - 1),
      createOrder(5, -10, ms()),
    );
    expect(res).to.be.true;
  });
});

describe('MatchingEngine.splitOrderByQuantity', () => {
  it('should split buy orders properly', () => {
    const orderQuantity = 10;
    const targetQuantity = 6;
    const { target, remaining } = MatchingEngine.splitOrderByQuantity(
      createOrder(5, orderQuantity),
      targetQuantity,
    );
    expect(target.quantity).to.equal(targetQuantity);
    expect(remaining.quantity).to.equal(orderQuantity - targetQuantity);
  });

  it('should split sell orders properly', () => {
    const orderQuantity = -10;
    const targetQuantity = 4;
    const { target, remaining } = MatchingEngine.splitOrderByQuantity(
      createOrder(5, orderQuantity),
      targetQuantity,
    );
    expect(target.quantity).to.equal(targetQuantity * -1);
    expect(remaining.quantity).to.equal(orderQuantity + targetQuantity);
  });

  it('should not work when targetQuantity higher than quantity of order', () => {
    expect(() => MatchingEngine.splitOrderByQuantity(
      createOrder(5, 5),
      10,
    )).to.throw('order abs quantity should be higher than targetQuantity');
  });
});

describe('MatchingEngine.match', () => {
  it('should fully match with two maker orders', () => {
<<<<<<< HEAD
    const engine = new MatchingEngine(PAIR_ID, [], [
      createOrderInstance(5, -5),
      createOrderInstance(5, -5),
    ]);
    const matchAgainst = [engine.priorityQueues.sellOrders];
=======
    const engine = new MatchingEngine(PAIR_ID, true);
    engine.addPeerOrder(createOrder(5, -5));
    engine.addPeerOrder(createOrder(5, -5));
    const matchAgainst = [engine.priorityQueues.peerSellOrders];
>>>>>>> 4554bca2
    const { remainingOrder } = MatchingEngine.match(
      createOrder(5, 10),
      matchAgainst,
    );
    expect(remainingOrder).to.be.null;
  });

  it('should split taker order when makers are insufficient', () => {
<<<<<<< HEAD
    const engine = new MatchingEngine(PAIR_ID, [], [
      createOrderInstance(5, -5),
      createOrderInstance(5, -4),
    ]);
    const matchAgainst = [engine.priorityQueues.sellOrders];
=======
    const engine = new MatchingEngine(PAIR_ID, true);
    engine.addPeerOrder(createOrder(5, -4));
    engine.addPeerOrder(createOrder(5, -5));
    const matchAgainst = [engine.priorityQueues.peerSellOrders];
>>>>>>> 4554bca2
    const { remainingOrder } = MatchingEngine.match(
      createOrder(5, 10),
      matchAgainst,
    );
    expect(remainingOrder.quantity).to.equal(1);
  });

  it('should split one maker order when taker is insufficient', () => {
<<<<<<< HEAD
    const engine = new MatchingEngine(PAIR_ID, [], [
      createOrderInstance(5, -5),
      createOrderInstance(5, -6),
    ]);
    const matchAgainst = [engine.priorityQueues.sellOrders];
=======
    const engine = new MatchingEngine(PAIR_ID, true);
    engine.addPeerOrder(createOrder(5, -5));
    engine.addPeerOrder(createOrder(5, -6));
    const matchAgainst = [engine.priorityQueues.peerSellOrders];
>>>>>>> 4554bca2
    const { matches, remainingOrder } = MatchingEngine.match(
      createOrder(5, 10),
      matchAgainst,
    );
    expect(remainingOrder).to.be.null;
    matches.forEach((match) => {
      expect(match.maker.quantity).to.equal(-5);
    });
    expect(engine.priorityQueues.sellOrders.peek().quantity).to.equal(-1);
  });
});<|MERGE_RESOLUTION|>--- conflicted
+++ resolved
@@ -140,18 +140,10 @@
 
 describe('MatchingEngine.match', () => {
   it('should fully match with two maker orders', () => {
-<<<<<<< HEAD
-    const engine = new MatchingEngine(PAIR_ID, [], [
-      createOrderInstance(5, -5),
-      createOrderInstance(5, -5),
-    ]);
-    const matchAgainst = [engine.priorityQueues.sellOrders];
-=======
     const engine = new MatchingEngine(PAIR_ID, true);
     engine.addPeerOrder(createOrder(5, -5));
     engine.addPeerOrder(createOrder(5, -5));
-    const matchAgainst = [engine.priorityQueues.peerSellOrders];
->>>>>>> 4554bca2
+    const matchAgainst = [engine.priorityQueues.sellOrders];
     const { remainingOrder } = MatchingEngine.match(
       createOrder(5, 10),
       matchAgainst,
@@ -160,18 +152,10 @@
   });
 
   it('should split taker order when makers are insufficient', () => {
-<<<<<<< HEAD
-    const engine = new MatchingEngine(PAIR_ID, [], [
-      createOrderInstance(5, -5),
-      createOrderInstance(5, -4),
-    ]);
-    const matchAgainst = [engine.priorityQueues.sellOrders];
-=======
     const engine = new MatchingEngine(PAIR_ID, true);
     engine.addPeerOrder(createOrder(5, -4));
     engine.addPeerOrder(createOrder(5, -5));
-    const matchAgainst = [engine.priorityQueues.peerSellOrders];
->>>>>>> 4554bca2
+    const matchAgainst = [engine.priorityQueues.sellOrders];
     const { remainingOrder } = MatchingEngine.match(
       createOrder(5, 10),
       matchAgainst,
@@ -180,18 +164,10 @@
   });
 
   it('should split one maker order when taker is insufficient', () => {
-<<<<<<< HEAD
-    const engine = new MatchingEngine(PAIR_ID, [], [
-      createOrderInstance(5, -5),
-      createOrderInstance(5, -6),
-    ]);
-    const matchAgainst = [engine.priorityQueues.sellOrders];
-=======
     const engine = new MatchingEngine(PAIR_ID, true);
     engine.addPeerOrder(createOrder(5, -5));
     engine.addPeerOrder(createOrder(5, -6));
-    const matchAgainst = [engine.priorityQueues.peerSellOrders];
->>>>>>> 4554bca2
+    const matchAgainst = [engine.priorityQueues.sellOrders];
     const { matches, remainingOrder } = MatchingEngine.match(
       createOrder(5, 10),
       matchAgainst,
