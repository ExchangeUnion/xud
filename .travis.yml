--- conflicted
+++ resolved
@@ -15,13 +15,8 @@
   - npm run lintNoFix
   - npm run test
 
-<<<<<<< HEAD
   # network simulation integration tests
-  - eval "$(GIMME_GO_VERSION=1.11 gimme)"
-=======
-  # network simulation tests
   - eval "$(GIMME_GO_VERSION=1.12 gimme)"
->>>>>>> ffd7dc8b
   - go get -u github.com/golang/dep/cmd/dep
   - go get -u github.com/btcsuite/btcd
   - npm install
