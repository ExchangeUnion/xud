--- conflicted
+++ resolved
@@ -854,17 +854,6 @@
 
 | Method Name | Request Type | Response Type | Description |
 | ----------- | ------------ | ------------- | ------------|
-<<<<<<< HEAD
-| AddCurrency | [AddCurrencyRequest](#xudrpc.AddCurrencyRequest) | [AddCurrencyResponse](#xudrpc.AddCurrencyResponse) | Add a currency to the list of supported currencies. |
-| AddPair | [AddPairRequest](#xudrpc.AddPairRequest) | [AddPairResponse](#xudrpc.AddPairResponse) | Add a trading pair to the list of supported trading pairs. |
-| RemoveOrder | [RemoveOrderRequest](#xudrpc.RemoveOrderRequest) | [RemoveOrderResponse](#xudrpc.RemoveOrderResponse) | Removes an order from the order book by its local id. |
-| ChannelBalance | [ChannelBalanceRequest](#xudrpc.ChannelBalanceRequest) | [ChannelBalanceResponse](#xudrpc.ChannelBalanceResponse) | Get the total balance available across all channels for a given currency. |
-| Connect | [ConnectRequest](#xudrpc.ConnectRequest) | [ConnectResponse](#xudrpc.ConnectResponse) | Connect to an XU node. |
-| Ban | [BanRequest](#xudrpc.BanRequest) | [BanResponse](#xudrpc.BanResponse) | Ban a XU node manually and disconnect from it. |
-| Unban | [UnbanRequest](#xudrpc.UnbanRequest) | [UnbanResponse](#xudrpc.UnbanResponse) | Remove ban from XU node manually and connect to it. |
-| GetInfo | [GetInfoRequest](#xudrpc.GetInfoRequest) | [GetInfoResponse](#xudrpc.GetInfoResponse) | Get general information about this Exchange Union node. |
-| GetNodeInfo | [GetNodeInfoRequest](#xudrpc.GetNodeInfoRequest) | [GetNodeInfoResponse](#xudrpc.GetNodeInfoResponse) | Gets general information about a node. |
-=======
 | AddCurrency | [AddCurrencyRequest](#xudrpc.AddCurrencyRequest) | [AddCurrencyResponse](#xudrpc.AddCurrencyResponse) | Adds a currency to the list of supported currencies. Once added, the currency may be used for new trading pairs. |
 | AddPair | [AddPairRequest](#xudrpc.AddPairRequest) | [AddPairResponse](#xudrpc.AddPairResponse) | Adds a trading pair to the list of supported trading pairs. The newly supported pair is advertised to peers so they may begin sending orders for it. |
 | RemoveOrder | [RemoveOrderRequest](#xudrpc.RemoveOrderRequest) | [RemoveOrderResponse](#xudrpc.RemoveOrderResponse) | Removes an order from the order book by its local id. This should be called when an order is canceled or filled outside of xud. Removed orders become immediately unavailable for swaps, and peers are notified that the order is no longer valid. |
@@ -873,7 +862,7 @@
 | Ban | [BanRequest](#xudrpc.BanRequest) | [BanResponse](#xudrpc.BanResponse) | Bans a node and immediately disconnects from it. This can be used to prevent any connections to a specific node. |
 | Unban | [UnbanRequest](#xudrpc.UnbanRequest) | [UnbanResponse](#xudrpc.UnbanResponse) | Removes a ban from a node manually and, optionally, attempts to connect to it. |
 | GetInfo | [GetInfoRequest](#xudrpc.GetInfoRequest) | [GetInfoResponse](#xudrpc.GetInfoResponse) | Gets general information about this node. |
->>>>>>> 72868972
+| GetNodeInfo | [GetNodeInfoRequest](#xudrpc.GetNodeInfoRequest) | [GetNodeInfoResponse](#xudrpc.GetNodeInfoResponse) | Gets general information about a node. |
 | GetOrders | [GetOrdersRequest](#xudrpc.GetOrdersRequest) | [GetOrdersResponse](#xudrpc.GetOrdersResponse) | Gets orders from the order book. This call returns the state of the order book at a given point in time, although it is not guaranteed to still be vaild by the time a response is received and processed by a client. It accepts an optional trading pair id parameter. If specified, only orders for that particular trading pair are returned. Otherwise, all orders are returned. Orders are separated into buys and sells for each trading pair, but unsorted. |
 | ListCurrencies | [ListCurrenciesRequest](#xudrpc.ListCurrenciesRequest) | [ListCurrenciesResponse](#xudrpc.ListCurrenciesResponse) | Gets a list of this node&#39;s supported currencies. |
 | ListPairs | [ListPairsRequest](#xudrpc.ListPairsRequest) | [ListPairsResponse](#xudrpc.ListPairsResponse) | Gets a list of this nodes suported trading pairs. |
