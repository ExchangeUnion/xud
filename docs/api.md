# Protocol Documentation
<a name="top"></a>

## Table of Contents

- [xudrpc.proto](#xudrpc.proto)
    - [AddCurrencyResponse](#xudrpc.AddCurrencyResponse)
    - [AddPairRequest](#xudrpc.AddPairRequest)
    - [AddPairResponse](#xudrpc.AddPairResponse)
    - [Balance](#xudrpc.Balance)
    - [BanRequest](#xudrpc.BanRequest)
    - [BanResponse](#xudrpc.BanResponse)
    - [Chain](#xudrpc.Chain)
    - [ConnectRequest](#xudrpc.ConnectRequest)
    - [ConnectResponse](#xudrpc.ConnectResponse)
    - [CreateNodeRequest](#xudrpc.CreateNodeRequest)
    - [CreateNodeResponse](#xudrpc.CreateNodeResponse)
    - [Currency](#xudrpc.Currency)
    - [DiscoverNodesRequest](#xudrpc.DiscoverNodesRequest)
    - [DiscoverNodesResponse](#xudrpc.DiscoverNodesResponse)
    - [ExecuteSwapRequest](#xudrpc.ExecuteSwapRequest)
    - [GetBalanceRequest](#xudrpc.GetBalanceRequest)
    - [GetBalanceResponse](#xudrpc.GetBalanceResponse)
    - [GetBalanceResponse.BalancesEntry](#xudrpc.GetBalanceResponse.BalancesEntry)
    - [GetInfoRequest](#xudrpc.GetInfoRequest)
    - [GetInfoResponse](#xudrpc.GetInfoResponse)
    - [GetInfoResponse.LndEntry](#xudrpc.GetInfoResponse.LndEntry)
    - [GetNodeInfoRequest](#xudrpc.GetNodeInfoRequest)
    - [GetNodeInfoResponse](#xudrpc.GetNodeInfoResponse)
    - [ListCurrenciesRequest](#xudrpc.ListCurrenciesRequest)
    - [ListCurrenciesResponse](#xudrpc.ListCurrenciesResponse)
    - [ListOrdersRequest](#xudrpc.ListOrdersRequest)
    - [ListOrdersResponse](#xudrpc.ListOrdersResponse)
    - [ListOrdersResponse.OrdersEntry](#xudrpc.ListOrdersResponse.OrdersEntry)
    - [ListPairsRequest](#xudrpc.ListPairsRequest)
    - [ListPairsResponse](#xudrpc.ListPairsResponse)
    - [ListPeersRequest](#xudrpc.ListPeersRequest)
    - [ListPeersResponse](#xudrpc.ListPeersResponse)
    - [ListSwapsRequest](#xudrpc.ListSwapsRequest)
    - [ListSwapsResponse](#xudrpc.ListSwapsResponse)
    - [ListTradesRequest](#xudrpc.ListTradesRequest)
    - [ListTradesResponse](#xudrpc.ListTradesResponse)
    - [LndChannels](#xudrpc.LndChannels)
    - [LndInfo](#xudrpc.LndInfo)
    - [OpenChannelRequest](#xudrpc.OpenChannelRequest)
    - [OpenChannelResponse](#xudrpc.OpenChannelResponse)
    - [Order](#xudrpc.Order)
    - [OrderRemoval](#xudrpc.OrderRemoval)
    - [OrderUpdate](#xudrpc.OrderUpdate)
    - [Orders](#xudrpc.Orders)
    - [OrdersCount](#xudrpc.OrdersCount)
    - [Peer](#xudrpc.Peer)
    - [Peer.LndPubKeysEntry](#xudrpc.Peer.LndPubKeysEntry)
    - [PlaceOrderEvent](#xudrpc.PlaceOrderEvent)
    - [PlaceOrderRequest](#xudrpc.PlaceOrderRequest)
    - [PlaceOrderResponse](#xudrpc.PlaceOrderResponse)
    - [RaidenInfo](#xudrpc.RaidenInfo)
    - [RemoveCurrencyRequest](#xudrpc.RemoveCurrencyRequest)
    - [RemoveCurrencyResponse](#xudrpc.RemoveCurrencyResponse)
    - [RemoveOrderRequest](#xudrpc.RemoveOrderRequest)
    - [RemoveOrderResponse](#xudrpc.RemoveOrderResponse)
    - [RemovePairRequest](#xudrpc.RemovePairRequest)
    - [RemovePairResponse](#xudrpc.RemovePairResponse)
    - [ShutdownRequest](#xudrpc.ShutdownRequest)
    - [ShutdownResponse](#xudrpc.ShutdownResponse)
    - [SubscribeOrdersRequest](#xudrpc.SubscribeOrdersRequest)
    - [SubscribeSwapsRequest](#xudrpc.SubscribeSwapsRequest)
    - [Swap](#xudrpc.Swap)
    - [SwapFailure](#xudrpc.SwapFailure)
    - [SwapSuccess](#xudrpc.SwapSuccess)
    - [Trade](#xudrpc.Trade)
    - [UnbanRequest](#xudrpc.UnbanRequest)
    - [UnbanResponse](#xudrpc.UnbanResponse)
    - [UnlockNodeRequest](#xudrpc.UnlockNodeRequest)
    - [UnlockNodeResponse](#xudrpc.UnlockNodeResponse)
  
<<<<<<< HEAD
    - [AddCurrencyRequest.SwapClient](#xudrpc.AddCurrencyRequest.SwapClient)
    - [ListSwapsRequest.RequestedSwapState](#xudrpc.ListSwapsRequest.RequestedSwapState)
=======
    - [Currency.SwapClient](#xudrpc.Currency.SwapClient)
>>>>>>> 43d778bd
    - [OrderSide](#xudrpc.OrderSide)
    - [SwapSuccess.Role](#xudrpc.SwapSuccess.Role)
  
  
    - [Xud](#xudrpc.Xud)
    - [XudInit](#xudrpc.XudInit)
  

- [Scalar Value Types](#scalar-value-types)



<a name="xudrpc.proto"></a>
<p align="right"><a href="#top">Top</a></p>

## xudrpc.proto



<a name="xudrpc.AddCurrencyResponse"></a>

### AddCurrencyResponse







<a name="xudrpc.AddPairRequest"></a>

### AddPairRequest



| Field | Type | Label | Description |
| ----- | ---- | ----- | ----------- |
| base_currency | [string](#string) |  | The base currency that is bought and sold for this trading pair. |
| quote_currency | [string](#string) |  | The currency used to quote a price for the base currency. |






<a name="xudrpc.AddPairResponse"></a>

### AddPairResponse







<a name="xudrpc.Balance"></a>

### Balance



| Field | Type | Label | Description |
| ----- | ---- | ----- | ----------- |
| balance | [uint64](#uint64) |  | Total balance denominated in satoshis. |
| pending_open_balance | [uint64](#uint64) |  | Sum of pending channel balances denominated in satoshis. |






<a name="xudrpc.BanRequest"></a>

### BanRequest



| Field | Type | Label | Description |
| ----- | ---- | ----- | ----------- |
| node_pub_key | [string](#string) |  | The node pub key of the node to ban. |






<a name="xudrpc.BanResponse"></a>

### BanResponse







<a name="xudrpc.Chain"></a>

### Chain



| Field | Type | Label | Description |
| ----- | ---- | ----- | ----------- |
| chain | [string](#string) |  | The blockchain the swap client is on (eg bitcoin, litecoin) |
| network | [string](#string) |  | The network the swap client is on (eg regtest, testnet, mainnet) |






<a name="xudrpc.ConnectRequest"></a>

### ConnectRequest



| Field | Type | Label | Description |
| ----- | ---- | ----- | ----------- |
| node_uri | [string](#string) |  | The uri of the node to connect to in &#34;[nodePubKey]@[host]:[port]&#34; format. |






<a name="xudrpc.ConnectResponse"></a>

### ConnectResponse







<a name="xudrpc.CreateNodeRequest"></a>

### CreateNodeRequest



| Field | Type | Label | Description |
| ----- | ---- | ----- | ----------- |
| password | [string](#string) |  | The password in utf-8 with which to encrypt the new xud node key as well as any uninitialized underlying wallets. |






<a name="xudrpc.CreateNodeResponse"></a>

### CreateNodeResponse



| Field | Type | Label | Description |
| ----- | ---- | ----- | ----------- |
| seed_mnemonic | [string](#string) | repeated | The 24 word mnemonic to recover the xud identity key and underlying wallets |
| initialized_lnds | [string](#string) | repeated | The list of lnd clients that were initialized. |
| initialized_raiden | [bool](#bool) |  | Whether raiden was initialized. |






<a name="xudrpc.Currency"></a>

### Currency



| Field | Type | Label | Description |
| ----- | ---- | ----- | ----------- |
| currency | [string](#string) |  | The ticker symbol for this currency such as BTC, LTC, ETH, etc... |
| swap_client | [Currency.SwapClient](#xudrpc.Currency.SwapClient) |  | The payment channel network client to use for executing swaps. |
| token_address | [string](#string) |  | The contract address for layered tokens such as ERC20. |
| decimal_places | [uint32](#uint32) |  | The number of places to the right of the decimal point of the smallest subunit of the currency. For example, BTC, LTC, and others where the smallest subunits (satoshis) are 0.00000001 full units (bitcoins) have 8 decimal places. ETH has 18. This can be thought of as the base 10 exponent of the smallest subunit expressed as a positive integer. A default value of 8 is used if unspecified. |






<a name="xudrpc.DiscoverNodesRequest"></a>

### DiscoverNodesRequest



| Field | Type | Label | Description |
| ----- | ---- | ----- | ----------- |
| peer_pub_key | [string](#string) |  | The node pub key of the peer to discover nodes from. |






<a name="xudrpc.DiscoverNodesResponse"></a>

### DiscoverNodesResponse



| Field | Type | Label | Description |
| ----- | ---- | ----- | ----------- |
| num_nodes | [uint32](#uint32) |  |  |






<a name="xudrpc.ExecuteSwapRequest"></a>

### ExecuteSwapRequest



| Field | Type | Label | Description |
| ----- | ---- | ----- | ----------- |
| order_id | [string](#string) |  | The order id of the maker order. |
| pair_id | [string](#string) |  | The trading pair of the swap orders. |
| peer_pub_key | [string](#string) |  | The node pub key of the peer which owns the maker order. This is optional but helps locate the order more quickly. |
| quantity | [uint64](#uint64) |  | The quantity to swap denominated in satoshis. The whole order will be swapped if unspecified. |






<a name="xudrpc.GetBalanceRequest"></a>

### GetBalanceRequest



| Field | Type | Label | Description |
| ----- | ---- | ----- | ----------- |
| currency | [string](#string) |  | The ticker symbol of the currency to query for, if unspecified then balances for all supported currencies are queried. |






<a name="xudrpc.GetBalanceResponse"></a>

### GetBalanceResponse



| Field | Type | Label | Description |
| ----- | ---- | ----- | ----------- |
| balances | [GetBalanceResponse.BalancesEntry](#xudrpc.GetBalanceResponse.BalancesEntry) | repeated | A map between currency ticker symbols and their balances. |






<a name="xudrpc.GetBalanceResponse.BalancesEntry"></a>

### GetBalanceResponse.BalancesEntry



| Field | Type | Label | Description |
| ----- | ---- | ----- | ----------- |
| key | [string](#string) |  |  |
| value | [Balance](#xudrpc.Balance) |  |  |






<a name="xudrpc.GetInfoRequest"></a>

### GetInfoRequest







<a name="xudrpc.GetInfoResponse"></a>

### GetInfoResponse



| Field | Type | Label | Description |
| ----- | ---- | ----- | ----------- |
| version | [string](#string) |  | The version of this instance of xud. |
| node_pub_key | [string](#string) |  | The node pub key of this node. |
| uris | [string](#string) | repeated | A list of uris that can be used to connect to this node. These are shared with peers. |
| num_peers | [uint32](#uint32) |  | The number of currently connected peers. |
| num_pairs | [uint32](#uint32) |  | The number of supported trading pairs. |
| orders | [OrdersCount](#xudrpc.OrdersCount) |  | The number of active, standing orders in the order book. |
| lnd | [GetInfoResponse.LndEntry](#xudrpc.GetInfoResponse.LndEntry) | repeated |  |
| raiden | [RaidenInfo](#xudrpc.RaidenInfo) |  |  |
| pending_swap_hashes | [string](#string) | repeated |  |






<a name="xudrpc.GetInfoResponse.LndEntry"></a>

### GetInfoResponse.LndEntry



| Field | Type | Label | Description |
| ----- | ---- | ----- | ----------- |
| key | [string](#string) |  |  |
| value | [LndInfo](#xudrpc.LndInfo) |  |  |






<a name="xudrpc.GetNodeInfoRequest"></a>

### GetNodeInfoRequest



| Field | Type | Label | Description |
| ----- | ---- | ----- | ----------- |
| node_pub_key | [string](#string) |  | The node pub key of the node for which to get information. |






<a name="xudrpc.GetNodeInfoResponse"></a>

### GetNodeInfoResponse



| Field | Type | Label | Description |
| ----- | ---- | ----- | ----------- |
| reputationScore | [sint32](#sint32) |  | The node&#39;s reputation score. Points are subtracted for unexpected or potentially malicious behavior. Points are added when swaps are successfully executed. |
| banned | [bool](#bool) |  | Whether the node is currently banned. |






<a name="xudrpc.ListCurrenciesRequest"></a>

### ListCurrenciesRequest







<a name="xudrpc.ListCurrenciesResponse"></a>

### ListCurrenciesResponse



| Field | Type | Label | Description |
| ----- | ---- | ----- | ----------- |
| currencies | [Currency](#xudrpc.Currency) | repeated | The list of available currencies in the orderbook. |






<a name="xudrpc.ListOrdersRequest"></a>

### ListOrdersRequest



| Field | Type | Label | Description |
| ----- | ---- | ----- | ----------- |
| pair_id | [string](#string) |  | The trading pair for which to retrieve orders. |
| include_own_orders | [bool](#bool) |  | Whether own orders should be included in result or not. |
| limit | [uint32](#uint32) |  | The maximum number of orders to return from each side of the order book. |






<a name="xudrpc.ListOrdersResponse"></a>

### ListOrdersResponse



| Field | Type | Label | Description |
| ----- | ---- | ----- | ----------- |
| orders | [ListOrdersResponse.OrdersEntry](#xudrpc.ListOrdersResponse.OrdersEntry) | repeated | A map between pair ids and their buy and sell orders. |






<a name="xudrpc.ListOrdersResponse.OrdersEntry"></a>

### ListOrdersResponse.OrdersEntry



| Field | Type | Label | Description |
| ----- | ---- | ----- | ----------- |
| key | [string](#string) |  |  |
| value | [Orders](#xudrpc.Orders) |  |  |






<a name="xudrpc.ListPairsRequest"></a>

### ListPairsRequest







<a name="xudrpc.ListPairsResponse"></a>

### ListPairsResponse



| Field | Type | Label | Description |
| ----- | ---- | ----- | ----------- |
| pairs | [string](#string) | repeated | The list of supported trading pair tickers in formats like &#34;LTC/BTC&#34;. |






<a name="xudrpc.ListPeersRequest"></a>

### ListPeersRequest







<a name="xudrpc.ListPeersResponse"></a>

### ListPeersResponse



| Field | Type | Label | Description |
| ----- | ---- | ----- | ----------- |
| peers | [Peer](#xudrpc.Peer) | repeated | The list of connected peers. |






<a name="xudrpc.ListSwapsRequest"></a>

### ListSwapsRequest



| Field | Type | Label | Description |
| ----- | ---- | ----- | ----------- |
| limit | [int32](#int32) |  |  |
| requested_swap_state | [ListSwapsRequest.RequestedSwapState](#xudrpc.ListSwapsRequest.RequestedSwapState) |  |  |






<a name="xudrpc.ListSwapsResponse"></a>

### ListSwapsResponse



| Field | Type | Label | Description |
| ----- | ---- | ----- | ----------- |
| swaps | [Swap](#xudrpc.Swap) | repeated |  |






<a name="xudrpc.ListTradesRequest"></a>

### ListTradesRequest



| Field | Type | Label | Description |
| ----- | ---- | ----- | ----------- |
| limit | [int32](#int32) |  | The maximum number of trades to return |






<a name="xudrpc.ListTradesResponse"></a>

### ListTradesResponse



| Field | Type | Label | Description |
| ----- | ---- | ----- | ----------- |
| trades | [Trade](#xudrpc.Trade) | repeated |  |






<a name="xudrpc.LndChannels"></a>

### LndChannels



| Field | Type | Label | Description |
| ----- | ---- | ----- | ----------- |
| active | [uint32](#uint32) |  | The number of active/online channels for this lnd instance that can be used for swaps. |
| inactive | [uint32](#uint32) |  | The number of inactive/offline channels for this lnd instance. |
| pending | [uint32](#uint32) |  | The number of channels that are pending on-chain confirmation before they can be used. |






<a name="xudrpc.LndInfo"></a>

### LndInfo



| Field | Type | Label | Description |
| ----- | ---- | ----- | ----------- |
| error | [string](#string) |  |  |
| channels | [LndChannels](#xudrpc.LndChannels) |  |  |
| chains | [Chain](#xudrpc.Chain) | repeated |  |
| blockheight | [uint32](#uint32) |  |  |
| uris | [string](#string) | repeated |  |
| version | [string](#string) |  |  |
| alias | [string](#string) |  |  |






<a name="xudrpc.OpenChannelRequest"></a>

### OpenChannelRequest



| Field | Type | Label | Description |
| ----- | ---- | ----- | ----------- |
| node_pub_key | [string](#string) |  | The node pub key of the peer with which to open channel with. |
| currency | [string](#string) |  | The ticker symbol of the currency to open the channel for. |
| amount | [int64](#int64) |  | The amount of the channel denominated in satoshis. |






<a name="xudrpc.OpenChannelResponse"></a>

### OpenChannelResponse







<a name="xudrpc.Order"></a>

### Order



| Field | Type | Label | Description |
| ----- | ---- | ----- | ----------- |
| price | [double](#double) |  | The price of the order. |
| quantity | [uint64](#uint64) |  | The quantity of the order in satoshis. |
| pair_id | [string](#string) |  | The trading pair that this order is for. |
| id | [string](#string) |  | A UUID for this order. |
| peer_pub_key | [string](#string) |  | The node pub key of the peer that created this order. |
| local_id | [string](#string) |  | The local id for this order. |
| created_at | [uint64](#uint64) |  | The epoch time when this order was created. |
| side | [OrderSide](#xudrpc.OrderSide) |  | Whether this order is a buy or sell |
| is_own_order | [bool](#bool) |  | Whether this order is a local own order or a remote peer order. |
| hold | [uint64](#uint64) |  | The quantity on hold pending swap execution. |






<a name="xudrpc.OrderRemoval"></a>

### OrderRemoval



| Field | Type | Label | Description |
| ----- | ---- | ----- | ----------- |
| quantity | [uint64](#uint64) |  | The quantity removed from the order. |
| pair_id | [string](#string) |  | The trading pair that the order is for. |
| order_id | [string](#string) |  | The global UUID for the order. |
| local_id | [string](#string) |  | The local id for the order, if applicable. |
| is_own_order | [bool](#bool) |  | Whether the order being removed is a local own order or a remote peer order. |






<a name="xudrpc.OrderUpdate"></a>

### OrderUpdate



| Field | Type | Label | Description |
| ----- | ---- | ----- | ----------- |
| order | [Order](#xudrpc.Order) |  | An order that was added to the order book. |
| order_removal | [OrderRemoval](#xudrpc.OrderRemoval) |  | An order (or portion thereof) that was removed from the order book. |






<a name="xudrpc.Orders"></a>

### Orders



| Field | Type | Label | Description |
| ----- | ---- | ----- | ----------- |
| buy_orders | [Order](#xudrpc.Order) | repeated | A list of buy orders sorted by descending price. |
| sell_orders | [Order](#xudrpc.Order) | repeated | A list of sell orders sorted by ascending price. |






<a name="xudrpc.OrdersCount"></a>

### OrdersCount



| Field | Type | Label | Description |
| ----- | ---- | ----- | ----------- |
| peer | [uint32](#uint32) |  | The number of orders belonging to remote xud nodes. |
| own | [uint32](#uint32) |  | The number of orders belonging to our local xud node. |






<a name="xudrpc.Peer"></a>

### Peer



| Field | Type | Label | Description |
| ----- | ---- | ----- | ----------- |
| address | [string](#string) |  | The socket address with host and port for this peer. |
| node_pub_key | [string](#string) |  | The node pub key to uniquely identify this peer. |
| lnd_pub_keys | [Peer.LndPubKeysEntry](#xudrpc.Peer.LndPubKeysEntry) | repeated | A map of ticker symbols to lnd pub keys for this peer |
| inbound | [bool](#bool) |  | Indicates whether this peer was connected inbound. |
| pairs | [string](#string) | repeated | A list of trading pair tickers supported by this peer. |
| xud_version | [string](#string) |  | The version of xud being used by the peer. |
| seconds_connected | [uint32](#uint32) |  | The time in seconds that we have been connected to this peer. |
| raiden_address | [string](#string) |  | The raiden address for this peer |






<a name="xudrpc.Peer.LndPubKeysEntry"></a>

### Peer.LndPubKeysEntry



| Field | Type | Label | Description |
| ----- | ---- | ----- | ----------- |
| key | [string](#string) |  |  |
| value | [string](#string) |  |  |






<a name="xudrpc.PlaceOrderEvent"></a>

### PlaceOrderEvent



| Field | Type | Label | Description |
| ----- | ---- | ----- | ----------- |
| internal_match | [Order](#xudrpc.Order) |  | An own order (or portion thereof) that matched the newly placed order. |
| swap_success | [SwapSuccess](#xudrpc.SwapSuccess) |  | A successful swap of a peer order that matched the newly placed order. |
| remaining_order | [Order](#xudrpc.Order) |  | The remaining portion of the order, after matches, that enters the order book. |
| swap_failure | [SwapFailure](#xudrpc.SwapFailure) |  | A swap attempt that failed. |






<a name="xudrpc.PlaceOrderRequest"></a>

### PlaceOrderRequest



| Field | Type | Label | Description |
| ----- | ---- | ----- | ----------- |
| price | [double](#double) |  | The price of the order. |
| quantity | [uint64](#uint64) |  | The quantity of the order denominated in satoshis. |
| pair_id | [string](#string) |  | The trading pair that the order is for. |
| order_id | [string](#string) |  | The local id to assign to the order. |
| side | [OrderSide](#xudrpc.OrderSide) |  | Whether the order is a buy or sell. |






<a name="xudrpc.PlaceOrderResponse"></a>

### PlaceOrderResponse



| Field | Type | Label | Description |
| ----- | ---- | ----- | ----------- |
| internal_matches | [Order](#xudrpc.Order) | repeated | A list of own orders (or portions thereof) that matched the newly placed order. |
| swap_successes | [SwapSuccess](#xudrpc.SwapSuccess) | repeated | A list of successful swaps of peer orders that matched the newly placed order. |
| remaining_order | [Order](#xudrpc.Order) |  | The remaining portion of the order, after matches, that enters the order book. |
| swap_failures | [SwapFailure](#xudrpc.SwapFailure) | repeated | A list of swap attempts that failed. |






<a name="xudrpc.RaidenInfo"></a>

### RaidenInfo



| Field | Type | Label | Description |
| ----- | ---- | ----- | ----------- |
| error | [string](#string) |  |  |
| address | [string](#string) |  |  |
| channels | [uint32](#uint32) |  |  |
| version | [string](#string) |  |  |






<a name="xudrpc.RemoveCurrencyRequest"></a>

### RemoveCurrencyRequest



| Field | Type | Label | Description |
| ----- | ---- | ----- | ----------- |
| currency | [string](#string) |  | The ticker symbol for this currency such as BTC, LTC, ETH, etc... |






<a name="xudrpc.RemoveCurrencyResponse"></a>

### RemoveCurrencyResponse







<a name="xudrpc.RemoveOrderRequest"></a>

### RemoveOrderRequest



| Field | Type | Label | Description |
| ----- | ---- | ----- | ----------- |
| order_id | [string](#string) |  | The local id of the order to remove. |
| quantity | [uint64](#uint64) |  | The quantity to remove from the order denominated in satoshis. If zero or unspecified then the entire order is removed. |






<a name="xudrpc.RemoveOrderResponse"></a>

### RemoveOrderResponse



| Field | Type | Label | Description |
| ----- | ---- | ----- | ----------- |
| quantity_on_hold | [uint64](#uint64) |  | Any portion of the order that was on hold due to ongoing swaps at the time of the request and could not be removed until after the swaps finish. |






<a name="xudrpc.RemovePairRequest"></a>

### RemovePairRequest



| Field | Type | Label | Description |
| ----- | ---- | ----- | ----------- |
| pair_id | [string](#string) |  | The trading pair ticker to remove in a format such as &#34;LTC/BTC&#34;. |






<a name="xudrpc.RemovePairResponse"></a>

### RemovePairResponse







<a name="xudrpc.ShutdownRequest"></a>

### ShutdownRequest







<a name="xudrpc.ShutdownResponse"></a>

### ShutdownResponse







<a name="xudrpc.SubscribeOrdersRequest"></a>

### SubscribeOrdersRequest



| Field | Type | Label | Description |
| ----- | ---- | ----- | ----------- |
| existing | [bool](#bool) |  | Whether to transmit all existing active orders upon establishing the stream. |






<a name="xudrpc.SubscribeSwapsRequest"></a>

### SubscribeSwapsRequest



| Field | Type | Label | Description |
| ----- | ---- | ----- | ----------- |
| include_taker | [bool](#bool) |  | Whether to include the results for swaps initiated via the PlaceOrder or ExecuteSwap calls. These swap results are also returned in the responses for the respective calls. |






<a name="xudrpc.Swap"></a>

### Swap



| Field | Type | Label | Description |
| ----- | ---- | ----- | ----------- |
| create_time | [int64](#int64) |  |  |
| swap_success | [SwapSuccess](#xudrpc.SwapSuccess) |  |  |
| swap_failure | [SwapFailure](#xudrpc.SwapFailure) |  |  |






<a name="xudrpc.SwapFailure"></a>

### SwapFailure



| Field | Type | Label | Description |
| ----- | ---- | ----- | ----------- |
| order_id | [string](#string) |  | The global UUID for the order that failed the swap. |
| pair_id | [string](#string) |  | The trading pair that the swap is for. |
| quantity | [uint64](#uint64) |  | The order quantity that was attempted to be swapped. |
| peer_pub_key | [string](#string) |  | The node pub key of the peer that we attempted to swap with. |
| failure_reason | [string](#string) |  | The reason why the swap failed. |






<a name="xudrpc.SwapSuccess"></a>

### SwapSuccess



| Field | Type | Label | Description |
| ----- | ---- | ----- | ----------- |
| order_id | [string](#string) |  | The global UUID for the order that was swapped. |
| local_id | [string](#string) |  | The local id for the order that was swapped. |
| pair_id | [string](#string) |  | The trading pair that the swap is for. |
| quantity | [uint64](#uint64) |  | The order quantity that was swapped. |
| r_hash | [string](#string) |  | The hex-encoded payment hash for the swap. |
| amount_received | [uint64](#uint64) |  | The amount received denominated in satoshis. |
| amount_sent | [uint64](#uint64) |  | The amount sent denominated in satoshis. |
| peer_pub_key | [string](#string) |  | The node pub key of the peer that executed this order. |
| role | [SwapSuccess.Role](#xudrpc.SwapSuccess.Role) |  | Our role in the swap, either MAKER or TAKER. |
| currency_received | [string](#string) |  | The ticker symbol of the currency received. |
| currency_sent | [string](#string) |  | The ticker symbol of the currency sent. |
| r_preimage | [string](#string) |  | The hex-encoded preimage. |
| price | [double](#double) |  | The price used for the swap. |






<a name="xudrpc.Trade"></a>

### Trade



| Field | Type | Label | Description |
| ----- | ---- | ----- | ----------- |
| maker_order | [Order](#xudrpc.Order) |  | The maker order involved in this trade. |
| taker_order | [Order](#xudrpc.Order) |  | The taker order involved in this trade. |
| r_hash | [string](#string) |  | The payment hash involved in this trade. |
| quantity | [int64](#int64) |  | The quantity transacted in this trade. |
| pair_id | [string](#string) |  | The trading pair for this trade. |






<a name="xudrpc.UnbanRequest"></a>

### UnbanRequest



| Field | Type | Label | Description |
| ----- | ---- | ----- | ----------- |
| node_pub_key | [string](#string) |  | The node pub key of the peer to unban. |
| reconnect | [bool](#bool) |  | Whether to attempt to connect to the peer after it is unbanned. |






<a name="xudrpc.UnbanResponse"></a>

### UnbanResponse







<a name="xudrpc.UnlockNodeRequest"></a>

### UnlockNodeRequest



| Field | Type | Label | Description |
| ----- | ---- | ----- | ----------- |
| password | [string](#string) |  | The password in utf-8 with which to unlock an existing xud node key as well as underlying client wallets such as lnd. |






<a name="xudrpc.UnlockNodeResponse"></a>

### UnlockNodeResponse



| Field | Type | Label | Description |
| ----- | ---- | ----- | ----------- |
| unlocked_lnds | [string](#string) | repeated | The list of lnd clients that were unlocked. |
| unlocked_raiden | [bool](#bool) |  | Whether raiden was unlocked. |





 


<a name="xudrpc.Currency.SwapClient"></a>

### Currency.SwapClient


| Name | Number | Description |
| ---- | ------ | ----------- |
| LND | 0 |  |
| RAIDEN | 1 |  |



<a name="xudrpc.ListSwapsRequest.RequestedSwapState"></a>

### ListSwapsRequest.RequestedSwapState


| Name | Number | Description |
| ---- | ------ | ----------- |
| ALL | 0 |  |
| SUCCESSFUL | 1 |  |
| FAILED | 2 |  |



<a name="xudrpc.OrderSide"></a>

### OrderSide


| Name | Number | Description |
| ---- | ------ | ----------- |
| BUY | 0 |  |
| SELL | 1 |  |



<a name="xudrpc.SwapSuccess.Role"></a>

### SwapSuccess.Role


| Name | Number | Description |
| ---- | ------ | ----------- |
| TAKER | 0 |  |
| MAKER | 1 |  |


 

 


<a name="xudrpc.Xud"></a>

### Xud


| Method Name | Request Type | Response Type | Description |
| ----------- | ------------ | ------------- | ------------|
| AddCurrency | [Currency](#xudrpc.Currency) | [AddCurrencyResponse](#xudrpc.AddCurrencyResponse) | Adds a currency to the list of supported currencies. Once added, the currency may be used for new trading pairs. |
| AddPair | [AddPairRequest](#xudrpc.AddPairRequest) | [AddPairResponse](#xudrpc.AddPairResponse) | Adds a trading pair to the list of supported trading pairs. The newly supported pair is advertised to peers so they may begin sending orders for it. |
| RemoveOrder | [RemoveOrderRequest](#xudrpc.RemoveOrderRequest) | [RemoveOrderResponse](#xudrpc.RemoveOrderResponse) | Removes an order from the order book by its local id. This should be called when an order is canceled or filled outside of xud. Removed orders become immediately unavailable for swaps, and peers are notified that the order is no longer valid. Any portion of the order that is on hold due to ongoing swaps will not be removed until after the swap attempts complete. |
| GetBalance | [GetBalanceRequest](#xudrpc.GetBalanceRequest) | [GetBalanceResponse](#xudrpc.GetBalanceResponse) | Gets the total balance available across all payment channels and wallets for one or all currencies. |
| OpenChannel | [OpenChannelRequest](#xudrpc.OpenChannelRequest) | [OpenChannelResponse](#xudrpc.OpenChannelResponse) | Opens a payment channel to a peer with the given node pub key for the specified amount and currency. |
| Connect | [ConnectRequest](#xudrpc.ConnectRequest) | [ConnectResponse](#xudrpc.ConnectResponse) | Attempts to connect to a node. Once connected, the node is added to the list of peers and becomes available for swaps and trading. A handshake exchanges information about the peer&#39;s supported trading and swap clients. Orders will be shared with the peer upon connection and upon new order placements. |
| Ban | [BanRequest](#xudrpc.BanRequest) | [BanResponse](#xudrpc.BanResponse) | Bans a node and immediately disconnects from it. This can be used to prevent any connections to a specific node. |
| Unban | [UnbanRequest](#xudrpc.UnbanRequest) | [UnbanResponse](#xudrpc.UnbanResponse) | Removes a ban from a node manually and, optionally, attempts to connect to it. |
| GetInfo | [GetInfoRequest](#xudrpc.GetInfoRequest) | [GetInfoResponse](#xudrpc.GetInfoResponse) | Gets general information about this node. |
| GetNodeInfo | [GetNodeInfoRequest](#xudrpc.GetNodeInfoRequest) | [GetNodeInfoResponse](#xudrpc.GetNodeInfoResponse) | Gets general information about a node. |
| ListOrders | [ListOrdersRequest](#xudrpc.ListOrdersRequest) | [ListOrdersResponse](#xudrpc.ListOrdersResponse) | Gets orders from the order book. This call returns the state of the order book at a given point in time, although it is not guaranteed to still be vaild by the time a response is received and processed by a client. It accepts an optional trading pair id parameter. If specified, only orders for that particular trading pair are returned. Otherwise, all orders are returned. Orders are separated into buys and sells for each trading pair, but unsorted. |
| ListCurrencies | [ListCurrenciesRequest](#xudrpc.ListCurrenciesRequest) | [ListCurrenciesResponse](#xudrpc.ListCurrenciesResponse) | Gets a list of this node&#39;s supported currencies. |
| ListPairs | [ListPairsRequest](#xudrpc.ListPairsRequest) | [ListPairsResponse](#xudrpc.ListPairsResponse) | Gets a list of this nodes suported trading pairs. |
| ListPeers | [ListPeersRequest](#xudrpc.ListPeersRequest) | [ListPeersResponse](#xudrpc.ListPeersResponse) | Gets a list of connected peers. |
| ListTrades | [ListTradesRequest](#xudrpc.ListTradesRequest) | [ListTradesResponse](#xudrpc.ListTradesResponse) |  |
| ListSwaps | [ListSwapsRequest](#xudrpc.ListSwapsRequest) | [ListSwapsResponse](#xudrpc.ListSwapsResponse) | Gets a list of completed swap deals. |
| PlaceOrder | [PlaceOrderRequest](#xudrpc.PlaceOrderRequest) | [PlaceOrderEvent](#xudrpc.PlaceOrderEvent) stream | Adds an order to the order book. If price is zero or unspecified a market order will get added. |
| PlaceOrderSync | [PlaceOrderRequest](#xudrpc.PlaceOrderRequest) | [PlaceOrderResponse](#xudrpc.PlaceOrderResponse) | The synchronous non-streaming version of PlaceOrder. |
| ExecuteSwap | [ExecuteSwapRequest](#xudrpc.ExecuteSwapRequest) | [SwapSuccess](#xudrpc.SwapSuccess) | Execute a swap on a maker peer order |
| RemoveCurrency | [RemoveCurrencyRequest](#xudrpc.RemoveCurrencyRequest) | [RemoveCurrencyResponse](#xudrpc.RemoveCurrencyResponse) | Removes a currency from the list of supported currencies. Only currencies that are not in use for any currently supported trading pairs may be removed. Once removed, the currency can no longer be used for any supported trading pairs. |
| RemovePair | [RemovePairRequest](#xudrpc.RemovePairRequest) | [RemovePairResponse](#xudrpc.RemovePairResponse) | Removes a trading pair from the list of currently supported trading pair. This call will effectively cancel any standing orders for that trading pair. Peers are informed when a pair is no longer supported so that they will know to stop sending orders for it. |
| DiscoverNodes | [DiscoverNodesRequest](#xudrpc.DiscoverNodesRequest) | [DiscoverNodesResponse](#xudrpc.DiscoverNodesResponse) | Discover nodes from a specific peer and apply new connections |
| Shutdown | [ShutdownRequest](#xudrpc.ShutdownRequest) | [ShutdownResponse](#xudrpc.ShutdownResponse) | Begin gracefully shutting down xud. |
| SubscribeOrders | [SubscribeOrdersRequest](#xudrpc.SubscribeOrdersRequest) | [OrderUpdate](#xudrpc.OrderUpdate) stream | Subscribes to orders being added to and removed from the order book. This call allows the client to maintain an up-to-date view of the order book. For example, an exchange that wants to show its users a real time view of the orders available to them would subscribe to this streaming call to be alerted as new orders are added and expired orders are removed. |
| SubscribeSwaps | [SubscribeSwapsRequest](#xudrpc.SubscribeSwapsRequest) | [SwapSuccess](#xudrpc.SwapSuccess) stream | Subscribes to completed swaps. By default, only swaps that are initiated by a remote peer are transmitted unless a flag is set to include swaps initiated by the local node. This call allows the client to get real-time notifications when its orders are filled by a peer. It can be used for tracking order executions, updating balances, and informing a trader when one of their orders is settled through the Exchange Union network. |
| SubscribeSwapFailures | [SubscribeSwapsRequest](#xudrpc.SubscribeSwapsRequest) | [SwapFailure](#xudrpc.SwapFailure) stream | Subscribes to failed swaps. By default, only swaps that are initiated by a remote peer are transmitted unless a flag is set to include swaps initiated by the local node. This call allows the client to get real-time notifications when swap attempts are failing. It can be used for status monitoring, debugging, and testing purposes. |


<a name="xudrpc.XudInit"></a>

### XudInit


| Method Name | Request Type | Response Type | Description |
| ----------- | ------------ | ------------- | ------------|
| CreateNode | [CreateNodeRequest](#xudrpc.CreateNodeRequest) | [CreateNodeResponse](#xudrpc.CreateNodeResponse) | Creates an xud identity node key and underlying wallets. The node key and wallets are derived from a single seed and encrypted using a single password provided as a parameter to the call. |
| UnlockNode | [UnlockNodeRequest](#xudrpc.UnlockNodeRequest) | [UnlockNodeResponse](#xudrpc.UnlockNodeResponse) | Unlocks and decrypts the xud node key and any underlying wallets. |

 



## Scalar Value Types

| .proto Type | Notes | C++ Type | Java Type | Python Type |
| ----------- | ----- | -------- | --------- | ----------- |
| <a name="double" /> double |  | double | double | float |
| <a name="float" /> float |  | float | float | float |
| <a name="int32" /> int32 | Uses variable-length encoding. Inefficient for encoding negative numbers – if your field is likely to have negative values, use sint32 instead. | int32 | int | int |
| <a name="int64" /> int64 | Uses variable-length encoding. Inefficient for encoding negative numbers – if your field is likely to have negative values, use sint64 instead. | int64 | long | int/long |
| <a name="uint32" /> uint32 | Uses variable-length encoding. | uint32 | int | int/long |
| <a name="uint64" /> uint64 | Uses variable-length encoding. | uint64 | long | int/long |
| <a name="sint32" /> sint32 | Uses variable-length encoding. Signed int value. These more efficiently encode negative numbers than regular int32s. | int32 | int | int |
| <a name="sint64" /> sint64 | Uses variable-length encoding. Signed int value. These more efficiently encode negative numbers than regular int64s. | int64 | long | int/long |
| <a name="fixed32" /> fixed32 | Always four bytes. More efficient than uint32 if values are often greater than 2^28. | uint32 | int | int |
| <a name="fixed64" /> fixed64 | Always eight bytes. More efficient than uint64 if values are often greater than 2^56. | uint64 | long | int/long |
| <a name="sfixed32" /> sfixed32 | Always four bytes. | int32 | int | int |
| <a name="sfixed64" /> sfixed64 | Always eight bytes. | int64 | long | int/long |
| <a name="bool" /> bool |  | bool | boolean | boolean |
| <a name="string" /> string | A string must always contain UTF-8 encoded or 7-bit ASCII text. | string | String | str/unicode |
| <a name="bytes" /> bytes | May contain any arbitrary sequence of bytes. | string | ByteString | str |
<|MERGE_RESOLUTION|>--- conflicted
+++ resolved
@@ -66,6 +66,7 @@
     - [SubscribeOrdersRequest](#xudrpc.SubscribeOrdersRequest)
     - [SubscribeSwapsRequest](#xudrpc.SubscribeSwapsRequest)
     - [Swap](#xudrpc.Swap)
+    - [SwapDeal](#xudrpc.SwapDeal)
     - [SwapFailure](#xudrpc.SwapFailure)
     - [SwapSuccess](#xudrpc.SwapSuccess)
     - [Trade](#xudrpc.Trade)
@@ -74,14 +75,10 @@
     - [UnlockNodeRequest](#xudrpc.UnlockNodeRequest)
     - [UnlockNodeResponse](#xudrpc.UnlockNodeResponse)
   
-<<<<<<< HEAD
-    - [AddCurrencyRequest.SwapClient](#xudrpc.AddCurrencyRequest.SwapClient)
+    - [Currency.SwapClient](#xudrpc.Currency.SwapClient)
     - [ListSwapsRequest.RequestedSwapState](#xudrpc.ListSwapsRequest.RequestedSwapState)
-=======
-    - [Currency.SwapClient](#xudrpc.Currency.SwapClient)
->>>>>>> 43d778bd
     - [OrderSide](#xudrpc.OrderSide)
-    - [SwapSuccess.Role](#xudrpc.SwapSuccess.Role)
+    - [SwapRole](#xudrpc.SwapRole)
   
   
     - [Xud](#xudrpc.Xud)
@@ -588,7 +585,7 @@
 
 | Field | Type | Label | Description |
 | ----- | ---- | ----- | ----------- |
-| swaps | [Swap](#xudrpc.Swap) | repeated |  |
+| swaps | [SwapDeal](#xudrpc.SwapDeal) | repeated |  |
 
 
 
@@ -1040,6 +1037,29 @@
 
 
 
+<a name="xudrpc.SwapDeal"></a>
+
+### SwapDeal
+
+
+
+| Field | Type | Label | Description |
+| ----- | ---- | ----- | ----------- |
+| peer_pub_key | [string](#string) |  | The node pub key of the peer that executed this order. |
+| local_id | [string](#string) |  | The local id for the order that was swapped. |
+| amount_sent | [uint64](#uint64) |  | The amount sent denominated in satoshis. |
+| amount_received | [uint64](#uint64) |  | The amount received denominated in satoshis. |
+| currency_received | [string](#string) |  | The ticker symbol of the currency received. |
+| currency_sent | [string](#string) |  | The ticker symbol of the currency sent. |
+| role | [SwapRole](#xudrpc.SwapRole) |  | Our role in the swap, either MAKER or TAKER. |
+| r_hash | [string](#string) |  | The hex-encoded payment hash for the swap. |
+| failure_reason | [string](#string) |  | The reason why the swap failed. |
+
+
+
+
+
+
 <a name="xudrpc.SwapFailure"></a>
 
 ### SwapFailure
@@ -1075,7 +1095,7 @@
 | amount_received | [uint64](#uint64) |  | The amount received denominated in satoshis. |
 | amount_sent | [uint64](#uint64) |  | The amount sent denominated in satoshis. |
 | peer_pub_key | [string](#string) |  | The node pub key of the peer that executed this order. |
-| role | [SwapSuccess.Role](#xudrpc.SwapSuccess.Role) |  | Our role in the swap, either MAKER or TAKER. |
+| role | [SwapRole](#xudrpc.SwapRole) |  | Our role in the swap, either MAKER or TAKER. |
 | currency_received | [string](#string) |  | The ticker symbol of the currency received. |
 | currency_sent | [string](#string) |  | The ticker symbol of the currency sent. |
 | r_preimage | [string](#string) |  | The hex-encoded preimage. |
@@ -1184,8 +1204,7 @@
 | Name | Number | Description |
 | ---- | ------ | ----------- |
 | ALL | 0 |  |
-| SUCCESSFUL | 1 |  |
-| FAILED | 2 |  |
+| FAILED | 1 |  |
 
 
 
@@ -1201,9 +1220,9 @@
 
 
 
-<a name="xudrpc.SwapSuccess.Role"></a>
-
-### SwapSuccess.Role
+<a name="xudrpc.SwapRole"></a>
+
+### SwapRole
 
 
 | Name | Number | Description |
