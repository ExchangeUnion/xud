# Protocol Documentation
<a name="top"></a>

## Table of Contents

- [xudrpc.proto](#xudrpc.proto)
    - [AddCurrencyRequest](#xudrpc.AddCurrencyRequest)
    - [AddCurrencyResponse](#xudrpc.AddCurrencyResponse)
    - [AddPairRequest](#xudrpc.AddPairRequest)
    - [AddPairResponse](#xudrpc.AddPairResponse)
    - [BanRequest](#xudrpc.BanRequest)
    - [BanResponse](#xudrpc.BanResponse)
    - [Chain](#xudrpc.Chain)
    - [ChannelBalance](#xudrpc.ChannelBalance)
    - [ChannelBalanceRequest](#xudrpc.ChannelBalanceRequest)
    - [ChannelBalanceResponse](#xudrpc.ChannelBalanceResponse)
    - [ChannelBalanceResponse.BalancesEntry](#xudrpc.ChannelBalanceResponse.BalancesEntry)
    - [ConnectRequest](#xudrpc.ConnectRequest)
    - [ConnectResponse](#xudrpc.ConnectResponse)
    - [CreateNodeRequest](#xudrpc.CreateNodeRequest)
    - [CreateNodeResponse](#xudrpc.CreateNodeResponse)
    - [DiscoverNodesRequest](#xudrpc.DiscoverNodesRequest)
    - [DiscoverNodesResponse](#xudrpc.DiscoverNodesResponse)
    - [ExecuteSwapRequest](#xudrpc.ExecuteSwapRequest)
    - [GetInfoRequest](#xudrpc.GetInfoRequest)
    - [GetInfoResponse](#xudrpc.GetInfoResponse)
    - [GetInfoResponse.LndEntry](#xudrpc.GetInfoResponse.LndEntry)
    - [GetNodeInfoRequest](#xudrpc.GetNodeInfoRequest)
    - [GetNodeInfoResponse](#xudrpc.GetNodeInfoResponse)
    - [ListCurrenciesRequest](#xudrpc.ListCurrenciesRequest)
    - [ListCurrenciesResponse](#xudrpc.ListCurrenciesResponse)
    - [ListOrderHistoryRequest](#xudrpc.ListOrderHistoryRequest)
    - [ListOrderHistoryResponse](#xudrpc.ListOrderHistoryResponse)
    - [ListOrdersRequest](#xudrpc.ListOrdersRequest)
    - [ListOrdersResponse](#xudrpc.ListOrdersResponse)
    - [ListOrdersResponse.OrdersEntry](#xudrpc.ListOrdersResponse.OrdersEntry)
    - [ListPairsRequest](#xudrpc.ListPairsRequest)
    - [ListPairsResponse](#xudrpc.ListPairsResponse)
    - [ListPeersRequest](#xudrpc.ListPeersRequest)
    - [ListPeersResponse](#xudrpc.ListPeersResponse)
    - [ListTradesRequest](#xudrpc.ListTradesRequest)
    - [ListTradesResponse](#xudrpc.ListTradesResponse)
    - [LndChannels](#xudrpc.LndChannels)
    - [LndInfo](#xudrpc.LndInfo)
    - [OpenChannelRequest](#xudrpc.OpenChannelRequest)
    - [OpenChannelResponse](#xudrpc.OpenChannelResponse)
    - [Order](#xudrpc.Order)
    - [OrderRemoval](#xudrpc.OrderRemoval)
    - [OrderUpdate](#xudrpc.OrderUpdate)
    - [Orders](#xudrpc.Orders)
    - [OrdersCount](#xudrpc.OrdersCount)
    - [Peer](#xudrpc.Peer)
    - [Peer.LndPubKeysEntry](#xudrpc.Peer.LndPubKeysEntry)
    - [PlaceOrderEvent](#xudrpc.PlaceOrderEvent)
    - [PlaceOrderRequest](#xudrpc.PlaceOrderRequest)
    - [PlaceOrderResponse](#xudrpc.PlaceOrderResponse)
    - [RaidenInfo](#xudrpc.RaidenInfo)
    - [RemoveCurrencyRequest](#xudrpc.RemoveCurrencyRequest)
    - [RemoveCurrencyResponse](#xudrpc.RemoveCurrencyResponse)
    - [RemoveOrderRequest](#xudrpc.RemoveOrderRequest)
    - [RemoveOrderResponse](#xudrpc.RemoveOrderResponse)
    - [RemovePairRequest](#xudrpc.RemovePairRequest)
    - [RemovePairResponse](#xudrpc.RemovePairResponse)
    - [ShutdownRequest](#xudrpc.ShutdownRequest)
    - [ShutdownResponse](#xudrpc.ShutdownResponse)
    - [SubscribeOrdersRequest](#xudrpc.SubscribeOrdersRequest)
    - [SubscribeSwapsRequest](#xudrpc.SubscribeSwapsRequest)
    - [SwapFailure](#xudrpc.SwapFailure)
    - [SwapSuccess](#xudrpc.SwapSuccess)
    - [Trade](#xudrpc.Trade)
    - [UnbanRequest](#xudrpc.UnbanRequest)
    - [UnbanResponse](#xudrpc.UnbanResponse)
    - [UnlockNodeRequest](#xudrpc.UnlockNodeRequest)
    - [UnlockNodeResponse](#xudrpc.UnlockNodeResponse)
  
    - [AddCurrencyRequest.SwapClient](#xudrpc.AddCurrencyRequest.SwapClient)
    - [ListOrderHistoryResponse.OrderStatus](#xudrpc.ListOrderHistoryResponse.OrderStatus)
    - [OrderSide](#xudrpc.OrderSide)
    - [SwapSuccess.Role](#xudrpc.SwapSuccess.Role)
  
  
    - [Xud](#xudrpc.Xud)
    - [XudInit](#xudrpc.XudInit)
  

- [Scalar Value Types](#scalar-value-types)



<a name="xudrpc.proto"></a>
<p align="right"><a href="#top">Top</a></p>

## xudrpc.proto



<a name="xudrpc.AddCurrencyRequest"></a>

### AddCurrencyRequest



| Field | Type | Label | Description |
| ----- | ---- | ----- | ----------- |
| currency | [string](#string) |  | The ticker symbol for this currency such as BTC, LTC, ETH, etc... |
| swap_client | [AddCurrencyRequest.SwapClient](#xudrpc.AddCurrencyRequest.SwapClient) |  | The payment channel network client to use for executing swaps. |
| token_address | [string](#string) |  | The contract address for layered tokens such as ERC20. |
| decimal_places | [uint32](#uint32) |  | The number of places to the right of the decimal point of the smallest subunit of the currency. For example, BTC, LTC, and others where the smallest subunits (satoshis) are 0.00000001 full units (bitcoins) have 8 decimal places. ETH has 18. This can be thought of as the base 10 exponent of the smallest subunit expressed as a positive integer. A default value of 8 is used if unspecified. |






<a name="xudrpc.AddCurrencyResponse"></a>

### AddCurrencyResponse







<a name="xudrpc.AddPairRequest"></a>

### AddPairRequest



| Field | Type | Label | Description |
| ----- | ---- | ----- | ----------- |
| base_currency | [string](#string) |  | The base currency that is bought and sold for this trading pair. |
| quote_currency | [string](#string) |  | The currency used to quote a price for the base currency. |






<a name="xudrpc.AddPairResponse"></a>

### AddPairResponse







<a name="xudrpc.BanRequest"></a>

### BanRequest



| Field | Type | Label | Description |
| ----- | ---- | ----- | ----------- |
| node_pub_key | [string](#string) |  | The node pub key of the node to ban. |






<a name="xudrpc.BanResponse"></a>

### BanResponse







<a name="xudrpc.Chain"></a>

### Chain



| Field | Type | Label | Description |
| ----- | ---- | ----- | ----------- |
| chain | [string](#string) |  | The blockchain the swap client is on (eg bitcoin, litecoin) |
| network | [string](#string) |  | The network the swap client is on (eg regtest, testnet, mainnet) |






<a name="xudrpc.ChannelBalance"></a>

### ChannelBalance



| Field | Type | Label | Description |
| ----- | ---- | ----- | ----------- |
| balance | [uint64](#uint64) |  | Sum of channel balances denominated in satoshis. |
| pending_open_balance | [uint64](#uint64) |  | Sum of pending channel balances denominated in satoshis. |






<a name="xudrpc.ChannelBalanceRequest"></a>

### ChannelBalanceRequest



| Field | Type | Label | Description |
| ----- | ---- | ----- | ----------- |
| currency | [string](#string) |  | The ticker symbol of the currency to query for, if unspecified then balances for all supported currencies are queried. |






<a name="xudrpc.ChannelBalanceResponse"></a>

### ChannelBalanceResponse



| Field | Type | Label | Description |
| ----- | ---- | ----- | ----------- |
| balances | [ChannelBalanceResponse.BalancesEntry](#xudrpc.ChannelBalanceResponse.BalancesEntry) | repeated | A map between currency ticker symbols and their channel balances. |






<a name="xudrpc.ChannelBalanceResponse.BalancesEntry"></a>

### ChannelBalanceResponse.BalancesEntry



| Field | Type | Label | Description |
| ----- | ---- | ----- | ----------- |
| key | [string](#string) |  |  |
| value | [ChannelBalance](#xudrpc.ChannelBalance) |  |  |






<a name="xudrpc.ConnectRequest"></a>

### ConnectRequest



| Field | Type | Label | Description |
| ----- | ---- | ----- | ----------- |
| node_uri | [string](#string) |  | The uri of the node to connect to in &#34;[nodePubKey]@[host]:[port]&#34; format. |






<a name="xudrpc.ConnectResponse"></a>

### ConnectResponse







<a name="xudrpc.CreateNodeRequest"></a>

### CreateNodeRequest



| Field | Type | Label | Description |
| ----- | ---- | ----- | ----------- |
| password | [string](#string) |  | The password in utf-8 with which to encrypt the new xud node key as well as underlying client wallets such as lnd. |






<a name="xudrpc.CreateNodeResponse"></a>

### CreateNodeResponse



| Field | Type | Label | Description |
| ----- | ---- | ----- | ----------- |
| seed_mnemonic | [string](#string) | repeated |  |
| initialized_lnds | [string](#string) | repeated | The list of lnd clients that were initialized. |
| initialized_raiden | [bool](#bool) |  | Whether raiden was initialized. |






<a name="xudrpc.DiscoverNodesRequest"></a>

### DiscoverNodesRequest



| Field | Type | Label | Description |
| ----- | ---- | ----- | ----------- |
| peer_pub_key | [string](#string) |  | The node pub key of the peer to discover nodes from. |






<a name="xudrpc.DiscoverNodesResponse"></a>

### DiscoverNodesResponse



| Field | Type | Label | Description |
| ----- | ---- | ----- | ----------- |
| num_nodes | [uint32](#uint32) |  |  |






<a name="xudrpc.ExecuteSwapRequest"></a>

### ExecuteSwapRequest



| Field | Type | Label | Description |
| ----- | ---- | ----- | ----------- |
| order_id | [string](#string) |  | The order id of the maker order. |
| pair_id | [string](#string) |  | The trading pair of the swap orders. |
| peer_pub_key | [string](#string) |  | The node pub key of the peer which owns the maker order. This is optional but helps locate the order more quickly. |
| quantity | [uint64](#uint64) |  | The quantity to swap denominated in satoshis. The whole order will be swapped if unspecified. |






<a name="xudrpc.GetInfoRequest"></a>

### GetInfoRequest







<a name="xudrpc.GetInfoResponse"></a>

### GetInfoResponse



| Field | Type | Label | Description |
| ----- | ---- | ----- | ----------- |
| version | [string](#string) |  | The version of this instance of xud. |
| node_pub_key | [string](#string) |  | The node pub key of this node. |
| uris | [string](#string) | repeated | A list of uris that can be used to connect to this node. These are shared with peers. |
| num_peers | [uint32](#uint32) |  | The number of currently connected peers. |
| num_pairs | [uint32](#uint32) |  | The number of supported trading pairs. |
| orders | [OrdersCount](#xudrpc.OrdersCount) |  | The number of active, standing orders in the order book. |
| lnd | [GetInfoResponse.LndEntry](#xudrpc.GetInfoResponse.LndEntry) | repeated |  |
| raiden | [RaidenInfo](#xudrpc.RaidenInfo) |  |  |






<a name="xudrpc.GetInfoResponse.LndEntry"></a>

### GetInfoResponse.LndEntry



| Field | Type | Label | Description |
| ----- | ---- | ----- | ----------- |
| key | [string](#string) |  |  |
| value | [LndInfo](#xudrpc.LndInfo) |  |  |






<a name="xudrpc.GetNodeInfoRequest"></a>

### GetNodeInfoRequest



| Field | Type | Label | Description |
| ----- | ---- | ----- | ----------- |
| node_pub_key | [string](#string) |  | The node pub key of the node for which to get information. |






<a name="xudrpc.GetNodeInfoResponse"></a>

### GetNodeInfoResponse



| Field | Type | Label | Description |
| ----- | ---- | ----- | ----------- |
| reputationScore | [sint32](#sint32) |  | The node&#39;s reputation score. Points are subtracted for unexpected or potentially malicious behavior. Points are added when swaps are successfully executed. |
| banned | [bool](#bool) |  | Whether the node is currently banned. |






<a name="xudrpc.ListCurrenciesRequest"></a>

### ListCurrenciesRequest







<a name="xudrpc.ListCurrenciesResponse"></a>

### ListCurrenciesResponse



| Field | Type | Label | Description |
| ----- | ---- | ----- | ----------- |
| currencies | [string](#string) | repeated | A list of ticker symbols of the supported currencies. |






<a name="xudrpc.ListOrderHistoryRequest"></a>

### ListOrderHistoryRequest



| Field | Type | Label | Description |
| ----- | ---- | ----- | ----------- |
| order_id | [string](#string) |  |  |






<a name="xudrpc.ListOrderHistoryResponse"></a>

### ListOrderHistoryResponse



| Field | Type | Label | Description |
| ----- | ---- | ----- | ----------- |
| trades | [Trade](#xudrpc.Trade) | repeated |  |
| swaps | [SwapSuccess](#xudrpc.SwapSuccess) | repeated |  |
| status | [ListOrderHistoryResponse.OrderStatus](#xudrpc.ListOrderHistoryResponse.OrderStatus) |  |  |






<a name="xudrpc.ListOrdersRequest"></a>

### ListOrdersRequest



| Field | Type | Label | Description |
| ----- | ---- | ----- | ----------- |
| pair_id | [string](#string) |  | The trading pair for which to retrieve orders. |
| include_own_orders | [bool](#bool) |  | Whether own orders should be included in result or not. |
| limit | [uint32](#uint32) |  | The maximum number of orders to return from each side of the order book. |






<a name="xudrpc.ListOrdersResponse"></a>

### ListOrdersResponse



| Field | Type | Label | Description |
| ----- | ---- | ----- | ----------- |
| orders | [ListOrdersResponse.OrdersEntry](#xudrpc.ListOrdersResponse.OrdersEntry) | repeated | A map between pair ids and their buy and sell orders. |






<a name="xudrpc.ListOrdersResponse.OrdersEntry"></a>

### ListOrdersResponse.OrdersEntry



| Field | Type | Label | Description |
| ----- | ---- | ----- | ----------- |
| key | [string](#string) |  |  |
| value | [Orders](#xudrpc.Orders) |  |  |






<a name="xudrpc.ListPairsRequest"></a>

### ListPairsRequest







<a name="xudrpc.ListPairsResponse"></a>

### ListPairsResponse



| Field | Type | Label | Description |
| ----- | ---- | ----- | ----------- |
| pairs | [string](#string) | repeated | The list of supported trading pair tickers in formats like &#34;LTC/BTC&#34;. |






<a name="xudrpc.ListPeersRequest"></a>

### ListPeersRequest







<a name="xudrpc.ListPeersResponse"></a>

### ListPeersResponse



| Field | Type | Label | Description |
| ----- | ---- | ----- | ----------- |
| peers | [Peer](#xudrpc.Peer) | repeated | The list of connected peers. |






<a name="xudrpc.ListTradesRequest"></a>

### ListTradesRequest



| Field | Type | Label | Description |
| ----- | ---- | ----- | ----------- |
| limit | [int32](#int32) |  | The maximum number of trades to return |






<a name="xudrpc.ListTradesResponse"></a>

### ListTradesResponse



| Field | Type | Label | Description |
| ----- | ---- | ----- | ----------- |
| trades | [Trade](#xudrpc.Trade) | repeated |  |






<a name="xudrpc.LndChannels"></a>

### LndChannels



| Field | Type | Label | Description |
| ----- | ---- | ----- | ----------- |
| active | [uint32](#uint32) |  | The number of active/online channels for this lnd instance that can be used for swaps. |
| inactive | [uint32](#uint32) |  | The number of inactive/offline channels for this lnd instance. |
| pending | [uint32](#uint32) |  | The number of channels that are pending on-chain confirmation before they can be used. |






<a name="xudrpc.LndInfo"></a>

### LndInfo



| Field | Type | Label | Description |
| ----- | ---- | ----- | ----------- |
| error | [string](#string) |  |  |
| channels | [LndChannels](#xudrpc.LndChannels) |  |  |
| chains | [Chain](#xudrpc.Chain) | repeated |  |
| blockheight | [uint32](#uint32) |  |  |
| uris | [string](#string) | repeated |  |
| version | [string](#string) |  |  |
| alias | [string](#string) |  |  |






<a name="xudrpc.OpenChannelRequest"></a>

### OpenChannelRequest



| Field | Type | Label | Description |
| ----- | ---- | ----- | ----------- |
| node_pub_key | [string](#string) |  | The node pub key of the peer with which to open channel with. |
| currency | [string](#string) |  | The ticker symbol of the currency to open the channel for. |
| amount | [int64](#int64) |  | The amount of the channel denominated in satoshis. |






<a name="xudrpc.OpenChannelResponse"></a>

### OpenChannelResponse







<a name="xudrpc.Order"></a>

### Order



| Field | Type | Label | Description |
| ----- | ---- | ----- | ----------- |
| price | [double](#double) |  | The price of the order. |
| quantity | [uint64](#uint64) |  | The quantity of the order in satoshis. |
| pair_id | [string](#string) |  | The trading pair that this order is for. |
| id | [string](#string) |  | A UUID for this order. |
| peer_pub_key | [string](#string) |  | The node pub key of the peer that created this order. |
| local_id | [string](#string) |  | The local id for this order. |
| created_at | [uint64](#uint64) |  | The epoch time when this order was created. |
| side | [OrderSide](#xudrpc.OrderSide) |  | Whether this order is a buy or sell |
| is_own_order | [bool](#bool) |  | Whether this order is a local own order or a remote peer order. |
| hold | [uint64](#uint64) |  | The quantity on hold pending swap execution. |






<a name="xudrpc.OrderRemoval"></a>

### OrderRemoval



| Field | Type | Label | Description |
| ----- | ---- | ----- | ----------- |
| quantity | [uint64](#uint64) |  | The quantity removed from the order. |
| pair_id | [string](#string) |  | The trading pair that the order is for. |
| order_id | [string](#string) |  | The global UUID for the order. |
| local_id | [string](#string) |  | The local id for the order, if applicable. |
| is_own_order | [bool](#bool) |  | Whether the order being removed is a local own order or a remote peer order. |






<a name="xudrpc.OrderUpdate"></a>

### OrderUpdate



| Field | Type | Label | Description |
| ----- | ---- | ----- | ----------- |
| order | [Order](#xudrpc.Order) |  | An order that was added to the order book. |
| order_removal | [OrderRemoval](#xudrpc.OrderRemoval) |  | An order (or portion thereof) that was removed from the order book. |






<a name="xudrpc.Orders"></a>

### Orders



| Field | Type | Label | Description |
| ----- | ---- | ----- | ----------- |
| buy_orders | [Order](#xudrpc.Order) | repeated | A list of buy orders sorted by descending price. |
| sell_orders | [Order](#xudrpc.Order) | repeated | A list of sell orders sorted by ascending price. |






<a name="xudrpc.OrdersCount"></a>

### OrdersCount



| Field | Type | Label | Description |
| ----- | ---- | ----- | ----------- |
| peer | [uint32](#uint32) |  | The number of orders belonging to remote xud nodes. |
| own | [uint32](#uint32) |  | The number of orders belonging to our local xud node. |






<a name="xudrpc.Peer"></a>

### Peer



| Field | Type | Label | Description |
| ----- | ---- | ----- | ----------- |
| address | [string](#string) |  | The socket address with host and port for this peer. |
| node_pub_key | [string](#string) |  | The node pub key to uniquely identify this peer. |
| lnd_pub_keys | [Peer.LndPubKeysEntry](#xudrpc.Peer.LndPubKeysEntry) | repeated | A map of ticker symbols to lnd pub keys for this peer |
| inbound | [bool](#bool) |  | Indicates whether this peer was connected inbound. |
| pairs | [string](#string) | repeated | A list of trading pair tickers supported by this peer. |
| xud_version | [string](#string) |  | The version of xud being used by the peer. |
| seconds_connected | [uint32](#uint32) |  | The time in seconds that we have been connected to this peer. |
| raiden_address | [string](#string) |  | The raiden address for this peer |






<a name="xudrpc.Peer.LndPubKeysEntry"></a>

### Peer.LndPubKeysEntry



| Field | Type | Label | Description |
| ----- | ---- | ----- | ----------- |
| key | [string](#string) |  |  |
| value | [string](#string) |  |  |






<a name="xudrpc.PlaceOrderEvent"></a>

### PlaceOrderEvent



| Field | Type | Label | Description |
| ----- | ---- | ----- | ----------- |
| internal_match | [Order](#xudrpc.Order) |  | An own order (or portion thereof) that matched the newly placed order. |
| swap_success | [SwapSuccess](#xudrpc.SwapSuccess) |  | A successful swap of a peer order that matched the newly placed order. |
| remaining_order | [Order](#xudrpc.Order) |  | The remaining portion of the order, after matches, that enters the order book. |
| swap_failure | [SwapFailure](#xudrpc.SwapFailure) |  | A swap attempt that failed. |






<a name="xudrpc.PlaceOrderRequest"></a>

### PlaceOrderRequest



| Field | Type | Label | Description |
| ----- | ---- | ----- | ----------- |
| price | [double](#double) |  | The price of the order. |
| quantity | [uint64](#uint64) |  | The quantity of the order denominated in satoshis. |
| pair_id | [string](#string) |  | The trading pair that the order is for. |
| order_id | [string](#string) |  | The local id to assign to the order. |
| side | [OrderSide](#xudrpc.OrderSide) |  | Whether the order is a buy or sell. |






<a name="xudrpc.PlaceOrderResponse"></a>

### PlaceOrderResponse



| Field | Type | Label | Description |
| ----- | ---- | ----- | ----------- |
| internal_matches | [Order](#xudrpc.Order) | repeated | A list of own orders (or portions thereof) that matched the newly placed order. |
| swap_successes | [SwapSuccess](#xudrpc.SwapSuccess) | repeated | A list of successful swaps of peer orders that matched the newly placed order. |
| remaining_order | [Order](#xudrpc.Order) |  | The remaining portion of the order, after matches, that enters the order book. |
| swap_failures | [SwapFailure](#xudrpc.SwapFailure) | repeated | A list of swap attempts that failed. |






<a name="xudrpc.RaidenInfo"></a>

### RaidenInfo



| Field | Type | Label | Description |
| ----- | ---- | ----- | ----------- |
| error | [string](#string) |  |  |
| address | [string](#string) |  |  |
| channels | [uint32](#uint32) |  |  |
| version | [string](#string) |  |  |






<a name="xudrpc.RemoveCurrencyRequest"></a>

### RemoveCurrencyRequest



| Field | Type | Label | Description |
| ----- | ---- | ----- | ----------- |
| currency | [string](#string) |  | The ticker symbol for this currency such as BTC, LTC, ETH, etc... |






<a name="xudrpc.RemoveCurrencyResponse"></a>

### RemoveCurrencyResponse







<a name="xudrpc.RemoveOrderRequest"></a>

### RemoveOrderRequest



| Field | Type | Label | Description |
| ----- | ---- | ----- | ----------- |
| order_id | [string](#string) |  | The local id of the order to remove. |
| quantity | [uint64](#uint64) |  | The quantity to remove from the order denominated in satoshis. If zero or unspecified then the entire order is removed. |






<a name="xudrpc.RemoveOrderResponse"></a>

### RemoveOrderResponse



| Field | Type | Label | Description |
| ----- | ---- | ----- | ----------- |
| quantity_on_hold | [uint64](#uint64) |  | Any portion of the order that was on hold due to ongoing swaps at the time of the request and could not be removed until after the swaps finish. |






<a name="xudrpc.RemovePairRequest"></a>

### RemovePairRequest



| Field | Type | Label | Description |
| ----- | ---- | ----- | ----------- |
| pair_id | [string](#string) |  | The trading pair ticker to remove in a format such as &#34;LTC/BTC&#34;. |






<a name="xudrpc.RemovePairResponse"></a>

### RemovePairResponse







<a name="xudrpc.ShutdownRequest"></a>

### ShutdownRequest







<a name="xudrpc.ShutdownResponse"></a>

### ShutdownResponse







<a name="xudrpc.SubscribeOrdersRequest"></a>

### SubscribeOrdersRequest



| Field | Type | Label | Description |
| ----- | ---- | ----- | ----------- |
| existing | [bool](#bool) |  | Whether to transmit all existing active orders upon establishing the stream. |






<a name="xudrpc.SubscribeSwapsRequest"></a>

### SubscribeSwapsRequest



| Field | Type | Label | Description |
| ----- | ---- | ----- | ----------- |
| include_taker | [bool](#bool) |  | Whether to include the results for swaps initiated via the PlaceOrder or ExecuteSwap calls. These swap results are also returned in the responses for the respective calls. |






<a name="xudrpc.SwapFailure"></a>

### SwapFailure



| Field | Type | Label | Description |
| ----- | ---- | ----- | ----------- |
| order_id | [string](#string) |  | The global UUID for the order that failed the swap. |
| pair_id | [string](#string) |  | The trading pair that the swap is for. |
| quantity | [uint64](#uint64) |  | The order quantity that was attempted to be swapped. |
| peer_pub_key | [string](#string) |  | The node pub key of the peer that we attempted to swap with. |
| failure_reason | [string](#string) |  | The reason why the swap failed. |






<a name="xudrpc.SwapSuccess"></a>

### SwapSuccess



| Field | Type | Label | Description |
| ----- | ---- | ----- | ----------- |
| order_id | [string](#string) |  | The global UUID for the order that was swapped. |
| local_id | [string](#string) |  | The local id for the order that was swapped. |
| pair_id | [string](#string) |  | The trading pair that the swap is for. |
| quantity | [uint64](#uint64) |  | The order quantity that was swapped. |
| r_hash | [string](#string) |  | The hex-encoded payment hash for the swap. |
| amount_received | [uint64](#uint64) |  | The amount received denominated in satoshis. |
| amount_sent | [uint64](#uint64) |  | The amount sent denominated in satoshis. |
| peer_pub_key | [string](#string) |  | The node pub key of the peer that executed this order. |
| role | [SwapSuccess.Role](#xudrpc.SwapSuccess.Role) |  | Our role in the swap, either MAKER or TAKER. |
| currency_received | [string](#string) |  | The ticker symbol of the currency received. |
| currency_sent | [string](#string) |  | The ticker symbol of the currency sent. |
| r_preimage | [string](#string) |  | The hex-encoded preimage. |
| price | [double](#double) |  | The price used for the swap. |






<a name="xudrpc.Trade"></a>

### Trade



| Field | Type | Label | Description |
| ----- | ---- | ----- | ----------- |
<<<<<<< HEAD
| maker_order_id | [string](#string) |  |  |
| taker_order_id | [string](#string) |  |  |
| r_hash | [string](#string) |  |  |
| quantity | [uint64](#uint64) |  |  |
| price | [double](#double) |  |  |
=======
| maker_order | [Order](#xudrpc.Order) |  | The maker order involved in this trade. |
| taker_order | [Order](#xudrpc.Order) |  | The taker order involved in this trade. |
| r_hash | [string](#string) |  | The payment hash involved in this trade. |
| quantity | [int64](#int64) |  | The quantity transacted in this trade. |
| pair_id | [string](#string) |  | The trading pair for this trade. |
>>>>>>> bf870adf






<a name="xudrpc.UnbanRequest"></a>

### UnbanRequest



| Field | Type | Label | Description |
| ----- | ---- | ----- | ----------- |
| node_pub_key | [string](#string) |  | The node pub key of the peer to unban. |
| reconnect | [bool](#bool) |  | Whether to attempt to connect to the peer after it is unbanned. |






<a name="xudrpc.UnbanResponse"></a>

### UnbanResponse







<a name="xudrpc.UnlockNodeRequest"></a>

### UnlockNodeRequest



| Field | Type | Label | Description |
| ----- | ---- | ----- | ----------- |
| password | [string](#string) |  | The password in utf-8 with which to unlock an existing xud node key as well as underlying client wallets such as lnd. |






<a name="xudrpc.UnlockNodeResponse"></a>

### UnlockNodeResponse



| Field | Type | Label | Description |
| ----- | ---- | ----- | ----------- |
| unlocked_lnds | [string](#string) | repeated | The list of lnd clients that were unlocked. |
| unlocked_raiden | [bool](#bool) |  | Whether raiden was unlocked. |





 


<a name="xudrpc.AddCurrencyRequest.SwapClient"></a>

### AddCurrencyRequest.SwapClient


| Name | Number | Description |
| ---- | ------ | ----------- |
| LND | 0 |  |
| RAIDEN | 1 |  |



<a name="xudrpc.ListOrderHistoryResponse.OrderStatus"></a>

### ListOrderHistoryResponse.OrderStatus


| Name | Number | Description |
| ---- | ------ | ----------- |
| FILLED | 0 |  |
| PARTIALLY_FILLED | 1 |  |
| OPEN | 2 |  |
| CANCELLED | 3 |  |



<a name="xudrpc.OrderSide"></a>

### OrderSide


| Name | Number | Description |
| ---- | ------ | ----------- |
| BUY | 0 |  |
| SELL | 1 |  |



<a name="xudrpc.SwapSuccess.Role"></a>

### SwapSuccess.Role


| Name | Number | Description |
| ---- | ------ | ----------- |
| TAKER | 0 |  |
| MAKER | 1 |  |


 

 


<a name="xudrpc.Xud"></a>

### Xud


| Method Name | Request Type | Response Type | Description |
| ----------- | ------------ | ------------- | ------------|
| AddCurrency | [AddCurrencyRequest](#xudrpc.AddCurrencyRequest) | [AddCurrencyResponse](#xudrpc.AddCurrencyResponse) | Adds a currency to the list of supported currencies. Once added, the currency may be used for new trading pairs. |
| AddPair | [AddPairRequest](#xudrpc.AddPairRequest) | [AddPairResponse](#xudrpc.AddPairResponse) | Adds a trading pair to the list of supported trading pairs. The newly supported pair is advertised to peers so they may begin sending orders for it. |
| RemoveOrder | [RemoveOrderRequest](#xudrpc.RemoveOrderRequest) | [RemoveOrderResponse](#xudrpc.RemoveOrderResponse) | Removes an order from the order book by its local id. This should be called when an order is canceled or filled outside of xud. Removed orders become immediately unavailable for swaps, and peers are notified that the order is no longer valid. Any portion of the order that is on hold due to ongoing swaps will not be removed until after the swap attempts complete. |
| ChannelBalance | [ChannelBalanceRequest](#xudrpc.ChannelBalanceRequest) | [ChannelBalanceResponse](#xudrpc.ChannelBalanceResponse) | Gets the total balance available across all payment channels for one or all currencies. |
| OpenChannel | [OpenChannelRequest](#xudrpc.OpenChannelRequest) | [OpenChannelResponse](#xudrpc.OpenChannelResponse) | Opens a payment channel to a peer with the given node pub key for the specified amount and currency. |
| Connect | [ConnectRequest](#xudrpc.ConnectRequest) | [ConnectResponse](#xudrpc.ConnectResponse) | Attempts to connect to a node. Once connected, the node is added to the list of peers and becomes available for swaps and trading. A handshake exchanges information about the peer&#39;s supported trading and swap clients. Orders will be shared with the peer upon connection and upon new order placements. |
| Ban | [BanRequest](#xudrpc.BanRequest) | [BanResponse](#xudrpc.BanResponse) | Bans a node and immediately disconnects from it. This can be used to prevent any connections to a specific node. |
| Unban | [UnbanRequest](#xudrpc.UnbanRequest) | [UnbanResponse](#xudrpc.UnbanResponse) | Removes a ban from a node manually and, optionally, attempts to connect to it. |
| GetInfo | [GetInfoRequest](#xudrpc.GetInfoRequest) | [GetInfoResponse](#xudrpc.GetInfoResponse) | Gets general information about this node. |
| GetNodeInfo | [GetNodeInfoRequest](#xudrpc.GetNodeInfoRequest) | [GetNodeInfoResponse](#xudrpc.GetNodeInfoResponse) | Gets general information about a node. |
| ListOrders | [ListOrdersRequest](#xudrpc.ListOrdersRequest) | [ListOrdersResponse](#xudrpc.ListOrdersResponse) | Gets orders from the order book. This call returns the state of the order book at a given point in time, although it is not guaranteed to still be vaild by the time a response is received and processed by a client. It accepts an optional trading pair id parameter. If specified, only orders for that particular trading pair are returned. Otherwise, all orders are returned. Orders are separated into buys and sells for each trading pair, but unsorted. |
| ListCurrencies | [ListCurrenciesRequest](#xudrpc.ListCurrenciesRequest) | [ListCurrenciesResponse](#xudrpc.ListCurrenciesResponse) | Gets a list of this node&#39;s supported currencies. |
| ListPairs | [ListPairsRequest](#xudrpc.ListPairsRequest) | [ListPairsResponse](#xudrpc.ListPairsResponse) | Gets a list of this nodes suported trading pairs. |
| ListPeers | [ListPeersRequest](#xudrpc.ListPeersRequest) | [ListPeersResponse](#xudrpc.ListPeersResponse) | Gets a list of connected peers. |
<<<<<<< HEAD
| ListOrderHistory | [ListOrderHistoryRequest](#xudrpc.ListOrderHistoryRequest) | [ListOrderHistoryResponse](#xudrpc.ListOrderHistoryResponse) | List all events related to the order. |
=======
| ListTrades | [ListTradesRequest](#xudrpc.ListTradesRequest) | [ListTradesResponse](#xudrpc.ListTradesResponse) |  |
>>>>>>> bf870adf
| PlaceOrder | [PlaceOrderRequest](#xudrpc.PlaceOrderRequest) | [PlaceOrderEvent](#xudrpc.PlaceOrderEvent) stream | Adds an order to the order book. If price is zero or unspecified a market order will get added. |
| PlaceOrderSync | [PlaceOrderRequest](#xudrpc.PlaceOrderRequest) | [PlaceOrderResponse](#xudrpc.PlaceOrderResponse) | The synchronous non-streaming version of PlaceOrder. |
| ExecuteSwap | [ExecuteSwapRequest](#xudrpc.ExecuteSwapRequest) | [SwapSuccess](#xudrpc.SwapSuccess) | Execute a swap on a maker peer order |
| RemoveCurrency | [RemoveCurrencyRequest](#xudrpc.RemoveCurrencyRequest) | [RemoveCurrencyResponse](#xudrpc.RemoveCurrencyResponse) | Removes a currency from the list of supported currencies. Only currencies that are not in use for any currently supported trading pairs may be removed. Once removed, the currency can no longer be used for any supported trading pairs. |
| RemovePair | [RemovePairRequest](#xudrpc.RemovePairRequest) | [RemovePairResponse](#xudrpc.RemovePairResponse) | Removes a trading pair from the list of currently supported trading pair. This call will effectively cancel any standing orders for that trading pair. Peers are informed when a pair is no longer supported so that they will know to stop sending orders for it. |
| DiscoverNodes | [DiscoverNodesRequest](#xudrpc.DiscoverNodesRequest) | [DiscoverNodesResponse](#xudrpc.DiscoverNodesResponse) | Discover nodes from a specific peer and apply new connections |
| Shutdown | [ShutdownRequest](#xudrpc.ShutdownRequest) | [ShutdownResponse](#xudrpc.ShutdownResponse) | Begin gracefully shutting down xud. |
| SubscribeOrders | [SubscribeOrdersRequest](#xudrpc.SubscribeOrdersRequest) | [OrderUpdate](#xudrpc.OrderUpdate) stream | Subscribes to orders being added to and removed from the order book. This call allows the client to maintain an up-to-date view of the order book. For example, an exchange that wants to show its users a real time view of the orders available to them would subscribe to this streaming call to be alerted as new orders are added and expired orders are removed. |
| SubscribeSwaps | [SubscribeSwapsRequest](#xudrpc.SubscribeSwapsRequest) | [SwapSuccess](#xudrpc.SwapSuccess) stream | Subscribes to completed swaps. By default, only swaps that are initiated by a remote peer are transmitted unless a flag is set to include swaps initiated by the local node. This call allows the client to get real-time notifications when its orders are filled by a peer. It can be used for tracking order executions, updating balances, and informing a trader when one of their orders is settled through the Exchange Union network. |
| SubscribeSwapFailures | [SubscribeSwapsRequest](#xudrpc.SubscribeSwapsRequest) | [SwapFailure](#xudrpc.SwapFailure) stream | Subscribes to failed swaps. By default, only swaps that are initiated by a remote peer are transmitted unless a flag is set to include swaps initiated by the local node. This call allows the client to get real-time notifications when swap attempts are failing. It can be used for status monitoring, debugging, and testing purposes. |


<a name="xudrpc.XudInit"></a>

### XudInit


| Method Name | Request Type | Response Type | Description |
| ----------- | ------------ | ------------- | ------------|
| CreateNode | [CreateNodeRequest](#xudrpc.CreateNodeRequest) | [CreateNodeResponse](#xudrpc.CreateNodeResponse) |  |
| UnlockNode | [UnlockNodeRequest](#xudrpc.UnlockNodeRequest) | [UnlockNodeResponse](#xudrpc.UnlockNodeResponse) |  |

 



## Scalar Value Types

| .proto Type | Notes | C++ Type | Java Type | Python Type |
| ----------- | ----- | -------- | --------- | ----------- |
| <a name="double" /> double |  | double | double | float |
| <a name="float" /> float |  | float | float | float |
| <a name="int32" /> int32 | Uses variable-length encoding. Inefficient for encoding negative numbers – if your field is likely to have negative values, use sint32 instead. | int32 | int | int |
| <a name="int64" /> int64 | Uses variable-length encoding. Inefficient for encoding negative numbers – if your field is likely to have negative values, use sint64 instead. | int64 | long | int/long |
| <a name="uint32" /> uint32 | Uses variable-length encoding. | uint32 | int | int/long |
| <a name="uint64" /> uint64 | Uses variable-length encoding. | uint64 | long | int/long |
| <a name="sint32" /> sint32 | Uses variable-length encoding. Signed int value. These more efficiently encode negative numbers than regular int32s. | int32 | int | int |
| <a name="sint64" /> sint64 | Uses variable-length encoding. Signed int value. These more efficiently encode negative numbers than regular int64s. | int64 | long | int/long |
| <a name="fixed32" /> fixed32 | Always four bytes. More efficient than uint32 if values are often greater than 2^28. | uint32 | int | int |
| <a name="fixed64" /> fixed64 | Always eight bytes. More efficient than uint64 if values are often greater than 2^56. | uint64 | long | int/long |
| <a name="sfixed32" /> sfixed32 | Always four bytes. | int32 | int | int |
| <a name="sfixed64" /> sfixed64 | Always eight bytes. | int64 | long | int/long |
| <a name="bool" /> bool |  | bool | boolean | boolean |
| <a name="string" /> string | A string must always contain UTF-8 encoded or 7-bit ASCII text. | string | String | str/unicode |
| <a name="bytes" /> bytes | May contain any arbitrary sequence of bytes. | string | ByteString | str |
<|MERGE_RESOLUTION|>--- conflicted
+++ resolved
@@ -1072,19 +1072,12 @@
 
 | Field | Type | Label | Description |
 | ----- | ---- | ----- | ----------- |
-<<<<<<< HEAD
-| maker_order_id | [string](#string) |  |  |
-| taker_order_id | [string](#string) |  |  |
-| r_hash | [string](#string) |  |  |
-| quantity | [uint64](#uint64) |  |  |
-| price | [double](#double) |  |  |
-=======
 | maker_order | [Order](#xudrpc.Order) |  | The maker order involved in this trade. |
 | taker_order | [Order](#xudrpc.Order) |  | The taker order involved in this trade. |
 | r_hash | [string](#string) |  | The payment hash involved in this trade. |
 | quantity | [int64](#int64) |  | The quantity transacted in this trade. |
 | pair_id | [string](#string) |  | The trading pair for this trade. |
->>>>>>> bf870adf
+| price | [double](#double) |  | The price for this trade. |
 
 
 
@@ -1225,11 +1218,8 @@
 | ListCurrencies | [ListCurrenciesRequest](#xudrpc.ListCurrenciesRequest) | [ListCurrenciesResponse](#xudrpc.ListCurrenciesResponse) | Gets a list of this node&#39;s supported currencies. |
 | ListPairs | [ListPairsRequest](#xudrpc.ListPairsRequest) | [ListPairsResponse](#xudrpc.ListPairsResponse) | Gets a list of this nodes suported trading pairs. |
 | ListPeers | [ListPeersRequest](#xudrpc.ListPeersRequest) | [ListPeersResponse](#xudrpc.ListPeersResponse) | Gets a list of connected peers. |
-<<<<<<< HEAD
+| ListTrades | [ListTradesRequest](#xudrpc.ListTradesRequest) | [ListTradesResponse](#xudrpc.ListTradesResponse) |  |
 | ListOrderHistory | [ListOrderHistoryRequest](#xudrpc.ListOrderHistoryRequest) | [ListOrderHistoryResponse](#xudrpc.ListOrderHistoryResponse) | List all events related to the order. |
-=======
-| ListTrades | [ListTradesRequest](#xudrpc.ListTradesRequest) | [ListTradesResponse](#xudrpc.ListTradesResponse) |  |
->>>>>>> bf870adf
 | PlaceOrder | [PlaceOrderRequest](#xudrpc.PlaceOrderRequest) | [PlaceOrderEvent](#xudrpc.PlaceOrderEvent) stream | Adds an order to the order book. If price is zero or unspecified a market order will get added. |
 | PlaceOrderSync | [PlaceOrderRequest](#xudrpc.PlaceOrderRequest) | [PlaceOrderResponse](#xudrpc.PlaceOrderResponse) | The synchronous non-streaming version of PlaceOrder. |
 | ExecuteSwap | [ExecuteSwapRequest](#xudrpc.ExecuteSwapRequest) | [SwapSuccess](#xudrpc.SwapSuccess) | Execute a swap on a maker peer order |
