import os from 'os';
import path from 'path';
import toml from 'toml';
import { deepMerge } from './utils/utils';
import { exists, mkdir, readFile } from './utils/fsUtils';
import { LndClientConfig } from './lndclient/LndClient';
import { RaidenClientConfig } from './raidenclient/RaidenClient';
import { Level } from './Logger';
import { lnNetworks, XUNetwork } from './constants/enums';
import { PoolConfig } from './p2p/types';

class Config {
  public p2p: PoolConfig;
  public xudir: string;
  public loglevel: string;
  public logpath: string;
  public logdateformat: string;
  public network: XUNetwork;
  public rpc: { disable: boolean, host: string, port: number };
  public lnd: { [currency: string]: LndClientConfig | undefined } = {};
  public raiden: RaidenClientConfig;
  public webproxy: { port: number, disable: boolean };
  public instanceid = 0;
  /** Whether to intialize a new database with default values. */
  public initdb: boolean;
  /** The file path for the database, or ':memory:' if the database should be kept in memory. */
  public dbpath: string;
  /** Whether matching will be disabled */
  public nomatching: boolean;

  constructor() {
    const platform = os.platform();
    let lndDefaultDatadir;
    switch (platform) {
      case 'win32': { // windows
        const homeDir = process.env.LOCALAPPDATA!;
        this.xudir = path.join(homeDir, 'Xud');
        lndDefaultDatadir = path.join(homeDir, 'Lnd');
        break;
      }
      case 'darwin': { // mac
        const homeDir = process.env.HOME!;
        this.xudir = path.join(homeDir, '.xud');
        lndDefaultDatadir = path.join(homeDir, 'Library', 'Application Support', 'Lnd');
        break;
      }
      default: { // linux
        const homeDir = process.env.HOME!;
        this.xudir = path.join(homeDir, '.xud');
        lndDefaultDatadir = path.join(homeDir, '.lnd');
        break;
      }
    }

    // default configuration
    this.initdb = true;
    this.dbpath = this.getDefaultDbPath();
    this.nomatching = false;
    this.loglevel = this.getDefaultLogLevel();
    this.logpath = this.getDefaultLogPath();
    this.logdateformat = 'DD/MM/YYYY HH:mm:ss.SSS';
    this.network = XUNetwork.SimNet;
    const lnNetwork = lnNetworks[this.network];

    this.p2p = {
      listen: true,
      discover: true,
      discoverminutes: 60 * 12, // 12 hours
      detectexternalip: false,
      port: 8885, // X = 88, U = 85 in ASCII
      addresses: [],
    };
    this.rpc = {
      disable: false,
      host: 'localhost',
      port: 8886,
    };
    this.webproxy = {
      disable: true,
      port: 8080,
    };
    this.lnd.BTC = {
      disable: false,
      certpath: path.join(lndDefaultDatadir, 'tls.cert'),
      macaroonpath: path.join(lndDefaultDatadir, 'data', 'chain', 'bitcoin', this.network, 'admin.macaroon'),
      host: 'localhost',
      port: 10009,
      cltvdelta: 144,
      nomacaroons: false,
    };
    this.lnd.LTC = {
      disable: false,
      certpath: path.join(lndDefaultDatadir, 'tls.cert'),
      macaroonpath: path.join(lndDefaultDatadir, 'data', 'chain', 'litecoin',
        lnNetwork === lnNetworks[XUNetwork.TestNet] ? 'testnet4' : this.network, 'admin.macaroon'),
      host: 'localhost',
      port: 10010,
      cltvdelta: 576,
      nomacaroons: false,
    };
    this.raiden = {
      disable: false,
      host: 'localhost',
      port: 5001,
    };
  }

  public load = async (args?: { [argName: string]: any }): Promise<Config> => {
    if (args) {
      if (args.xudir) {
        this.updateDefaultPaths(args.xudir);
      }
      this.updateNetwork(args);
      this.updateMacaroonPaths();
    }

    const configPath = path.join(this.xudir, 'xud.conf');
    if (!(await exists(this.xudir))) {
      await mkdir(this.xudir);
    } else if (await exists(configPath)) {
      const configText = await readFile(configPath, 'utf8');
      try {
        const props = toml.parse(configText);

        if (props.xudir && (!args || !args.xudir)) {
          this.updateDefaultPaths(props.xudir);
        }

        // merge parsed json properties from config file to the default config
        deepMerge(this, props);
      } catch (e) {
        throw new Error(`Parsing error on line ${e.line}, column ${e.column}: ${e.message}`);
      }
    }

    if (args) {
      // override our config file with command line arguments
      deepMerge(this, args);
    }

    if (!Object.values(Level).includes(this.loglevel)) {
      this.loglevel = this.getDefaultLogLevel();
    }

    await this.createLogDir(this.logpath);

    return this;
  }

  private createLogDir = async (logPath: string) => {
    const dir = path.dirname(logPath);

    if (!(await exists(dir))) {
      await mkdir(dir);
    }
  }

  /**
   * Updates the default values for all fields derived from the xu directory when a custom
   * xu directory is specified by the config file or command line arguments.
   */
  private updateDefaultPaths = (xudir: string) => {
    // if we have a custom xu directory, update the default values for all fields that are
    // derived from the xu directory.
    this.xudir = xudir;
    this.logpath = this.getDefaultLogPath();
    this.dbpath = this.getDefaultDbPath();
  }

<<<<<<< HEAD
  private updateNetwork = (args?: { [argName: string]: any }) => {
    const networks: { [val: string]: boolean } = {
      [XUNetwork.MainNet]: args!.mainnet,
      [XUNetwork.TestNet]: args!.testnet,
      [XUNetwork.RegTest]: args!.regtest,
    };

    const selected = Object.keys(networks).filter(key => networks[key]);
    if (selected.length > 1) {
      throw Error('only one alternative network selection is allowed');
    }

    if (selected.length === 0) {
      this.network = XUNetwork.SimNet;
    } else {
      this.network = selected[0] as XUNetwork;
    }
  }

  private updateMacaroonPaths = () => {
    const lnNetwork = lnNetworks[this.network];
    this.lndbtc.macaroonpath = path.join(this.lndbtc.macaroonpath, '..', '..', this.network, 'admin.macaroon');
    this.lndltc.macaroonpath = path.join(this.lndltc.macaroonpath, '..', '..',
      lnNetwork === XUNetwork.TestNet ? 'testnet4' : this.network, 'admin.macaroon');
=======
  private updateMacaroonPaths = (network: string) => {
    this.network = network as Network;
    for (const currency in this.lnd) {
      switch (currency) {
        case 'LTC':
          // litecoin uses a specific folder name for testnet
          this.lnd.LTC!.macaroonpath = path.join(this.lnd.LTC!.macaroonpath, '..', '..',
            this.network === Network.TestNet ? 'testnet4' : this.network, 'admin.macaroon');
          break;
        default:
          // by default we want to update the network folder name to the selected network
          this.lnd[currency]!.macaroonpath = path.join(this.lnd[currency]!.macaroonpath, '..', '..', network, 'admin.macaroon');
          break;
      }
    }
>>>>>>> 1d8510bd
  }

  private getDefaultDbPath = () => {
    return path.join(this.xudir, 'xud.db');
  }

  private getDefaultLogPath = (): string => {
    return path.resolve(this.xudir, 'logs', 'xud.log');
  }

  private getDefaultLogLevel = (): string => {
    return process.env.NODE_ENV === 'production' ? Level.Info : Level.Debug;
  }
}

export default Config;<|MERGE_RESOLUTION|>--- conflicted
+++ resolved
@@ -167,7 +167,6 @@
     this.dbpath = this.getDefaultDbPath();
   }
 
-<<<<<<< HEAD
   private updateNetwork = (args?: { [argName: string]: any }) => {
     const networks: { [val: string]: boolean } = {
       [XUNetwork.MainNet]: args!.mainnet,
@@ -189,18 +188,12 @@
 
   private updateMacaroonPaths = () => {
     const lnNetwork = lnNetworks[this.network];
-    this.lndbtc.macaroonpath = path.join(this.lndbtc.macaroonpath, '..', '..', this.network, 'admin.macaroon');
-    this.lndltc.macaroonpath = path.join(this.lndltc.macaroonpath, '..', '..',
-      lnNetwork === XUNetwork.TestNet ? 'testnet4' : this.network, 'admin.macaroon');
-=======
-  private updateMacaroonPaths = (network: string) => {
-    this.network = network as Network;
     for (const currency in this.lnd) {
       switch (currency) {
         case 'LTC':
           // litecoin uses a specific folder name for testnet
           this.lnd.LTC!.macaroonpath = path.join(this.lnd.LTC!.macaroonpath, '..', '..',
-            this.network === Network.TestNet ? 'testnet4' : this.network, 'admin.macaroon');
+            lnNetwork === XUNetwork.TestNet ? 'testnet4' : this.network, 'admin.macaroon');
           break;
         default:
           // by default we want to update the network folder name to the selected network
@@ -208,7 +201,6 @@
           break;
       }
     }
->>>>>>> 1d8510bd
   }
 
   private getDefaultDbPath = () => {
