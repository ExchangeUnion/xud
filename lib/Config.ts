import assert from 'assert';
import { promises as fs } from 'fs';
import os from 'os';
import path from 'path';
import toml from 'toml';
import { XuNetwork } from './constants/enums';
import { LndClientConfig } from './lndclient/types';
<<<<<<< HEAD
import { RaidenClientConfig } from './raidenclient/types';
import { ConnextClientConfig } from './connextclient/types';
=======
>>>>>>> da08b2a0
import { Level } from './Logger';
import { OrderBookThresholds } from './orderbook/types';
import { PoolConfig } from './p2p/types';
import { RaidenClientConfig } from './raidenclient/types';
import { deepMerge } from './utils/utils';

const propAssertions = {
  port: (val: number) => assert(val >= 0 && val <= 65535, 'port must be between 0 and 65535'),
  cltvdelta: (val: number) => assert(val > 0, 'cltvdelta must be a positive number'),
  discoverminutes: (val: number) => assert(val > 0, 'discoverminutes must be a positive number'),
  minQuantity: (val: number) => assert(val >= 0, 'minQuantity must be 0 or a positive number'),
};

function validateConfig(propVal: any, defaultVal: any, propKey?: string, prefix?: string) {
  const actualType = typeof propVal;
  const expectedType = typeof defaultVal;
  if (actualType === 'undefined') {
    return; // this is an unspecified property that will use the default value
  }
  if (expectedType === 'undefined') {
    return; // this is a superfluous property that we ignore for now
  }
  assert.equal(actualType, expectedType, `${prefix || ''}${propKey} is type ${actualType} but should be ${expectedType}`);

  if (actualType === 'object') {
    // if this is an object, we recurse
    for (const nestedPropKey in propVal) {
      const nestedPrefix = propKey ? `${prefix || ''}${propKey}.` : undefined;
      validateConfig(propVal[nestedPropKey], defaultVal[nestedPropKey], nestedPropKey, nestedPrefix);
    }
  } else {
    if (propKey && propKey in propAssertions) {
      // shortcoming in typescript 3.6.4 `in` keyword type guard requires manual cast to any below
      (propAssertions as any)[propKey](propVal);
    }
  }
}

class Config {
  public p2p: PoolConfig;
  public xudir: string;
  public loglevel: string;
  public logpath: string;
  public logdateformat: string;
  public network: XuNetwork;
  public rpc: { disable: boolean; host: string; port: number };
  public http: { host: string; port: number };
  public lnd: { [currency: string]: LndClientConfig | undefined } = {};
  public raiden: RaidenClientConfig;
  public connext: ConnextClientConfig;
  public orderthresholds: OrderBookThresholds;
  public webproxy: { port: number; disable: boolean };
  public debug: { raidenDirectChannelChecks: boolean };
  public instanceid = 0;
  /** Whether to intialize a new database with default values. */
  public initdb = true;
  /** The file path for the database, or ':memory:' if the database should be kept in memory. */
  public dbpath: string;
  /** Whether matching will be disabled */
  public nomatching = false;
  /** Whether a password should not be used to encrypt the xud key and underlying wallets. */
  public noencrypt = true; // TODO: enable encryption by default
  /** Whether to use the maximum network channel sizes as trading limits. */
  public maxlimits = false;
  /**
   * Whether to disable sanity swaps that verify that the orders can possibly be swapped
   * before adding trading pairs as active.
   */
  public nosanityswaps = true;
  /**
   * Whether to disable balance checks that verify that the orders can possibly be swapped
   * before adding them to the order book.
   */
  public nobalancechecks = false;

  constructor() {
    const platform = os.platform();
    let lndDefaultDatadir: string;
    let raidenDefaultKeystorePath: string;
    switch (platform) {
      case 'win32': {
        // windows
        const homeDir = process.env.LOCALAPPDATA!;
        this.xudir = path.join(homeDir, 'Xud');
        lndDefaultDatadir = path.join(homeDir, 'Lnd');
        raidenDefaultKeystorePath = path.join(homeDir, 'Ethereum');
        break;
      }
      case 'darwin': {
        // mac
        const homeDir = process.env.HOME!;
        this.xudir = path.join(homeDir, '.xud');
        lndDefaultDatadir = path.join(
          homeDir,
          'Library',
          'Application Support',
          'Lnd',
        );
        raidenDefaultKeystorePath = path.join(homeDir, 'Library', 'Ethereum');
        break;
      }
      default: {
        // linux
        const homeDir = process.env.HOME!;
        this.xudir = path.join(homeDir, '.xud');
        lndDefaultDatadir = path.join(homeDir, '.lnd');
        raidenDefaultKeystorePath = path.join(homeDir, '.ethereum');
        break;
      }
    }

    // default configuration
    this.loglevel = this.getDefaultLogLevel();
    this.logpath = this.getDefaultLogPath();
    this.logdateformat = 'DD/MM/YYYY HH:mm:ss.SSS';
    this.network = XuNetwork.SimNet;
    this.dbpath = this.getDefaultDbPath();

    this.p2p = {
      listen: true,
      discover: true,
      tor: false,
      torport: 0, // 0 = disabled
      discoverminutes: 60 * 12, // 12 hours
      detectexternalip: false,
      port: this.getDefaultP2pPort(),
      addresses: [],
    };
    this.rpc = {
      disable: false,
      host: 'localhost',
      port: 8886,
    };
    this.http = {
      host: 'localhost',
      port: 8887,
    };
    this.webproxy = {
      disable: true,
      port: 8080,
    };
    this.debug = {
      raidenDirectChannelChecks: true,
    };
    // TODO: add dynamic max/min price limits
    this.orderthresholds = {
      minQuantity: 0, // 0 = disabled
    };
    this.lnd.BTC = {
      disable: false,
      certpath: path.join(lndDefaultDatadir, 'tls.cert'),
      macaroonpath: path.join(
        lndDefaultDatadir,
        'data',
        'chain',
        'bitcoin',
        this.network,
        'admin.macaroon',
      ),
      host: 'localhost',
      port: 10009,
      nomacaroons: false,
      cltvdelta: 40,
    };
    this.lnd.LTC = {
      disable: false,
      certpath: path.join(lndDefaultDatadir, 'tls.cert'),
      macaroonpath: path.join(
        lndDefaultDatadir,
        'data',
        'chain',
        'litecoin',
        this.network,
        'admin.macaroon',
      ),
      host: 'localhost',
      port: 10010,
      nomacaroons: false,
      cltvdelta: 576,
    };
    this.raiden = {
      disable: false,
      host: 'localhost',
      port: 5001,
      keystorepath: raidenDefaultKeystorePath,
    };
    this.connext = {
      disable: false,
      host: 'localhost',
      port: 5001,
    };
  }

  private static readConfigProps = async (configPath: string) => {
    let configText: string | undefined;
    try {
      configText = await fs.readFile(configPath, 'utf8');
    } catch (err) {}

    let configProps: any;
    if (configText) {
      try {
        configProps = toml.parse(configText);
      } catch (e) {
        throw new Error(
          `Error parsing config file at ${configPath} on line ${e.line}, column ${e.column}: ${e.message}`,
        );
      }
    }
    return configProps;
  }

  /**
   * Loads the xud configuration from an optional file and any command line arguments.
   * @returns a promise that resolves to `true` if a config file was found and loaded, otherwise `false`
   */
  public load = async (args?: { [argName: string]: any }): Promise<boolean> => {
    if (args) {
      if (args.xudir) {
        this.xudir = args.xudir;
      }
      const argNetwork = this.getNetwork(args);
      if (argNetwork) {
        this.network = argNetwork;
        args.network = argNetwork;
      }
    }

    await this.mkDirIfNotExist(this.xudir);

    const configPath = path.join(this.xudir, 'xud.conf');
    const configProps = await Config.readConfigProps(configPath);

    if (configProps) {
      validateConfig(configProps, this);

      // set the network and xudir props up front because they influence default config values
      if (configProps.network && (!args || !args.network)) {
        this.network = configProps.network;
        if (
          ![
            XuNetwork.MainNet,
            XuNetwork.TestNet,
            XuNetwork.SimNet,
            XuNetwork.RegTest,
          ].includes(configProps.network)
        ) {
          throw new Error(`Invalid network config: ${configProps.network}`);
        }
      }

      if (configProps.xudir && (!args || !args.xudir)) {
        this.xudir = configProps.xudir;
      }

      if (configProps.thresholds) {
        this.orderthresholds = {
          ...this.orderthresholds,
          ...configProps.thresholds,
        };
      }
    }

    // update defaults based on the xudir and network from the args or config file
    this.logpath = this.getDefaultLogPath();
    this.dbpath = this.getDefaultDbPath();
    this.p2p.port = this.getDefaultP2pPort();
    this.setDefaultMacaroonPaths();

    if (configProps) {
      // merge parsed json properties from config file to the default config
      deepMerge(this, configProps);
    }

    if (args) {
      validateConfig(args, this);

      // override our config file with command line arguments
      deepMerge(this, args);
    }

    if (!Object.values(<any>Level).includes(this.loglevel)) {
      this.loglevel = this.getDefaultLogLevel();
    }

    const logDir = path.dirname(this.logpath);
    await this.mkDirIfNotExist(logDir);

    return !!configProps;
  }

  /**
   * Creates a directory if it does not exist, otherwise does nothing.
   */
  private mkDirIfNotExist = async (dirPath: string) => {
    try {
      await fs.mkdir(dirPath);
    } catch (err) {
      if (err.code !== 'EEXIST') {
        // ignore the error if the directory already exists, otherwise throw
        throw err;
      }
    }
  }

  private getNetwork = (args: { [argName: string]: any }) => {
    const networks: { [val: string]: boolean } = {
      [XuNetwork.MainNet]: args.mainnet,
      [XuNetwork.TestNet]: args.testnet,
      [XuNetwork.SimNet]: args.simnet,
      [XuNetwork.RegTest]: args.regtest,
    };

    const selected = Object.keys(networks).filter(key => networks[key]);
    if (selected.length > 1) {
      throw Error('only one network selection is allowed');
    }

    if (selected.length === 0) {
      return undefined;
    } else {
      return selected[0] as XuNetwork;
    }
  }

  private setDefaultMacaroonPaths = () => {
    for (const currency in this.lnd) {
      switch (currency) {
        case 'LTC':
          // litecoin uses a specific folder name for testnet
          this.lnd.LTC!.macaroonpath = path.join(
            this.lnd.LTC!.macaroonpath,
            '..',
            '..',
            this.network === XuNetwork.TestNet ? 'testnet4' : this.network,
            'admin.macaroon',
          );
          break;
        default:
          // by default we want to update the network folder name to the selected network
          this.lnd[currency]!.macaroonpath = path.join(
            this.lnd[currency]!.macaroonpath,
            '..',
            '..',
            this.network,
            'admin.macaroon',
          );
          break;
      }
    }
  }

  private getDefaultP2pPort = () => {
    switch (this.network) {
      case XuNetwork.MainNet:
        return 8885; // X = 88, U = 85 in ASCII
      case XuNetwork.TestNet:
        return 18885;
      case XuNetwork.SimNet:
        return 28885;
      case XuNetwork.RegTest:
        return 38885;
      default:
        throw new Error('unrecognized network');
    }
  }

  private getDefaultDbPath = () => {
    return path.join(this.xudir, `xud-${this.network}.db`);
  }

  private getDefaultLogPath = (): string => {
    return path.resolve(this.xudir, 'logs', 'xud.log');
  }

  private getDefaultLogLevel = (): string => {
    return process.env.NODE_ENV === 'production' ? Level.Info : Level.Debug;
  }
}

export default Config;<|MERGE_RESOLUTION|>--- conflicted
+++ resolved
@@ -5,15 +5,11 @@
 import toml from 'toml';
 import { XuNetwork } from './constants/enums';
 import { LndClientConfig } from './lndclient/types';
-<<<<<<< HEAD
-import { RaidenClientConfig } from './raidenclient/types';
-import { ConnextClientConfig } from './connextclient/types';
-=======
->>>>>>> da08b2a0
 import { Level } from './Logger';
 import { OrderBookThresholds } from './orderbook/types';
 import { PoolConfig } from './p2p/types';
 import { RaidenClientConfig } from './raidenclient/types';
+import { ConnextClientConfig } from './connextclient/types';
 import { deepMerge } from './utils/utils';
 
 const propAssertions = {
@@ -198,8 +194,7 @@
     };
     this.connext = {
       disable: false,
-      host: 'localhost',
-      port: 5001,
+      network: 'mainnet',
     };
   }
 
@@ -207,7 +202,7 @@
     let configText: string | undefined;
     try {
       configText = await fs.readFile(configPath, 'utf8');
-    } catch (err) {}
+    } catch (err) { }
 
     let configProps: any;
     if (configText) {
