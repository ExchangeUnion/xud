import fs from 'fs';
import os from 'os';
import toml from 'toml';
import utils from './utils/utils';
import { PoolConfig } from './p2p/Pool';
import { LndClientConfig } from './lndclient/LndClient';
import { RaidenClientConfig } from './raidenclient/RaidenClient';
import { DBConfig } from './db/DB';

class Config {
  args?: object;
  p2p: PoolConfig;
  xudir: string;
  db: DBConfig;
  testDb: any;
  rpc: any;
  api: any;
  lnd: LndClientConfig;
  raiden: RaidenClientConfig;

  constructor(args) {
    this.args = args || undefined;
    const platform = os.platform();
    let lndDatadir;
    switch (platform) {
      case 'win32': { // windows
        const homeDir = process.env.LOCALAPPDATA;
        this.xudir = `${homeDir}/Xud/`;
        lndDatadir = `${homeDir}/Lnd/`; // default lnd directory location
        break;
      }
      case 'darwin': { // mac
        const homeDir = process.env.HOME;
        this.xudir = `${homeDir}/.xud/`;
        lndDatadir = `${homeDir}/Library/Application Support/Lnd/`;
        break;
      }
      default: { // linux
        const homeDir = process.env.HOME;
        this.xudir = `${homeDir}/.xud/`;
        lndDatadir = `${homeDir}/.lnd/`;
        break;
      }
    }

    // default configuration
    this.p2p = {
      listen: true,
      port: 8885, // X = 88, U = 85 in ASCII
    };
    this.db = {
      host: 'localhost',
      port: 32768,
      username: 'xud',
<<<<<<< HEAD
      password: 'xud',
=======
>>>>>>> d34ff786
      database: 'xud',
      dialect: 'mysql',
    };
    this.testDb = {
      ...this.db,
      database: 'xud_test',
    };
    this.rpc = {
      port: 8886,
    };
    this.api = {
      listen: false,
      port: 8887,
    };
    this.lnd = {
      disable: false,
      datadir: lndDatadir,
      host: 'localhost',
      port: 10009,
      rpcprotopath: 'lndrpc.proto',
    };
    this.raiden = {
      disable: false,
      host: 'localhost',
      port: 5001,
    };
  }

  async load() {
    if (!fs.existsSync(this.xudir)) {
      fs.mkdirSync(this.xudir);
    } else if (fs.existsSync(`${this.xudir}xud.conf`)) {
      const configText: any = fs.readFileSync(`${this.xudir}xud.conf`);
      try {
        const props = toml.parse(configText);

        // merge parsed json properties from config file to this config object
        utils.deepMerge(this, props);
      } catch (e) {
        throw new Error(`Parsing error on line ${e.line}, column ${e.column
        }: ${e.message}`);
      }
    }

    if (this.args) {
      // override our config file with command line arguments
      utils.deepMerge(this, this.args);
      this.args = undefined;
    }
  }
}

export default Config;<|MERGE_RESOLUTION|>--- conflicted
+++ resolved
@@ -50,12 +50,9 @@
     };
     this.db = {
       host: 'localhost',
-      port: 32768,
+      port: 3306,
       username: 'xud',
-<<<<<<< HEAD
-      password: 'xud',
-=======
->>>>>>> d34ff786
+      password: undefined,
       database: 'xud',
       dialect: 'mysql',
     };
