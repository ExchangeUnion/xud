export type Address = {
  host: string;
  port: number;
  /** Epoch timestamp of last successful connection with this address */
  lastConnected?: number;
};

/** Information used for connecting to a remote node. */
export type NodeConnectionInfo = {
  nodePubKey: string;
  addresses: Address[];
  lastAddress?: Address;
};

export type NodeState = {
  version: string;
  nodePubKey: string;
  addresses?: Address[];
  pairs: string[];
  raidenAddress?: string;
  lndbtcPubKey?: string;
  lndltcPubKey?: string;
};

export type NodeStateUpdate = {
  addresses?: Address[];
  pairs: string[];
  raidenAddress?: string;
  lndbtcPubKey?: string;
  lndltcPubKey?: string;
<<<<<<< HEAD
};
=======
};

export type PoolConfig = {
  /** Whether or not to automatically detect and share current external ip address on startup. */
  detectexternalip: boolean;

  /** If false, don't send GET_NODES when connecting, defaults to true. */
  discover: boolean;

  /** GET_NODES scheduler in minutes, discover option should be true. */
  discoverminutes: number;

  /** Whether or not to listen for incoming connections from peers. */
  listen: boolean;

  /** Which port to listen on. If 0, a random unused port will be used. */
  port: number;

  /**
   * An array of IP addresses or host names which can be used to connect to this server.
   * It will be advertised with peers for them to try to connect to the server in the future.
   */
  addresses: string[];
};

export function isHandshakeState(obj: any): obj is HandshakeState {
  return obj && typeof obj.version === 'string' && typeof obj.nodePubKey === 'string' && Array.isArray(obj.addresses)
    && Array.isArray(obj.pairs);
}
>>>>>>> 59aa8ffd
<|MERGE_RESOLUTION|>--- conflicted
+++ resolved
@@ -28,9 +28,6 @@
   raidenAddress?: string;
   lndbtcPubKey?: string;
   lndltcPubKey?: string;
-<<<<<<< HEAD
-};
-=======
 };
 
 export type PoolConfig = {
@@ -56,8 +53,7 @@
   addresses: string[];
 };
 
-export function isHandshakeState(obj: any): obj is HandshakeState {
+export function isHandshakeState(obj: any): obj is NodeState {
   return obj && typeof obj.version === 'string' && typeof obj.nodePubKey === 'string' && Array.isArray(obj.addresses)
     && Array.isArray(obj.pairs);
-}
->>>>>>> 59aa8ffd
+}