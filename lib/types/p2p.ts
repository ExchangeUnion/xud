export type Address = {
  host: string;
  port: number;
  /** Epoch timestamp of last successful connection with this address */
  lastConnected?: number;
};

/** Information used for connecting to a remote node. */
export type NodeConnectionInfo = {
  nodePubKey: string;
  addresses: Address[];
  lastAddress?: Address;
};

export type NodeState = {
  version: string;
  nodePubKey: string;
  addresses?: Address[];
  pairs: string[];
  raidenAddress?: string;
  lndbtcPubKey?: string;
  lndltcPubKey?: string;
};

export type NodeStateUpdate = {
  addresses?: Address[];
  pairs: string[];
  raidenAddress?: string;
  lndbtcPubKey?: string;
  lndltcPubKey?: string;
};

<<<<<<< HEAD
export function isNodeState(obj: any): obj is NodeState {
=======
export type PoolConfig = {
  /** Whether or not to automatically detect and share current external ip address on startup. */
  detectexternalip: boolean;

  /** If false, don't send GET_NODES when connecting, defaults to true. */
  discover: boolean;

  /** GET_NODES scheduler in minutes, discover option should be true. */
  discoverminutes: number;

  /** Whether or not to listen for incoming connections from peers. */
  listen: boolean;

  /** Which port to listen on. If 0, a random unused port will be used. */
  port: number;

  /**
   * An array of IP addresses or host names which can be used to connect to this server.
   * It will be advertised with peers for them to try to connect to the server in the future.
   */
  addresses: string[];
};

export function isHandshakeState(obj: any): obj is NodeState {
>>>>>>> baf96ab7
  return obj && typeof obj.version === 'string' && typeof obj.nodePubKey === 'string' && Array.isArray(obj.addresses)
    && Array.isArray(obj.pairs);
}<|MERGE_RESOLUTION|>--- conflicted
+++ resolved
@@ -30,9 +30,6 @@
   lndltcPubKey?: string;
 };
 
-<<<<<<< HEAD
-export function isNodeState(obj: any): obj is NodeState {
-=======
 export type PoolConfig = {
   /** Whether or not to automatically detect and share current external ip address on startup. */
   detectexternalip: boolean;
@@ -56,8 +53,7 @@
   addresses: string[];
 };
 
-export function isHandshakeState(obj: any): obj is NodeState {
->>>>>>> baf96ab7
+export function isNodeState(obj: any): obj is NodeState {
   return obj && typeof obj.version === 'string' && typeof obj.nodePubKey === 'string' && Array.isArray(obj.addresses)
     && Array.isArray(obj.pairs);
 }