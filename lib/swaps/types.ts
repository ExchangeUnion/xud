--- conflicted
+++ resolved
@@ -56,11 +56,7 @@
 };
 
 /** The result of a successful swap. */
-<<<<<<< HEAD
-export type SwapResult = Pick<SwapDeal, 'orderId' | 'pairId' | 'rHash' | 'peerPubKey' | 'role'> & {
-=======
 export type SwapSuccess = Pick<SwapDeal, 'orderId' | 'localId' | 'pairId' | 'rHash' | 'peerPubKey' | 'role'> & {
->>>>>>> e2ec0463
   /** The amount of satoshis (or equivalent) received. */
   amountReceived: number;
   /** The amount of satoshis (or equivalent) sent. */
