import { SwapRole, SwapPhase, SwapState, SwapFailureReason } from 'lib/constants/enums';
import { Route } from '../proto/lndrpc_pb';

export type SwapDeal = {
  /** The role of the local node in the swap. */
  role: SwapRole;
  /** The most updated deal phase */
  phase: SwapPhase;
  /**
   * The most updated deal state. State works together with phase to indicate where the
   * deal is in its life cycle and if the deal is active, errored, or completed.
   */
  state: SwapState;
  /** The reason for being in the current state. */
  errorMessage?: string;
  failureReason?: SwapFailureReason;
  /** The xud node pub key of the counterparty to this swap deal. */
  peerPubKey: string;
  /** The global order id in the XU network for the maker order being executed. */
  orderId: string;
  /** Whether the maker order is a buy order. */
  isBuy: boolean;
  /** The local id of the own order involved in the swap. */
  localId: string;
  /** The quantity of the order to execute as proposed by the taker. */
  proposedQuantity: number;
  /** The quantity of the order to execute as accepted by the maker. */
  quantity?: number;
  /** The trading pair for the swap. The pairId together with the orderId are needed to find the maker order in the order book. */
  pairId: string;
  /** The number of satoshis (or equivalent) the taker is expecting to receive. */
  takerAmount: number;
  /** The currency the taker is expecting to receive. */
  takerCurrency: string;
  /** Taker's lnd pubkey on the taker currency's network. */
  takerPubKey?: string;
  /** The CLTV delta from the current height that should be used to set the timelock for the final hop when sending to taker. */
  takerCltvDelta: number;
  /** The number of satoshis (or equivalent) the maker is expecting to receive. */
  makerAmount: number;
  /** The currency the maker is expecting to receive. */
  makerCurrency: string;
  /** The CLTV delta from the current height that should be used to set the timelock for the final hop when sending to maker. */
  makerCltvDelta?: number;
  /** The price of the order that's being executed. */
  price: number;
  /** The hex-encoded hash of the preimage. */
  rHash: string;
  /** The hex-encoded preimage. */
  rPreimage?: string;
  /** The routes the maker should use to send to the taker. */
  makerToTakerRoutes?: Route[];
  createTime: number;
  executeTime?: number;
  completeTime?: number;
};

/** The result of a successful swap. */
<<<<<<< HEAD
export type SwapResult = Pick<SwapDeal, 'orderId' | 'localId' | 'pairId' | 'rHash' | 'peerPubKey' | 'price' | 'rPreimage' | 'role'> & {
=======
export type SwapSuccess = Pick<SwapDeal, 'orderId' | 'localId' | 'pairId' | 'rHash' | 'peerPubKey' | 'role'> & {
>>>>>>> 03602c08
  /** The amount of satoshis (or equivalent) received. */
  amountReceived: number;
  /** The amount of satoshis (or equivalent) sent. */
  amountSent: number;
  /** The ticker symbol of the currency received. */
  currencyReceived: string;
  /** The ticker symbol of the currency sent. */
  currencySent: string;
  /** The quantity that was swapped. */
  quantity: number;
};<|MERGE_RESOLUTION|>--- conflicted
+++ resolved
@@ -56,11 +56,7 @@
 };
 
 /** The result of a successful swap. */
-<<<<<<< HEAD
-export type SwapResult = Pick<SwapDeal, 'orderId' | 'localId' | 'pairId' | 'rHash' | 'peerPubKey' | 'price' | 'rPreimage' | 'role'> & {
-=======
-export type SwapSuccess = Pick<SwapDeal, 'orderId' | 'localId' | 'pairId' | 'rHash' | 'peerPubKey' | 'role'> & {
->>>>>>> 03602c08
+export type SwapSuccess = Pick<SwapDeal, 'orderId' | 'localId' | 'pairId' | 'rHash' | 'peerPubKey' | 'price' | 'rPreimage' | 'role'> & {
   /** The amount of satoshis (or equivalent) received. */
   amountReceived: number;
   /** The amount of satoshis (or equivalent) sent. */
