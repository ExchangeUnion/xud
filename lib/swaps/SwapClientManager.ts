import { EventEmitter } from 'events';
import Config from '../Config';
import ConnextClient from '../connextclient/ConnextClient';
import { SwapClientType } from '../constants/enums';
import { Models } from '../db/DB';
import lndErrors from '../lndclient/errors';
import LndClient from '../lndclient/LndClient';
import { LndInfo } from '../lndclient/types';
import { Loggers } from '../Logger';
import { Currency } from '../orderbook/types';
import Peer from '../p2p/Peer';
import { UnitConverter } from '../utils/UnitConverter';
import errors from './errors';
import SwapClient, { ClientStatus } from './SwapClient';
import assert from 'assert';

export function isConnextClient(swapClient: SwapClient): swapClient is ConnextClient {
  return (swapClient.type === SwapClientType.Connext);
}

export function isLndClient(swapClient: SwapClient): swapClient is LndClient {
  return (swapClient.type === SwapClientType.Lnd);
}

type LndUpdate = {
  currency: string,
  pubKey: string,
  chain?: string,
  uris?: string[],
};

interface SwapClientManager {
  on(event: 'lndUpdate', listener: (lndUpdate: LndUpdate) => void): this;
  on(event: 'connextUpdate', listener: (tokenAddresses: Map<string, string>, pubKey?: string) => void): this;
  on(event: 'htlcAccepted', listener: (swapClient: SwapClient, rHash: string, amount: number, currency: string) => void): this;
  emit(event: 'lndUpdate', lndUpdate: LndUpdate): boolean;
  emit(event: 'connextUpdate', tokenAddresses: Map<string, string>, pubKey?: string): boolean;
  emit(event: 'htlcAccepted', swapClient: SwapClient, rHash: string, amount: number, currency: string): boolean;
}

class SwapClientManager extends EventEmitter {
  /** A map between currencies and all enabled swap clients */
  public swapClients = new Map<string, SwapClient>();
  public connextClient?: ConnextClient;
  public misconfiguredClients = new Set<SwapClient>();
  private walletPassword?: string;

  /** A map of supported currency tickers to the inbound amount that is reserved by existing orders. */
  private inboundReservedAmounts = new Map<string, number>();
  /** A map of supported currency tickers to the outbound amount that is reserved by existing orders. */
  private outboundReservedAmounts = new Map<string, number>();

  constructor(
    private config: Config,
    private loggers: Loggers,
    private unitConverter: UnitConverter,
  ) {
    super();
  }

  /**
   * Starts all swap clients, binds event listeners
   * and waits for the swap clients to initialize.
   * @returns A promise that resolves upon successful initialization, rejects otherwise.
   */
  public init = async (models: Models): Promise<void> => {
    const initPromises = [];
    // setup configured LND clients and initialize them
    for (const currency in this.config.lnd) {
      const lndConfig = this.config.lnd[currency]!;
      if (!lndConfig.disable) {
        const lndClient = new LndClient({
          currency,
          config: lndConfig,
          logger: this.loggers.lnd.createSubLogger(currency),
        });
        this.swapClients.set(currency, lndClient);
        initPromises.push(lndClient.init());
      }
    }

    if (!this.config.connext.disable) {
      // setup Connext
      const currencyInstances = await models.Currency.findAll();
      this.connextClient = new ConnextClient({
        currencyInstances,
        unitConverter: this.unitConverter,
        config: this.config.connext,
        logger: this.loggers.connext,
      });
    }

    // bind event listeners before all swap clients have initialized
    this.bind();

    await Promise.all(initPromises);

    this.swapClients.forEach((swapClient, currency) => {
      if (swapClient.isDisabled()) {
        // delete any swap clients that are disabled
        this.swapClients.delete(currency);
      } else if (swapClient.isMisconfigured()) {
        // track misconfigured swap clients separately
        this.swapClients.delete(currency);
        this.misconfiguredClients.add(swapClient);
      }
    });

    if (this.connextClient) {
      if (this.connextClient.isMisconfigured()) {
        this.misconfiguredClients.add(this.connextClient);
      } else if (!this.connextClient.isDisabled()) {
        // associate swap clients with currencies managed by connext client
        for (const currency of this.connextClient.tokenAddresses.keys()) {
          this.swapClients.set(currency, this.connextClient);
        }
      }
    }
  }

  // Initializes Connext client with a seed
  public initConnext = async (seed: string) => {
    if (!this.config.connext.disable && this.connextClient) {
      this.connextClient.setSeed(seed);
      await this.connextClient.init();
    }
  }

  /**
   * Checks to make sure all enabled lnd instances are available and waits
   * up to a short time for them to become available in case they are not.
   * Throws an error if any lnd clients remain unreachable.
   */
  public waitForLnd = async () => {
    const lndClients = this.getLndClientsMap().values();
    const lndAvailablePromises: Promise<void>[] = [];
    for (const lndClient of lndClients) {
      lndAvailablePromises.push(new Promise<void>((resolve, reject) => {
        if (lndClient.isDisconnected() || lndClient.isNotInitialized()) {
          const onAvailable = () => {
            clearTimeout(timer);
            lndClient.removeListener('locked', onAvailable);
            lndClient.removeListener('connectionVerified', onAvailable);
            resolve();
          };
          lndClient.on('connectionVerified', onAvailable);
          lndClient.on('locked', onAvailable);
          const timer = setTimeout(() => {
            lndClient.removeListener('connectionVerified', onAvailable);
            lndClient.removeListener('locked', onAvailable);
            reject(lndClient.currency);
          }, SwapClient.RECONNECT_INTERVAL);
        } else {
          resolve();
        }
      }));
    }

    try {
      await Promise.all(lndAvailablePromises);
    } catch (currency) {
      throw lndErrors.UNAVAILABLE(currency, ClientStatus.Disconnected);
    }
  }

  public addOutboundReservedAmount = (currency: string, amount: number) => {
    const outboundReservedAmount = this.outboundReservedAmounts.get(currency);
    const newOutboundReservedAmount = (outboundReservedAmount ?? 0) + amount;
    this.outboundReservedAmounts.set(currency, newOutboundReservedAmount);
  }

  public addInboundReservedAmount = (currency: string, amount: number) => {
    const inboundReservedAmount = this.inboundReservedAmounts.get(currency);
    const newInboundReservedAmount = (inboundReservedAmount ?? 0) + amount;
    this.inboundReservedAmounts.set(currency, newInboundReservedAmount);

    this.swapClients.get(currency)?.setReservedInboundAmount(newInboundReservedAmount, currency);
  }

  public subtractOutboundReservedAmount = (currency: string, amount: number) => {
    const outboundReservedAmount = this.outboundReservedAmounts.get(currency);
    assert(outboundReservedAmount && outboundReservedAmount >= amount);
    this.outboundReservedAmounts.set(currency, (outboundReservedAmount ?? 0) - amount);
  }

  public subtractInboundReservedAmount = (currency: string, amount: number) => {
    const inboundReservedAmount = this.inboundReservedAmounts.get(currency);
    assert(inboundReservedAmount && inboundReservedAmount >= amount);
    this.inboundReservedAmounts.set(currency, (inboundReservedAmount ?? 0) - amount);
  }

  /**
   * Initializes wallets with seed and password.
   */
  public initWallets = async ({ walletPassword, seedMnemonic, restore, lndBackups }: {
    walletPassword: string,
    seedMnemonic: string[],
    restore?: boolean,
    lndBackups?: Map<string, Uint8Array>,
  }) => {
    this.walletPassword = walletPassword;

    // loop through swap clients to initialize locked lnd clients
    const initWalletPromises: Promise<any>[] = [];
    const initializedLndWallets: string[] = [];
    let initializedConnext = false;

    for (const client of this.swapClients.values()) {
      if (isLndClient(client)) {
        if (client.isWaitingUnlock()) {
          const initWalletPromise = client.initWallet(
            walletPassword,
            seedMnemonic,
            restore,
            lndBackups ? lndBackups.get(client.currency) : undefined,
          ).then(() => {
            initializedLndWallets.push(client.currency);
          }).catch((err) => {
            client.logger.error(`could not initialize lnd wallet: ${err.message}`);
            throw errors.SWAP_CLIENT_WALLET_NOT_CREATED(`could not initialize lnd-${client.currency}: ${err.message}`);
          });
          initWalletPromises.push(initWalletPromise);
        }
      } else if (isConnextClient(client)) {
        initializedConnext = true;
      }
    }

    await Promise.all(initWalletPromises);

    return {
      initializedLndWallets,
      initializedConnext,
    };
  }

  /**
   * Unlocks wallets with a password.
   * @returns an array of currencies for each lnd client that was unlocked
   */
  public unlockWallets = async ({ walletPassword }: {
    walletPassword: string,
    connextSeed: string,
  }) => {
    this.walletPassword = walletPassword;

    // loop through swap clients to find locked lnd clients
    const unlockWalletPromises: Promise<any>[] = [];
    const unlockedLndClients: string[] = [];
    const lockedLndClients: string[] = [];

    for (const swapClient of this.swapClients.values()) {
      if (isLndClient(swapClient)) {
        if (swapClient.isWaitingUnlock()) {
          const unlockWalletPromise = swapClient.unlockWallet(walletPassword).then(() => {
            unlockedLndClients.push(swapClient.currency);
          }).catch((err) => {
            lockedLndClients.push(swapClient.currency);
            swapClient.logger.debug(`could not unlock wallet: ${err.message}`);
          });
          unlockWalletPromises.push(unlockWalletPromise);
        } else if (swapClient.isDisconnected() || swapClient.isMisconfigured() || swapClient.isNotInitialized()) {
          // if the swap client is not connected, we treat it as locked since lnd will likely be locked when it comes online
          lockedLndClients.push(swapClient.currency);
        }
      }
    }

    await Promise.all(unlockWalletPromises);

    // TODO(connext): unlock Connext using connextSeed

    return { unlockedLndClients, lockedLndClients };
  }

  /**
   * Gets a swap client instance.
   * @param currency a currency that the swap client is linked to.
   * @returns swap client instance upon success, undefined otherwise.
   */
  public get = (currency: string): SwapClient | undefined => {
    return this.swapClients.get(currency);
  }

  /**
   * Returns whether the swap client manager has a client for a given currency.
   * @param currency the currency that the swap client is linked to.
   * @returns `true` if a swap client exists, false otherwise.
   */
  public has = (currency: string): boolean => {
    return this.swapClients.has(currency);
  }

  /** Gets the type of swap client for a given currency. */
  public getType = (currency: string) => {
    return this.swapClients.get(currency)?.type;
  }
  /**
   * Returns whether the swap client for a specified currency is connected.
   * @returns `true` if a swap client exists and is connected, otherwise `false`
   */
  public isConnected = (currency: string) => {
    const swapClient = this.swapClients.get(currency);
    return swapClient !== undefined && swapClient.isConnected();
  }

  /**
   * Adds a new swap client and currency association.
   * @param currency a currency that should be linked with a swap client.
   * @returns Nothing upon success, throws otherwise.
   */
<<<<<<< HEAD
  public add = async (currency: Currency) => {
    if (currency.tokenAddress) {
      if (currency.swapClient === SwapClientType.Connext) {
        if (!this.connextClient) {
          throw errors.SWAP_CLIENT_NOT_CONFIGURED(currency.id);
        }
        this.swapClients.set(currency.id, this.connextClient);
        this.connextClient.tokenAddresses.set(currency.id, currency.tokenAddress);
        this.emit('connextUpdate', this.connextClient.tokenAddresses, this.connextClient.address);
      } else if (currency.swapClient === SwapClientType.Raiden) {
        if (!this.raidenClient) {
          throw errors.SWAP_CLIENT_NOT_CONFIGURED(currency.id);
        }
        this.swapClients.set(currency.id, this.raidenClient);
        this.raidenClient.tokenAddresses.set(currency.id, currency.tokenAddress);
        this.emit('raidenUpdate', this.raidenClient.tokenAddresses, this.raidenClient.address);
      }
    } else if (currency.swapClient === SwapClientType.Lnd) {
=======
  public add = (currency: Currency): void => {
    if (currency.swapClient === SwapClientType.Lnd) {
>>>>>>> 0f2b841d
      // in case of lnd we check if the configuration includes swap client
      // for the specified currency
      const config = this.config.lnd[currency.id];
      if (!config) {
        throw errors.SWAP_CLIENT_NOT_CONFIGURED(currency.id);
      }

      const lndClient = new LndClient({
        config,
        logger: this.loggers.lnd.createSubLogger(currency.id),
        currency: currency.id,
      });
      this.swapClients.set(currency.id, lndClient);
      await lndClient.init();
    }
  }

  /**
   * Removes a new swap client and currency association.
   * @param currency a currency that should be unlinked from a swap client.
   * @returns Nothing upon success, throws otherwise.
   */
  public remove = (currency: string): void => {
    const swapClient = this.get(currency);
    this.swapClients.delete(currency);
    if (swapClient && isConnextClient(swapClient)) {
      this.connextClient?.tokenAddresses.delete(currency);
    }
  }

  /**
   * Gets a map of all lnd clients.
   * @returns A map of currencies to lnd clients.
   */
  public getLndClientsMap = () => {
    const lndClients: Map<string, LndClient> = new Map();
    this.swapClients.forEach((swapClient, currency) => {
      if (isLndClient(swapClient)) {
        lndClients.set(currency, swapClient);
      }
    });
    return lndClients;
  }

  /**
   * Gets all lnd clients' info.
   * @returns A promise that resolves to an object containing lnd
   * clients' info, throws otherwise.
   */
  public getLndClientsInfo = async () => {
    const lndInfos = new Map<string, LndInfo>();
    // TODO: consider maintaining this list of pubkeys
    // (similar to how we're maintaining the list of connext currencies)
    // rather than determining it dynamically when needed. The benefits
    // would be slightly improved performance.
    const getInfoPromises: Promise<void>[] = [];
    for (const [currency, swapClient] of this.swapClients.entries()) {
      if (isLndClient(swapClient) && !swapClient.isDisabled()) {
        getInfoPromises.push(swapClient.getLndInfo().then((lndInfo) => {
          lndInfos.set(currency, lndInfo);
        }));
      }
    }
    await Promise.all(getInfoPromises);
    return lndInfos;
  }

  /**
   * Closes all swap client instances gracefully.
   * @returns Nothing upon success, throws otherwise.
   */
  public close = (): void => {
    let connextClosed = false;
    for (const swapClient of this.swapClients.values()) {
      swapClient.close();
      if (isConnextClient(swapClient)) {
        connextClosed = true;
      }
    }
    for (const swapClient of this.misconfiguredClients) {
      swapClient.close();
      if (isConnextClient(swapClient)) {
        connextClosed = true;
      }
    }

    // we make sure to close connext client because it
    // might not be associated with any currency
    if (this.connextClient && !this.connextClient.isDisabled() && !connextClosed) {
      this.connextClient.close();
    }
  }

  public deposit = async (currency: string) => {
    const swapClient = this.get(currency);
    if (!swapClient) {
      throw errors.SWAP_CLIENT_NOT_FOUND(currency);
    }

    const address = await swapClient.deposit();
    return address;
  }

  public withdraw = async ({ currency, amount, destination, all, fee }: {
    currency: string,
    destination: string,
    amount?: number,
    all?: boolean,
    fee?: number,
  }) => {
    const swapClient = this.get(currency);
    if (!swapClient) {
      throw errors.SWAP_CLIENT_NOT_FOUND(currency);
    }

    return await swapClient.withdraw({ currency, amount, destination, all, fee });
  }

  /**
   * Closes a payment channel.
   * @param remoteIdentifier the identifier for the remote side of the channel.
   * @param currency a currency for the payment channel.
   * @param amount the amount to extract from the channel. If 0 or unspecified,
   * the entire off-chain balance for the specified currency will be extracted.
   * @returns Nothing upon success, throws otherwise.
   */
  public closeChannel = async (
    { remoteIdentifier, currency, force, destination, amount, fee }:
    { remoteIdentifier?: string, currency: string, force: boolean, destination?: string, amount?: number, fee?: number },
  ): Promise<string[]> => {
    const swapClient = this.get(currency);
    if (!swapClient) {
      throw errors.SWAP_CLIENT_NOT_FOUND(currency);
    }
    const units = amount ? this.unitConverter.amountToUnits({
      amount,
      currency,
    }) : undefined;

    return swapClient.closeChannel({
      remoteIdentifier,
      currency,
      force,
      destination,
      units,
      fee,
    });
  }

  /**
   * Opens a payment channel.
   * @param remoteIdentifier the identifier for the remote side of the channel.
   * @param currency a currency for the payment channel.
   * @param amount the size of the payment channel local balance
   * @returns Nothing upon success, throws otherwise.
   */
  public openChannel = async (
    { remoteIdentifier, amount, currency, pushAmount = 0, fee = 0, uris }:
    { remoteIdentifier?: string, amount: number, currency: string, pushAmount?: number, fee?: number, uris?: string[] },
  ): Promise<string> => {
    const swapClient = this.get(currency);
    if (!swapClient) {
      throw errors.SWAP_CLIENT_NOT_FOUND(currency);
    }
    const units = this.unitConverter.amountToUnits({
      amount,
      currency,
    });
    const pushUnits = this.unitConverter.amountToUnits({
      currency,
      amount: pushAmount,
    });

    return swapClient.openChannel({
      remoteIdentifier,
      currency,
      units,
      uris,
      pushUnits,
      fee,
    });
  }

  /**
   * Checks whether it is possible to route a payment to a peer for a given currency. This does not
   * guarantee or test that a payment can be routed successfully, only determiens whether it is
   * possible to do so currently given the state of the specified currency's network and graph.
   */
  public canRouteToPeer = async (peer: Peer, currency: string) => {
    const swapClient = this.get(currency);
    if (!swapClient) {
      return false;
    }
    const destination = peer.getIdentifier(swapClient.type, currency);
    if (!destination) {
      return false;
    }

    let canRoute: boolean;
    try {
      canRoute = await swapClient.canRouteToNode(destination, currency);
    } catch {
      canRoute = false; // if swap client calls are failing, we infer that we can't route payments
    }
    return canRoute;
  }

  private bind = () => {
    for (const [currency, swapClient] of this.swapClients.entries()) {
      if (isLndClient(swapClient)) {
        swapClient.on('connectionVerified', ({ newIdentifier, newUris }) => {
          if (newIdentifier) {
            this.emit('lndUpdate', {
              currency,
              uris: newUris,
              pubKey: newIdentifier,
              chain: swapClient.chain,
            });
          }
        });
        // lnd clients emit htlcAccepted evented we must handle
        swapClient.on('htlcAccepted', (rHash, amount) => {
          this.emit('htlcAccepted', swapClient, rHash, amount, currency);
        });
        swapClient.on('locked', () => {
          if (this.walletPassword) {
            swapClient.unlockWallet(this.walletPassword).catch(swapClient.logger.error);
          }
          // TODO(connext): unlock ConnextClient when it's implemented
        });
      }
    }
    // we handle connext separately because we don't want to attach
    // duplicate listeners in case connext client is associated with
    // multiple currencies
    if (this.connextClient && !this.connextClient.isDisabled() && !this.connextClient.isMisconfigured()) {
      this.connextClient.on('htlcAccepted', (rHash, amount, currency) => {
        this.emit('htlcAccepted', this.connextClient!, rHash, amount, currency);
      });
      this.connextClient.on('connectionVerified', (swapClientInfo) => {
        const { newIdentifier } = swapClientInfo;
        if (newIdentifier) {
          this.emit(
            'connextUpdate',
            this.connextClient!.tokenAddresses,
            newIdentifier,
          );
        }
      });
    }
  }

}

export default SwapClientManager;<|MERGE_RESOLUTION|>--- conflicted
+++ resolved
@@ -309,7 +309,6 @@
    * @param currency a currency that should be linked with a swap client.
    * @returns Nothing upon success, throws otherwise.
    */
-<<<<<<< HEAD
   public add = async (currency: Currency) => {
     if (currency.tokenAddress) {
       if (currency.swapClient === SwapClientType.Connext) {
@@ -319,19 +318,8 @@
         this.swapClients.set(currency.id, this.connextClient);
         this.connextClient.tokenAddresses.set(currency.id, currency.tokenAddress);
         this.emit('connextUpdate', this.connextClient.tokenAddresses, this.connextClient.address);
-      } else if (currency.swapClient === SwapClientType.Raiden) {
-        if (!this.raidenClient) {
-          throw errors.SWAP_CLIENT_NOT_CONFIGURED(currency.id);
-        }
-        this.swapClients.set(currency.id, this.raidenClient);
-        this.raidenClient.tokenAddresses.set(currency.id, currency.tokenAddress);
-        this.emit('raidenUpdate', this.raidenClient.tokenAddresses, this.raidenClient.address);
       }
     } else if (currency.swapClient === SwapClientType.Lnd) {
-=======
-  public add = (currency: Currency): void => {
-    if (currency.swapClient === SwapClientType.Lnd) {
->>>>>>> 0f2b841d
       // in case of lnd we check if the configuration includes swap client
       // for the specified currency
       const config = this.config.lnd[currency.id];
