import { SwapPhase, SwapRole, SwapState, ReputationEvent } from '../types/enums';
import Peer from '../p2p/Peer';
import P2PRepository from '../p2p/P2PRepository';
import NodeList from '../p2p/NodeList';
import { Models } from '../db/DB';
import * as packets from '../p2p/packets/types';
import { createHash, randomBytes } from 'crypto';
import Logger from '../Logger';
import * as lndrpc from '../proto/lndrpc_pb';
import LndClient from '../lndclient/LndClient';
import Pool from '../p2p/Pool';
import { EventEmitter } from 'events';
import SwapRepository from './SwapRepository';
import { OwnOrder, PeerOrder } from '../types/orders';
import assert from 'assert';
import { SwapDealInstance } from 'lib/types/db';
import { SwapDeal, SwapResult } from './types';

type OrderToAccept = Pick<SwapDeal, 'quantity' | 'price' | 'localId' | 'isBuy'> & {
  quantity: number;
};

interface Swaps {
  on(event: 'swap.paid', listener: (swapResult: SwapResult) => void): this;
  on(event: 'swap.failed', listener: (deal: SwapDeal) => void): this;
  emit(event: 'swap.paid', swapResult: SwapResult): boolean;
  emit(event: 'swap.failed', deal: SwapDeal): boolean;
}

class Swaps extends EventEmitter {
  /** A map between payment hashes and swap deals. */
  private deals = new Map<string, SwapDeal>();
  private usedHashes = new Set<string>();
  private swapRepository: SwapRepository;
  private p2pRepository: P2PRepository;
  private nodes: NodeList;
  /** The number of satoshis in a bitcoin. */
  private static readonly SATOSHIS_PER_COIN = 100000000;

  constructor(private logger: Logger, private models: Models, private pool: Pool, private lndBtcClient: LndClient, private lndLtcClient: LndClient) {
    super();
    this.swapRepository = new SwapRepository(this.models);
    this.p2pRepository = new P2PRepository(this.models);
    this.nodes = new NodeList(this.p2pRepository);
    this.bind();
  }

  /**
   * Derives the maker and taker currency for a swap.
   * @param pairId The trading pair id for the swap
   * @param isBuy Whether the maker order in the swap is a buy
   * @returns An object with the derived `makerCurrency` and `takerCurrency` values
   */
  private static deriveCurrencies = (pairId: string, isBuy: boolean) => {
    const [baseCurrency, quoteCurrency] = pairId.split('/');

    const makerCurrency = isBuy ? baseCurrency : quoteCurrency;
    const takerCurrency = isBuy ? quoteCurrency : baseCurrency;
    return { makerCurrency, takerCurrency };
  }

  /**
   * Checks if a swap request is valid. This is a shallow check that only detects critical
   * inconsistencies and verifies only whether the request can possibly lead to a successful swap.
   * @returns `true` if the request is valid, otherwise `false`
   */
  public static validateSwapRequest = ({ proposedQuantity, rHash }: packets.SwapRequestPacketBody) => {
    // proposed quantity must be a positive number
    // rHash must be exactly 64 characters
    return proposedQuantity > 0 && rHash.length === 64;
  }

  /**
   * Calculates the amount of subunits/satoshis each side of a swap should receive.
   * @param quantity The quantity being swapped
   * @param price The price for the swap
   * @param isBuy Whether the maker order in the swap is a buy
   * @returns An object with the calculated `makerAmount` and `takerAmount` values
   */
  private static calculateSwapAmounts = (quantity: number, price: number, isBuy: boolean) => {
    // TODO: use configurable amount of subunits/satoshis per token for each currency
    const baseCurrencyAmount = Math.round(quantity * Swaps.SATOSHIS_PER_COIN);
    const quoteCurrencyAmount = Math.round(quantity * price * Swaps.SATOSHIS_PER_COIN);
    const makerAmount = isBuy ? baseCurrencyAmount : quoteCurrencyAmount;
    const takerAmount = isBuy ? quoteCurrencyAmount : baseCurrencyAmount;
    return { makerAmount, takerAmount };
  }

  public init = async () => {
    // Load Swaps from data base
    const result = await this.swapRepository.getSwapDeals();
    result.forEach((deal: SwapDealInstance) => {
      this.usedHashes.add(deal.rHash);
    });
  }

  private bind() {
    this.pool.on('packet.swapResponse', this.handleSwapResponse);
    this.pool.on('packet.swapComplete', this.handleSwapComplete);
    this.pool.on('packet.swapError', this.handleSwapError);
  }

  /**
   * Checks if there exist active swap clients for both currencies in a given trading pair.
   * @returns `true` if the pair has swap support, `false` otherwise
   */
  public isPairSupported = (pairId: string): boolean => {
    // TODO: implement generic way of checking pair
    return pairId === 'LTC/BTC' && this.lndBtcClient.isConnected() && this.lndLtcClient.isConnected();
  }

  /**
   * Sends an error to peer. Sets reqId if packet is a response to a request.
   */
  private sendErrorToPeer = (peer: Peer, rHash: string, errorMessage: string, reqId?: string) => {
    const errorBody: packets.SwapFailedPacketBody = {
      rHash,
      errorMessage,
    };
    this.logger.debug('Sending swap error to peer: ' + JSON.stringify(errorBody));
    peer.sendPacket(new packets.SwapFailedPacket(errorBody, reqId));
    return;
  }

  /**
   * Verifies LND setup. Make sure we are connected to BTC and LTC and that
   * the peer is also connected to these networks. Returns an error message
   * or undefined in case all is good.
   */
  private verifyLndSetup = (deal: SwapDeal, peer: Peer) => {
    if (!peer.getLndPubKey(deal.takerCurrency)) {
      return 'peer did not provide an LND PubKey for ' + deal.takerCurrency;
    }

    if (!peer.getLndPubKey(deal.makerCurrency)) {
      return 'peer did not provide an LND PubKey for ' + deal.makerCurrency;
    }

    // verify that this node is connected to BTC and LTC networks
    if (!this.lndLtcClient.isConnected()) {
      return 'Can not swap. Not connected to LTC network';
    }

    if (!this.lndBtcClient.isConnected()) {
      return 'Can not swap. Not connected to BTC network';
    }

    return;
  }

  /**
   * Saves deal to database and deletes from memory.
   * @param deal The deal to persist.
   */
  private persistDeal = async (deal: SwapDeal) => {
<<<<<<< HEAD
    if (this.usedHashes.has(deal.r_hash)) {
      await this.swapRepository.addSwapDeal(deal);
=======
    if (this.usedHashes.has(deal.rHash)) {
      await this.repository.addSwapDeal(deal);
>>>>>>> 8b1199fd
      this.removeDeal(deal);
    }
  }

  /**
   * Gets a deal by its rHash value.
   * @param rHash The rHash value of the deal to get.
   * @returns A deal if one is found, otherwise undefined.
   */
  public getDeal = (rHash: string): SwapDeal | undefined => {
    return this.deals.get(rHash);
  }

  public addDeal = (deal: SwapDeal) => {
    this.deals.set(deal.rHash, deal);
    this.logger.debug('New deal: ' + JSON.stringify(deal));
  }

  public removeDeal = (deal: SwapDeal) => {
    this.deals.delete(deal.rHash);
  }

  /**
   * Checks if a swap for two given orders can be executed.
   * @returns `true` if the swap can be executed, `false` otherwise
   */
  private verifyExecution = (maker: PeerOrder, taker: OwnOrder): boolean => {
    if (maker.pairId !== taker.pairId || !this.isPairSupported(maker.pairId)) {
      return false;
    }

    // TODO: check route to peer. Maybe there is no route or no capacity to send the amount

    return true;
  }

  /**
   * A promise wrapper for a swap procedure
   * @param maker the remote maker order we are filling
   * @param taker our local taker order
   * @returns A promise that is resolved once the swap is completed, or rejects otherwise
   */
  public executeSwap = (maker: PeerOrder, taker: OwnOrder): Promise<SwapResult> => {
    return new Promise((resolve, reject) => {
      if (!this.verifyExecution(maker, taker)) {
        reject();
        return;
      }

      const cleanup = () => {
        this.removeListener('swap.paid', onPaid);
        this.removeListener('swap.failed', onFailed);
      };

      const onPaid = (swapResult: SwapResult) => {
        if (swapResult.rHash === rHash) {
          cleanup();
          resolve(swapResult);
        }
      };

      const onFailed = (deal: SwapDeal) => {
        if (deal.rHash === rHash) {
          cleanup();
          reject();
        }
      };

      const rHash = this.beginSwap(maker, taker);
      if (!rHash) {
        reject();
        return;
      }

      this.on('swap.paid', onPaid);
      this.on('swap.failed', onFailed);
    });
  }

  /**
   * Begins a swap to fill an order by sending a [[SwapRequestPacket]] to the maker.
   * @param maker The remote maker order we are filling
   * @param taker Our local taker order
   * @returns The rHash for the swap, or `undefined` if the swap could not be initiated
   */
  private beginSwap = (maker: PeerOrder, taker: OwnOrder) => {
    const peer = this.pool.getPeer(maker.peerPubKey);

    const { makerCurrency, takerCurrency } = Swaps.deriveCurrencies(maker.pairId, maker.isBuy);

    const quantity = Math.min(maker.quantity, taker.quantity);
    const { makerAmount, takerAmount } = Swaps.calculateSwapAmounts(quantity, maker.price, maker.isBuy);

    let takerCltvDelta = 0;
    switch (takerCurrency) {
      case 'BTC':
        takerCltvDelta = this.lndBtcClient.cltvDelta;
        break;
      case 'LTC':
        takerCltvDelta = this.lndLtcClient.cltvDelta;
        break;
    }
    const preimage = randomBytes(32);

    const swapRequestBody: packets.SwapRequestPacketBody = {
      takerCltvDelta,
      rHash: createHash('sha256').update(preimage).digest('hex'),
      orderId: maker.id,
      pairId: maker.pairId,
      proposedQuantity: taker.quantity,
    };

    const deal: SwapDeal = {
      ...swapRequestBody,
      takerCurrency,
      makerCurrency,
      takerAmount,
      makerAmount,
      peerPubKey: peer.nodePubKey!,
      localId: taker.localId,
      price: maker.price,
      isBuy: maker.isBuy,
      phase: SwapPhase.SwapCreated,
      state: SwapState.Active,
      rPreimage: preimage.toString('hex'),
      role: SwapRole.Taker,
      createTime: Date.now(),
    };

    this.addDeal(deal);

    // Verify LND setup. Make sure we are connected to BTC and LTC and that
    // the peer is also connected to these networks.
    const errMsg = this.verifyLndSetup(deal, peer);
    if (errMsg) {
      this.logger.error(errMsg);
      this.setDealState(deal, SwapState.Error, errMsg);
      return;
    }
    peer.sendPacket(new packets.SwapRequestPacket(swapRequestBody));

    this.setDealPhase(deal, SwapPhase.SwapRequested);
    return deal.rHash;
  }

  /**
   * Accepts a proposed deal for a specified amount if a route and CLTV delta could be determined
   * for the swap. Stores the deal in the local collection of deals.
   * @returns A promise resolving to `true` if the deal was accepted, `false` otherwise.
   */
  public acceptDeal = async (orderToAccept: OrderToAccept, requestPacket: packets.SwapRequestPacket, peer: Peer): Promise<boolean> => {
    // TODO: max cltv to limit routes
    // TODO: consider the time gap between taking the routes and using them.
    // TODO: multi route support (currently only 1)
    // TODO: check to make sure we don't already have a deal for the requested payment hash
    const requestBody = requestPacket.body!;

    const { quantity, price, isBuy } = orderToAccept;

    const { makerAmount, takerAmount } = Swaps.calculateSwapAmounts(quantity, price, isBuy);
    const { makerCurrency, takerCurrency } = Swaps.deriveCurrencies(requestBody.pairId, isBuy);

    const takerPubKey = peer.getLndPubKey(takerCurrency)!;

    const deal: SwapDeal = {
      ...requestBody,
      takerPubKey,
      price,
      isBuy,
      quantity,
      makerAmount,
      takerAmount,
      makerCurrency,
      takerCurrency,
      peerPubKey: peer.nodePubKey!,
      localId: orderToAccept.localId,
      phase: SwapPhase.SwapCreated,
      state: SwapState.Active,
      rHash: requestBody.rHash,
      role: SwapRole.Maker,
      createTime: Date.now(),
    };

    // add the deal. Going forward we can "record" errors related to this deal.
    this.addDeal(deal);

    // Verifies LND setup. Make sure we are connected to BTC and LTC and that
    // the peer is also connected to these networks.
    const errMsg = this.verifyLndSetup(deal, peer);
    if (errMsg) {
      this.setDealState(deal, SwapState.Error, errMsg);
      this.sendErrorToPeer(peer, deal.rHash, deal.errorReason!, requestPacket.header.id);
      return false;
    }

    let lndclient: LndClient;
    switch (deal.takerCurrency) {
      case 'BTC':
        lndclient = this.lndBtcClient;
        break;
      case 'LTC':
        lndclient = this.lndLtcClient;
        break;
      default:
        this.setDealState(deal, SwapState.Error, 'Can not swap. Unsupported taker currency.');
        this.sendErrorToPeer(peer, deal.rHash, deal.errorReason!, requestPacket.header.id);
        return false;
    }

    let height: number;
    try {
      const req = new lndrpc.QueryRoutesRequest();
      req.setAmt(takerAmount);
      req.setFinalCltvDelta(requestBody.takerCltvDelta);
      req.setNumRoutes(1);
      req.setPubKey(peer.getLndPubKey(takerCurrency)!);
      const routes = await lndclient.queryRoutes(req);
      deal.makerToTakerRoutes = routes.getRoutesList();
      this.logger.debug('got ' + deal.makerToTakerRoutes.length + ' routes to destination: ' + deal.makerToTakerRoutes);
      if (deal.makerToTakerRoutes.length === 0) {
        this.setDealState(deal, SwapState.Error, 'Can not swap. unable to find route to destination.');
        this.sendErrorToPeer(peer, deal.rHash, deal.errorReason!, requestPacket.header.id);
        return false;
      }
    } catch (err) {
      this.setDealState(deal, SwapState.Error, 'Can not swap. unable to find route to destination: ' + err.message);
      this.sendErrorToPeer(peer, deal.rHash, deal.errorReason!, requestPacket.header.id);
      return false;
    }

    try {
      const info = await lndclient.getInfo();
      height = info.getBlockHeight();
      this.logger.debug('got block height of ' + height);
    } catch (err) {
      this.setDealState(deal, SwapState.Error, 'Can not swap. Unable to fetch block height: ' + err.message);
      this.sendErrorToPeer(peer, deal.rHash, deal.errorReason!, requestPacket.header.id);
      return false;
    }

    const routeCltvDelta = deal.makerToTakerRoutes[0].getTotalTimeLock() - height;

    // cltvDelta can't be zero for both the LtcClient and BtcClient (checked in constructor)
    const cltvDeltaFactor = this.lndLtcClient.cltvDelta / this.lndBtcClient.cltvDelta;
    switch (makerCurrency) {
      case 'BTC':
        deal.makerCltvDelta = this.lndBtcClient.cltvDelta + routeCltvDelta / cltvDeltaFactor;
        break;
      case 'LTC':
        deal.makerCltvDelta = this.lndLtcClient.cltvDelta + routeCltvDelta * cltvDeltaFactor;
        break;
    }

    this.logger.debug('total timelock of route = ' + routeCltvDelta + 'makerCltvDelta = ' + deal.makerCltvDelta);

    const responseBody: packets.SwapAcceptedPacketBody = {
      makerCltvDelta: deal.makerCltvDelta!,
      rHash: requestBody.rHash,
      quantity: requestBody.proposedQuantity,
    };

    peer.sendPacket(new packets.SwapAcceptedPacket(responseBody, requestPacket.header.id));
    this.setDealPhase(deal, SwapPhase.SwapAgreed);
    return true;
  }

  /**
   * Handles a response from a peer to confirm a swap deal and updates the deal. If the deal is
   * accepted, initiates the swap.
   */
  private handleSwapResponse = async (responsePacket: packets.SwapAcceptedPacket, peer: Peer) => {
    assert(responsePacket.body, 'SwapResponsePacket does not contain a body');
    const { quantity, rHash, makerCltvDelta } = responsePacket.body!;
    const deal = this.getDeal(rHash);
    if (!deal) {
      this.logger.error(`received swap response for unrecognized deal payment hash ${rHash}`);
      return;
    }

    // update deal with taker's makerCltvDelta
    deal.makerCltvDelta = makerCltvDelta;

    if (quantity) {
      deal.quantity = quantity; // set the accepted quantity for the deal
      if (quantity <= 0) {
        this.setDealState(deal, SwapState.Error, 'accepted quantity must be a positive number');
        await this.nodes.addReputationEvent(peer.nodePubKey!, ReputationEvent.SwapFailure);
        return;
      } else if (quantity > deal.proposedQuantity) {
        this.setDealState(deal, SwapState.Error, 'accepted quantity should not be greater than proposed quantity');
        await this.nodes.addReputationEvent(peer.nodePubKey!, ReputationEvent.SwapFailure);
        return;
      } else if (quantity < deal.proposedQuantity) {
        const { baseCurrencyAmount, quoteCurrencyAmount } = Swaps.calculateSwapAmounts(quantity, deal.price);
        deal.takerAmount = baseCurrencyAmount;
        deal.makerAmount = quoteCurrencyAmount;
      }
    }

    let cmdLnd: LndClient;
    // running as taker
    switch (deal.makerCurrency) {
      case 'BTC':
        cmdLnd =  this.lndBtcClient;
        break;
      case 'LTC':
        cmdLnd = this.lndLtcClient;
        break;
      default:
        // Can't be if we check that pairID is LTC/BTC only (for now). Still...
        return;
    }
    const request = new lndrpc.SendRequest();
    const makerPubKey = peer.getLndPubKey(deal.makerCurrency)!;
    request.setAmt(deal.makerAmount);
    request.setDestString(makerPubKey);
    request.setPaymentHashString(deal.rHash);
    request.setFinalCltvDelta(deal.makerCltvDelta);

    // TODO: use timeout on call

    try {
      this.setDealPhase(deal,  SwapPhase.AmountSent);
      const sendPaymentResponse = await cmdLnd.sendPaymentSync(request);
      if (sendPaymentResponse.getPaymentError()) {
        throw new Error(sendPaymentResponse.getPaymentError());
      }

      const rPreimage = Buffer.from(sendPaymentResponse.getPaymentPreimage_asB64(), 'base64').toString('hex');
      // TODO: check preimage from payment response vs deal.preImage
      // swap succeeded!
      this.setDealPhase(deal, SwapPhase.SwapCompleted);
      const responseBody: packets.SwapCompletePacketBody = { rHash };

      this.logger.debug('Sending swap complete to peer: ' + JSON.stringify(responseBody));
      peer.sendPacket(new packets.SwapCompletePacket(responseBody));

    } catch (err) {
      this.logger.error(`Got exception from sendPaymentSync ${JSON.stringify(request.toObject())}`, err.message);
      this.setDealState(deal, SwapState.Error, err.message);
      this.sendErrorToPeer(peer, rHash, err.message);
      return;
    }

  }

  /**
   * Verifies that the request from LND is valid. Checks the received amount vs
   * the expected amount and the CltvDelta vs the expected one.
   * @returns `true` if the resolve request is valid, `false` otherwise
   */
  private validateResolveRequest = (deal: SwapDeal, resolveRequest: lndrpc.ResolveRequest)  => {
    const amount = resolveRequest.getAmount();
    let expectedAmount = 0;
    let cltvDelta = 0;
    let source: string;
    let destination: string;

    switch (deal.role) {
      case SwapRole.Maker:
        expectedAmount = deal.makerAmount;
        cltvDelta = deal.makerCltvDelta!;
        source = 'Taker';
        destination = 'Maker';
        break;
      case SwapRole.Taker:
        expectedAmount = deal.takerAmount;
        cltvDelta = deal.takerCltvDelta;
        source = 'Maker';
        destination = 'Taker';
        break;
      default:
        this.setDealState(deal, SwapState.Error,
          'Unknown role detected');
        return false;
    }
    // convert expected amount to mSat
    expectedAmount = expectedAmount * 1000;

    if (amount < expectedAmount) {
      this.logger.error(`received ${amount} mSat, expected ${expectedAmount} mSat`);
      this.setDealState(deal, SwapState.Error,
          `Amount sent from ${source} to ${destination} is too small`);
      return false;
    }

    if (cltvDelta > resolveRequest.getTimeout() - resolveRequest.getHeightNow()) {
      this.logger.error(`got timeout ${resolveRequest.getTimeout()} at height ${resolveRequest.getHeightNow()}`);
      this.logger.error(`cltvDelta is ${resolveRequest.getTimeout() - resolveRequest.getHeightNow()} expected delta of ${cltvDelta}`);
      this.setDealState(deal, SwapState.Error,
          `cltvDelta sent from ${source} to ${destination} is too small`);
      return false;
    }
    return true;
  }
  /**
   * resolveHash resolve hash to preimage.
   */
  public resolveHash = async (resolveRequest: lndrpc.ResolveRequest) => {
    const hash = resolveRequest.getHash();

    this.logger.info('ResolveHash starting with hash: ' + hash);

    const deal = this.getDeal(hash);

    if (!deal) {
      const msg = `Something went wrong. Can't find deal: ${hash}`;
      this.logger.error(msg);
      return msg;
    }

    if (!this.validateResolveRequest(deal, resolveRequest)) {
      return deal.errorReason;
    }

    if (deal.role === SwapRole.Maker) {
      // As the maker, I need to forward the payment to the other chain
	  this.logger.debug('Executing maker code');

      let cmdLnd = this.lndLtcClient;

      switch (deal.makerCurrency) {
        case 'BTC':
          break;
        case 'LTC':
          cmdLnd = this.lndBtcClient;
          break;
      }

      const request = new lndrpc.SendToRouteRequest();
      request.setRoutesList(deal.makerToTakerRoutes ? deal.makerToTakerRoutes : []);
      request.setPaymentHashString(deal.rHash);

      try {
        this.setDealPhase(deal, SwapPhase.AmountSent);
        const response = await cmdLnd.sendToRouteSync(request);
        if (response.getPaymentError()) {
          this.logger.error('Got error from sendPaymentSync: ' + response.getPaymentError() + ' ' + JSON.stringify(request.toObject()));
          this.setDealState(deal, SwapState.Error, response.getPaymentError());
          return response.getPaymentError();
        }

        deal.rPreimage = Buffer.from(response.getPaymentPreimage_asB64(), 'base64').toString('hex');
        this.setDealPhase(deal, SwapPhase.AmountReceived);
        return deal.rPreimage;
      } catch (err) {
        this.logger.error('Got exception from sendPaymentSync: ' + ' ' + JSON.stringify(request.toObject()) + err.message);
        this.setDealState(deal, SwapState.Error, err.message);
        return 'Got exception from sendPaymentSync' + err.message;
      }
    } else {
      // If we are here we are the taker
      this.logger.debug('Executing taker code');

      this.setDealPhase(deal, SwapPhase.AmountReceived);
      return deal.rPreimage;
    }

  }

  private setDealState = (deal: SwapDeal, newState: SwapState, newStateReason: string): void => {
    // If we are already in error state and got another error report we
    // aggregate all error reasons by concatenation
    if (deal.state === newState && deal.state === SwapState.Error) {
      deal.errorReason = deal.errorReason + '; ' + newStateReason;
      this.logger.debug('new deal state reason: ' + deal.errorReason);
      return;
    }
    assert(deal.state === SwapState.Active, 'deal is not Active. Can not change deal state');
    deal.state = newState;
    deal.errorReason = newStateReason;
    if (deal.state === SwapState.Error) {
      this.emit('swap.failed', deal);
    }
  }

  private setDealPhase = (deal: SwapDeal, newPhase: SwapPhase): void => {
    assert(deal.state === SwapState.Active, 'deal is not Active. Can not change deal phase');

    switch (newPhase) {
      case SwapPhase.SwapCreated:
        assert(false, 'can not set deal phase to SwapCreated.');
        break;
      case SwapPhase.SwapRequested:
        assert(deal.role === SwapRole.Taker, 'SwapRequested can only be set by the taker');
        assert(deal.phase === SwapPhase.SwapCreated, 'SwapRequested can be only be set after SwapCreated');
        this.logger.debug('Requesting deal: ' + JSON.stringify(deal));
        break;
      case SwapPhase.SwapAgreed:
        assert(deal.role === SwapRole.Maker, 'SwapAgreed can only be set by the maker');
        assert(deal.phase === SwapPhase.SwapCreated, 'SwapAgreed can be only be set after SwapCreated');
        this.logger.debug('Sending swap response to peer ');
        break;
      case SwapPhase.AmountSent:
        assert(deal.role === SwapRole.Taker && deal.phase === SwapPhase.SwapRequested ||
          deal.role === SwapRole.Maker && deal.phase === SwapPhase.SwapAgreed,
            'AmountSent can only be set after SwapRequested (taker) or SwapAgreed (maker)');
        deal.executeTime = Date.now();
        break;
      case SwapPhase.AmountReceived:
        assert(deal.phase === SwapPhase.AmountSent, 'AmountReceived can be only be set after AmountSent');
        this.logger.debug('Amount received for preImage ' + deal.rPreimage);
        break;
      case SwapPhase.SwapCompleted:
        assert(deal.phase === SwapPhase.AmountReceived, 'SwapCompleted can be only be set after AmountReceived');
        deal.completeTime = Date.now();
        this.setDealState(deal, SwapState.Completed, 'Swap completed. preimage = ' + deal.rPreimage);
        this.logger.debug('Swap completed. preimage = ' + deal.rPreimage);
        break;
      default:
        assert(false, 'unknown deal phase');
    }

    deal.phase = newPhase;

    if (deal.phase === SwapPhase.AmountReceived) {
      const swapResult = {
        orderId: deal.orderId,
        localId: deal.localId,
        pairId: deal.pairId,
        quantity: deal.quantity!,
        amountReceived: deal.role === SwapRole.Maker ? deal.makerAmount : deal.takerAmount,
        amountSent: deal.role === SwapRole.Maker ? deal.takerAmount : deal.makerAmount,
        rHash: deal.rHash,
        peerPubKey: deal.peerPubKey,
        role: deal.role,
      };
      this.emit('swap.paid', swapResult);
    }
  }

  private handleSwapComplete = (response: packets.SwapCompletePacket) => {
    const { rHash } = response.body!;
    const deal = this.getDeal(rHash);
    if (!deal) {
      this.logger.error(`received swap complete for unknown deal payment hash ${rHash}`);
      return;
    }
    this.setDealPhase(deal, SwapPhase.SwapCompleted);
    return this.persistDeal(deal);
  }

  private handleSwapError = (error: packets.SwapFailedPacket) => {
    const { rHash, errorMessage } = error.body!;
    const deal = this.getDeal(rHash);
    if (!deal) {
      this.logger.error(`received swap error for unknown deal payment hash ${rHash}`);
      return;
    }
    this.setDealState(deal, SwapState.Error, errorMessage);
    return this.persistDeal(deal);
  }

}

export default Swaps;<|MERGE_RESOLUTION|>--- conflicted
+++ resolved
@@ -153,13 +153,8 @@
    * @param deal The deal to persist.
    */
   private persistDeal = async (deal: SwapDeal) => {
-<<<<<<< HEAD
-    if (this.usedHashes.has(deal.r_hash)) {
-      await this.swapRepository.addSwapDeal(deal);
-=======
     if (this.usedHashes.has(deal.rHash)) {
       await this.repository.addSwapDeal(deal);
->>>>>>> 8b1199fd
       this.removeDeal(deal);
     }
   }
