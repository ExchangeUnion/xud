--- conflicted
+++ resolved
@@ -29,13 +29,13 @@
   /** A map between payment hashes and swap deals. */
   private deals = new Map<string, SwapDeal>();
   private usedHashes = new Set<string>();
-  private swapRepository: SwapRepository;
+  private repository: SwapRepository;
   /** The number of satoshis in a bitcoin. */
   private static readonly SATOSHIS_PER_COIN = 100000000;
 
   constructor(private logger: Logger, private models: Models, private pool: Pool, private lndBtcClient: LndClient, private lndLtcClient: LndClient) {
     super();
-    this.swapRepository = new SwapRepository(this.models);
+    this.repository = new SwapRepository(this.models);
     this.bind();
   }
 
@@ -81,13 +81,8 @@
   }
 
   public init = async () => {
-<<<<<<< HEAD
-    // Load Swaps from data base
-    const result = await this.swapRepository.getSwapDeals();
-=======
     // Load Swaps from database
     const result = await this.repository.getSwapDeals();
->>>>>>> 03b8cd4f
     result.forEach((deal: SwapDealInstance) => {
       this.usedHashes.add(deal.rHash);
     });
@@ -153,7 +148,7 @@
    */
   private persistDeal = async (deal: SwapDeal) => {
     if (this.usedHashes.has(deal.rHash)) {
-      await this.swapRepository.addSwapDeal(deal);
+      await this.repository.addSwapDeal(deal);
       this.removeDeal(deal);
     }
   }
