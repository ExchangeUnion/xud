--- conflicted
+++ resolved
@@ -153,13 +153,8 @@
    * @param deal The deal to persist.
    */
   private persistDeal = async (deal: SwapDeal) => {
-<<<<<<< HEAD
-    if (this.usedHashes.has(deal.r_hash)) {
+    if (this.usedHashes.has(deal.rHash)) {
       await this.swapRepository.addSwapDeal(deal);
-=======
-    if (this.usedHashes.has(deal.rHash)) {
-      await this.repository.addSwapDeal(deal);
->>>>>>> 8b1199fd
       this.removeDeal(deal);
     }
   }
@@ -453,9 +448,9 @@
         await this.nodes.addReputationEvent(peer.nodePubKey!, ReputationEvent.SwapFailure);
         return;
       } else if (quantity < deal.proposedQuantity) {
-        const { baseCurrencyAmount, quoteCurrencyAmount } = Swaps.calculateSwapAmounts(quantity, deal.price);
-        deal.takerAmount = baseCurrencyAmount;
-        deal.makerAmount = quoteCurrencyAmount;
+        const { makerAmount, takerAmount } = Swaps.calculateSwapAmounts(quantity, deal.price, deal.isBuy);
+        deal.takerAmount = takerAmount;
+        deal.makerAmount = makerAmount;
       }
     }
 
