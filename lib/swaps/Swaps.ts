import { SwapPhase, SwapRole, SwapState, ReputationEvent } from '../types/enums';
import Peer from '../p2p/Peer';
import P2PRepository from '../p2p/P2PRepository';
import NodeList from '../p2p/NodeList';
import { Models } from '../db/DB';
import * as packets from '../p2p/packets/types';
import { createHash, randomBytes } from 'crypto';
import Logger from '../Logger';
import * as lndrpc from '../proto/lndrpc_pb';
import LndClient from '../lndclient/LndClient';
import Pool from '../p2p/Pool';
import { EventEmitter } from 'events';
import SwapRepository from './SwapRepository';
import { StampedOwnOrder, StampedPeerOrder, SwapResult } from '../types/orders';
import assert from 'assert';
import { Models } from '../db/DB';
import { SwapDealInstance } from 'lib/types/db';
import { SwapDeal } from './types';

type OrderToAccept = {
  quantityToAccept: number;
  price: number;
  localId: string;
};

interface Swaps {
  on(event: 'swap.paid', listener: (swapResult: SwapResult) => void): this;
  on(event: 'swap.failed', listener: (deal: SwapDeal) => void): this;
  emit(event: 'swap.paid', swapResult: SwapResult): boolean;
  emit(event: 'swap.failed', deal: SwapDeal): boolean;
}

class Swaps extends EventEmitter {
  /** A map between r_hash and swap deals. */
  private deals = new Map<string, SwapDeal>();
<<<<<<< HEAD
  private repository: P2PRepository;
  private nodes: NodeList;
  constructor(private logger: Logger, private pool: Pool, private model: Models, private lndBtcClient: LndClient, private lndLtcClient: LndClient) {
    super();
    this.repository = new P2PRepository(model);
    this.nodes = new NodeList(this.repository);
=======
  private usedHashes = new Set<string>();
  private repository: SwapRepository;

  /** The number of satoshis in a bitcoin. */
  private static readonly SATOSHIS_PER_COIN = 100000000;

  constructor(private logger: Logger, private models: Models, private pool: Pool, private lndBtcClient: LndClient, private lndLtcClient: LndClient) {
    super();
    this.repository = new SwapRepository(this.models);
>>>>>>> 17bb9f7b
    this.bind();
  }

  /**
   * Calculates the amount of subunits/satoshis each side of a swap should receive.
   * @param quantity the quantity of the taker's order
   * @param price the price specified by the maker order being filled
   */
  private static calculateSwapAmounts = (quantity: number, price: number) => {
    // TODO: use configurable amount of subunits/satoshis per token for each currency
    const baseCurrencyAmount = Math.round(quantity * Swaps.SATOSHIS_PER_COIN);
    const quoteCurrencyAmount = Math.round(quantity * price * Swaps.SATOSHIS_PER_COIN);

    return { baseCurrencyAmount, quoteCurrencyAmount };
  }

  public init = async () => {
    // Load Swaps from data base
    const result = await this.repository.getSwapDeals();
    result.forEach((deal: SwapDealInstance) => {
      this.usedHashes.add(deal.r_hash);
    });
  }

  private bind() {
    this.pool.on('packet.swapResponse', this.handleSwapResponse);
    this.pool.on('packet.swapComplete', this.handleSwapComplete);
    this.pool.on('packet.swapError', this.handleSwapError);
  }

  /**
   * Checks if there exist active swap clients for both currencies in a given trading pair.
   * @returns `true` if the pair has swap support, `false` otherwise
   */
  public isPairSupported = (pairId: string): boolean => {
    // TODO: implement generic way of checking pair
    return pairId === 'LTC/BTC' && this.lndBtcClient.isConnected() && this.lndLtcClient.isConnected();
  }

  /**
   * Sends an error to peer. Sets reqId if packet is a response to a request.
   */
  private sendErrorToPeer = (peer: Peer, r_hash: string, errorMessage: string, reqId?: string) => {
    const errorBody: packets.SwapErrorPacketBody = {
      r_hash,
      errorMessage,
    };
    this.logger.debug('Sending swap error to peer: ' + JSON.stringify(errorBody));
    peer.sendPacket(new packets.SwapErrorPacket(errorBody, reqId));
    return;
  }

  /**
   * Verifies LND setup. Make sure we are connected to BTC and LTC and that
   * the peer is also connected to these networks. Returns an error message
   * or undefined in case all is good.
   */
  private verifyLndSetup = (deal: SwapDeal, peer: Peer) => {
    if (!peer.getLndPubKey(deal.takerCurrency)) {
      return 'peer did not provide an LND PubKey for ' + deal.takerCurrency;
    }

    if (!peer.getLndPubKey(deal.makerCurrency)) {
      return 'peer did not provide an LND PubKey for ' + deal.makerCurrency;
    }

    // verify that this node is connected to BTC and LTC networks
    if (!this.lndLtcClient.isConnected()) {
      return 'Can not swap. Not connected to LTC network';
    }

    if (!this.lndBtcClient.isConnected()) {
      return 'Can not swap. Not connected to BTC network';
    }

    return;
  }

  /**
   * Saves deal to database and deletes from memory.
   * @param deal The deal to persist.
   */
  private persistDeal = async (deal: SwapDeal) => {
    if (this.usedHashes.has(deal.r_hash)) {
      await this.repository.addSwapDeal(deal);
      this.removeDeal(deal);
    }
  }

  /**
   * Gets a deal by its r_hash value.
   * @param r_hash The r_hash value of the deal to get.
   * @returns A deal if one is found, otherwise undefined.
   */
  public getDeal = (r_hash: string): SwapDeal | undefined => {
    return this.deals.get(r_hash);
  }

  public addDeal = (deal: SwapDeal) => {
    this.deals.set(deal.r_hash, deal);
    this.logger.debug('New deal: ' + JSON.stringify(deal));
  }

  public removeDeal = (deal: SwapDeal) => {
    this.deals.delete(deal.r_hash);
  }

  /**
   * Checks if a swap for two given orders can be executed.
   * @returns `true` if the swap can be executed, `false` otherwise
   */
  private verifyExecution = (maker: StampedPeerOrder, taker: StampedOwnOrder): boolean => {
    if (maker.pairId !== taker.pairId || !this.isPairSupported(maker.pairId)) {
      return false;
    }

    // TODO: check route to peer. Maybe there is no route or no capacity to send the amount

    return true;
  }

  /**
   * A promise wrapper for a swap procedure
   * @param maker the remote maker order we are filling
   * @param taker our local taker order
   * @returns A promise that is resolved once the swap is completed, or rejects otherwise
   */
  public executeSwap = (maker: StampedPeerOrder, taker: StampedOwnOrder): Promise<SwapResult> => {
    return new Promise((resolve, reject) => {
      if (!this.verifyExecution(maker, taker)) {
        reject();
        return;
      }

      const cleanup = () => {
        this.removeListener('swap.paid', onPaid);
        this.removeListener('swap.failed', onFailed);
      };

      const onPaid = (swapResult: SwapResult) => {
        if (swapResult.r_hash === r_hash) {
          cleanup();
          resolve(swapResult);
        }
      };

      const onFailed = (deal: SwapDeal) => {
        if (deal.r_hash === r_hash) {
          cleanup();
          reject();
        }
      };

      const r_hash = this.beginSwap(maker, taker);
      if (!r_hash) {
        reject();
        return;
      }

      this.on('swap.paid', onPaid);
      this.on('swap.failed', onFailed);
    });
  }

  /**
   * Begins a swap to fill an order by sending a [[SwapRequestPacket]] to the maker.
   * @param maker the remote maker order we are filling
   * @param taker our local taker order
   * @returns the r_hash for the swap
   */
  private beginSwap = (maker: StampedPeerOrder, taker: StampedOwnOrder) => {
    const peer = this.pool.getPeer(maker.peerPubKey);

    const [baseCurrency, quoteCurrency] = maker.pairId.split('/');
    const { baseCurrencyAmount, quoteCurrencyAmount } = Swaps.calculateSwapAmounts(taker.quantity, maker.price);

    let takerCurrency: string;
    let makerCurrency: string;
    let takerAmount: number;
    let makerAmount: number;
    if (taker.isBuy) {
      // we are buying the base currency
      takerCurrency = baseCurrency;
      makerCurrency = quoteCurrency;
      takerAmount = baseCurrencyAmount;
      makerAmount = quoteCurrencyAmount;
    } else {
      // we are selling the base currency
      takerCurrency = quoteCurrency;
      makerCurrency = baseCurrency;
      takerAmount = quoteCurrencyAmount;
      makerAmount = baseCurrencyAmount;
    }

    let takerCltvDelta = 0;
    switch (takerCurrency) {
      case 'BTC':
        takerCltvDelta = this.lndBtcClient.cltvDelta;
        break;
      case 'LTC':
        takerCltvDelta = this.lndLtcClient.cltvDelta;
        break;
    }
    const preimage = randomBytes(32);

    const swapRequestBody: packets.SwapRequestPacketBody = {
      takerCurrency,
      makerCurrency,
      takerAmount,
      makerAmount,
      takerCltvDelta,
      r_hash: createHash('sha256').update(preimage).digest('hex'),
      orderId: maker.id,
      pairId: maker.pairId,
      proposedQuantity: taker.quantity,
    };

    const deal: SwapDeal = {
      ...swapRequestBody,
      peerPubKey: peer.nodePubKey!,
      localId: taker.localId,
      price: maker.price,
      phase: SwapPhase.SwapCreated,
      state: SwapState.Active,
      r_preimage: preimage.toString('hex'),
      role: SwapRole.Taker,
      createTime: Date.now(),
    };

    this.addDeal(deal);

    // Verify LND setup. Make sure we are connected to BTC and LTC and that
    // the peer is also connected to these networks.
    const errMsg = this.verifyLndSetup(deal, peer);
    if (errMsg) {
      this.logger.error(errMsg);
      this.setDealState(deal, SwapState.Error, errMsg);
      return;
    }
    peer.sendPacket(new packets.SwapRequestPacket(swapRequestBody));

    this.setDealPhase(deal, SwapPhase.SwapRequested);
    return deal.r_hash;
  }

  /**
   * Accepts a proposed deal for a specified amount if a route and CLTV delta could be determined
   * for the swap. Stores the deal in the local collection of deals.
   * @returns A promise resolving to `true` if the deal was accepted, `false` otherwise.
   */
  public acceptDeal = async (orderToAccept: OrderToAccept, requestPacket: packets.SwapRequestPacket, peer: Peer): Promise<boolean> => {
    // TODO: max cltv to limit routes
    // TODO: consider the time gap between taking the routes and using them.
    // TODO: multi route support (currently only 1)
    // TODO: check to make sure we don't already have a deal for the requested r_hash
    const requestBody = requestPacket.body!;

    const takerPubKey = peer.getLndPubKey(requestBody.takerCurrency)!;

    const deal: SwapDeal = {
      ...requestBody,
      takerPubKey,
      peerPubKey: peer.nodePubKey!,
      price: orderToAccept.price,
      localId: orderToAccept.localId,
      quantity: orderToAccept.quantityToAccept,
      phase: SwapPhase.SwapCreated,
      state: SwapState.Active,
      r_hash: requestBody.r_hash,
      role: SwapRole.Maker,
      createTime: Date.now(),
    };

    // add the deal. Going forward we can "record" errors related to this deal.
    this.addDeal(deal);

    // Verifies LND setup. Make sure we are connected to BTC and LTC and that
    // the peer is also connected to these networks.
    const errMsg = this.verifyLndSetup(deal, peer);
    if (errMsg) {
      this.setDealState(deal, SwapState.Error, errMsg);
      this.sendErrorToPeer(peer, deal.r_hash, deal.errorReason!, requestPacket.header.id);
      return false;
    }

    let lndclient: LndClient;
    switch (deal.takerCurrency) {
      case 'BTC':
        lndclient = this.lndBtcClient;
        break;
      case 'LTC':
        lndclient = this.lndLtcClient;
        break;
      default:
        this.setDealState(deal, SwapState.Error, 'Can not swap. Unsupported taker currency.');
        this.sendErrorToPeer(peer, deal.r_hash, deal.errorReason!, requestPacket.header.id);
        return false;
    }

    let height: number;
    try {
      const req = new lndrpc.QueryRoutesRequest();
      req.setAmt(requestBody.takerAmount);
      req.setFinalCltvDelta(requestBody.takerCltvDelta);
      req.setNumRoutes(1);
      req.setPubKey(peer.getLndPubKey(requestBody.takerCurrency)!);
      const routes = await lndclient.queryRoutes(req);
      deal.makerToTakerRoutes = routes.getRoutesList();
      this.logger.debug('got ' + deal.makerToTakerRoutes.length + ' routes to destination: ' + deal.makerToTakerRoutes);
      if (deal.makerToTakerRoutes.length === 0) {
        this.setDealState(deal, SwapState.Error, 'Can not swap. unable to find route to destination.');
        this.sendErrorToPeer(peer, deal.r_hash, deal.errorReason!, requestPacket.header.id);
        return false;
      }
    } catch (err) {
      this.setDealState(deal, SwapState.Error, 'Can not swap. unable to find route to destination: ' + err.message);
      this.sendErrorToPeer(peer, deal.r_hash, deal.errorReason!, requestPacket.header.id);
      return false;
    }

    try {
      const info = await lndclient.getInfo();
      height = info.getBlockHeight();
      this.logger.debug('got block height of ' + height);
    } catch (err) {
      this.setDealState(deal, SwapState.Error, 'Can not swap. Unable to fetch block height: ' + err.message);
      this.sendErrorToPeer(peer, deal.r_hash, deal.errorReason!, requestPacket.header.id);
      return false;
    }

    const routeCltvDelta = deal.makerToTakerRoutes[0].getTotalTimeLock() - height;

    // cltvDelta can't be zero for both the LtcClient and BtcClient (checked in constructor)
    const cltvDeltaFactor = this.lndLtcClient.cltvDelta / this.lndBtcClient.cltvDelta;
    switch (requestBody.makerCurrency) {
      case 'BTC':
        deal.makerCltvDelta = this.lndBtcClient.cltvDelta + routeCltvDelta / cltvDeltaFactor;
        break;
      case 'LTC':
        deal.makerCltvDelta = this.lndLtcClient.cltvDelta + routeCltvDelta * cltvDeltaFactor;
        break;
    }

    this.logger.debug('total timelock of route = ' + routeCltvDelta + 'makerCltvDelta = ' + deal.makerCltvDelta);

    const responseBody: packets.SwapResponsePacketBody = {
      makerCltvDelta: deal.makerCltvDelta!,
      r_hash: requestBody.r_hash,
      quantity: requestBody.proposedQuantity,
    };

    peer.sendPacket(new packets.SwapResponsePacket(responseBody, requestPacket.header.id));
    this.setDealPhase(deal, SwapPhase.SwapAgreed);
    return true;
  }

  /**
   * Handles a response from a peer to confirm a swap deal and updates the deal. If the deal is
   * accepted, initiates the swap.
   */
  private handleSwapResponse = async (responsePacket: packets.SwapResponsePacket, peer: Peer) => {
    assert(responsePacket.body, 'SwapResponsePacket does not contain a body');
    const { quantity, r_hash, makerCltvDelta } = responsePacket.body!;
    const deal = this.getDeal(r_hash);
    if (!deal) {
      this.logger.error(`received swap response for unrecognized deal r_hash ${r_hash}`);
      return;
    }

    // update deal with taker's makerCltvDelta
    deal.makerCltvDelta = makerCltvDelta;

    if (quantity) {
      deal.quantity = quantity; // set the accepted quantity for the deal
      if (quantity <= 0) {
        this.setDealState(deal, SwapState.Error, 'accepted quantity must be a positive number');
        await this.nodes.addReputationEvent(peer.nodePubKey!, ReputationEvent.SwapFailure);
        return;
      } else if (quantity > deal.proposedQuantity) {
        this.setDealState(deal, SwapState.Error, 'accepted quantity should not be greater than proposed quantity');
        await this.nodes.addReputationEvent(peer.nodePubKey!, ReputationEvent.SwapFailure);
        return;
      } else if (quantity < deal.proposedQuantity) {
        const { takerAmount, makerAmount } = Swaps.calculateSwapAmounts(quantity, deal.price);
        deal.takerAmount = takerAmount;
        deal.makerAmount = makerAmount;
      }
    }

    let cmdLnd: LndClient;
    // running as taker
    switch (deal.makerCurrency) {
      case 'BTC':
        cmdLnd =  this.lndBtcClient;
        break;
      case 'LTC':
        cmdLnd = this.lndLtcClient;
        break;
      default:
        // Can't be if we check that pairID is LTC/BTC only (for now). Still...
        return;
    }
    const request = new lndrpc.SendRequest();
    const makerPubKey = peer.getLndPubKey(deal.makerCurrency)!;
    request.setAmt(deal.makerAmount);
    request.setDestString(makerPubKey);
    request.setPaymentHashString(deal.r_hash);
    request.setFinalCltvDelta(deal.makerCltvDelta);

    // TODO: use timeout on call

    try {
      this.setDealPhase(deal,  SwapPhase.AmountSent);
      const sendPaymentResponse = await cmdLnd.sendPaymentSync(request);
      if (sendPaymentResponse.getPaymentError()) {
        throw new Error(sendPaymentResponse.getPaymentError());
      }

      const r_preimage = Buffer.from(sendPaymentResponse.getPaymentPreimage_asB64(), 'base64').toString('hex');
      // TODO: check r_preimage vs deal.preImage
      // swap succeeded!
      this.setDealPhase(deal, SwapPhase.SwapCompleted);
      const responseBody: packets.SwapCompletePacketBody = { r_hash };

      this.logger.debug('Sending swap complete to peer: ' + JSON.stringify(responseBody));
      peer.sendPacket(new packets.SwapCompletePacket(responseBody));

    } catch (err) {
      this.logger.error(`Got exception from sendPaymentSync ${JSON.stringify(request.toObject())}`, err.message);
      this.setDealState(deal, SwapState.Error, err.message);
      this.sendErrorToPeer(peer, r_hash, err.message);
      return;
    }

  }

  /**
   * Verifies that the request from LND is valid. Checks the received amount vs
   * the expected amount and the CltvDelta vs the expected one.
   */
  private validateRequest = (deal: SwapDeal, resolveRequest: lndrpc.ResolveRequest)  => {
    const amount = resolveRequest.getAmount();
    let expectedAmount = 0;
    let cltvDelta = 0;
    let source: string;
    let destination: string;

    switch (deal.role) {
      case SwapRole.Maker:
        expectedAmount = deal.makerAmount;
        cltvDelta = deal.makerCltvDelta!;
        source = 'Taker';
        destination = 'Maker';
        break;
      case SwapRole.Taker:
        expectedAmount = deal.takerAmount;
        cltvDelta = deal.takerCltvDelta;
        source = 'Maker';
        destination = 'Taker';
        break;
      default:
        this.setDealState(deal, SwapState.Error,
          'Unknown role detected');
        return false;
    }
    // convert expected amount to mSat
    expectedAmount = expectedAmount * 1000;

    if (amount < expectedAmount) {
      this.logger.error(`received ${amount} mSat, expected ${expectedAmount} mSat`);
      this.setDealState(deal, SwapState.Error,
          `Amount sent from ${source} to ${destination} is too small`);
      return false;
    }

    if (cltvDelta > resolveRequest.getTimeout() - resolveRequest.getHeightNow()) {
      this.logger.error(`got timeout ${resolveRequest.getTimeout()} at height ${resolveRequest.getHeightNow()}`);
      this.logger.error(`cltvDelta is ${resolveRequest.getTimeout() - resolveRequest.getHeightNow()} expected delta of ${cltvDelta}`);
      this.setDealState(deal, SwapState.Error,
          `cltvDelta sent from ${source} to ${destination} is too small`);
      return false;
    }
    return true;
  }
  /**
   * resolveHash resolve hash to preimage.
   */
  public resolveHash = async (resolveRequest: lndrpc.ResolveRequest) => {
    const hash = resolveRequest.getHash();

    this.logger.info('ResolveHash starting with hash: ' + hash);

    const deal = this.getDeal(hash);

    if (!deal) {
      const msg = `Something went wrong. Can't find deal: ${hash}`;
      this.logger.error(msg);
      return msg;
    }

    if (!this.validateRequest(deal, resolveRequest)) {
      return deal.errorReason;
    }

    if (deal.role === SwapRole.Maker) {
      // As the maker, I need to forward the payment to the other chain
	  this.logger.debug('Executing maker code');

      let cmdLnd = this.lndLtcClient;

      switch (deal.makerCurrency) {
        case 'BTC':
          break;
        case 'LTC':
          cmdLnd = this.lndBtcClient;
          break;
      }

      const request = new lndrpc.SendToRouteRequest();
      request.setRoutesList(deal.makerToTakerRoutes ? deal.makerToTakerRoutes : []);
      request.setPaymentHashString(deal.r_hash);

      try {
        this.setDealPhase(deal, SwapPhase.AmountSent);
        const response = await cmdLnd.sendToRouteSync(request);
        if (response.getPaymentError()) {
          this.logger.error('Got error from sendPaymentSync: ' + response.getPaymentError() + ' ' + JSON.stringify(request.toObject()));
          this.setDealState(deal, SwapState.Error, response.getPaymentError());
          return response.getPaymentError();
        }

        deal.r_preimage = Buffer.from(response.getPaymentPreimage_asB64(), 'base64').toString('hex');
        this.setDealPhase(deal, SwapPhase.AmountReceived);
        return deal.r_preimage;
      } catch (err) {
        this.logger.error('Got exception from sendPaymentSync: ' + ' ' + JSON.stringify(request.toObject()) + err.message);
        this.setDealState(deal, SwapState.Error, err.message);
        return 'Got exception from sendPaymentSync' + err.message;
      }
    } else {
      // If we are here we are the taker
      this.logger.debug('Executing taker code');

      this.setDealPhase(deal, SwapPhase.AmountReceived);
      return deal.r_preimage;
    }

  }

  private setDealState = (deal: SwapDeal, newState: SwapState, newStateReason: string): void => {
    // If we are already in error state and got another error report we
    // aggregate all error reasons by concatenation
    if (deal.state === newState && deal.state === SwapState.Error) {
      deal.errorReason = deal.errorReason + '; ' + newStateReason;
      this.logger.debug('new deal state reason: ' + deal.errorReason);
      return;
    }
    assert(deal.state === SwapState.Active, 'deal is not Active. Can not change deal state');
    deal.state = newState;
    deal.errorReason = newStateReason;
    if (deal.state === SwapState.Error) {
      this.emit('swap.failed', deal);
    }
  }

  private setDealPhase = (deal: SwapDeal, newPhase: SwapPhase): void => {
    assert(deal.state === SwapState.Active, 'deal is not Active. Can not change deal phase');

    switch (newPhase) {
      case SwapPhase.SwapCreated:
        assert(false, 'can not set deal phase to SwapCreated.');
        break;
      case SwapPhase.SwapRequested:
        assert(deal.role === SwapRole.Taker, 'SwapRequested can only be set by the taker');
        assert(deal.phase === SwapPhase.SwapCreated, 'SwapRequested can be only be set after SwapCreated');
        this.logger.debug('Requesting deal: ' + JSON.stringify(deal));
        break;
      case SwapPhase.SwapAgreed:
        assert(deal.role === SwapRole.Maker, 'SwapAgreed can only be set by the maker');
        assert(deal.phase === SwapPhase.SwapCreated, 'SwapAgreed can be only be set after SwapCreated');
        this.logger.debug('Sending swap response to peer ');
        break;
      case SwapPhase.AmountSent:
        assert(deal.role === SwapRole.Taker && deal.phase === SwapPhase.SwapRequested ||
          deal.role === SwapRole.Maker && deal.phase === SwapPhase.SwapAgreed,
            'AmountSent can only be set after SwapRequested (taker) or SwapAgreed (maker)');
        deal.executeTime = Date.now();
        break;
      case SwapPhase.AmountReceived:
        assert(deal.phase === SwapPhase.AmountSent, 'AmountReceived can be only be set after AmountSent');
        this.logger.debug('Amount received for preImage ' + deal.r_preimage);
        break;
      case SwapPhase.SwapCompleted:
        assert(deal.phase === SwapPhase.AmountReceived, 'SwapCompleted can be only be set after AmountReceived');
        deal.completeTime = Date.now();
        this.setDealState(deal, SwapState.Completed, 'Swap completed. preimage = ' + deal.r_preimage);
        this.logger.debug('Swap completed. preimage = ' + deal.r_preimage);
        break;
      default:
        assert(false, 'unknown deal phase');
    }

    deal.phase = newPhase;

    if (deal.phase === SwapPhase.AmountReceived) {
      const swapResult = {
        orderId: deal.orderId,
        localId: deal.localId,
        pairId: deal.pairId,
        quantity: deal.quantity!,
        amountReceived: deal.role === SwapRole.Maker ? deal.makerAmount : deal.takerAmount,
        amountSent: deal.role === SwapRole.Maker ? deal.takerAmount : deal.makerAmount,
        r_hash: deal.r_hash,
        peerPubKey: deal.peerPubKey,
        role: deal.role,
      };
      this.emit('swap.paid', swapResult);
    }
  }

  private handleSwapComplete = (response: packets.SwapCompletePacket) => {
    const { r_hash } = response.body!;
    const deal = this.getDeal(r_hash);
    if (!deal) {
      this.logger.error(`received swap complete for unknown deal r_hash ${r_hash}`);
      return;
    }
    this.setDealPhase(deal, SwapPhase.SwapCompleted);
    return this.persistDeal(deal);
  }

  private handleSwapError = (error: packets.SwapErrorPacket) => {
    const { r_hash, errorMessage } = error.body!;
    const deal = this.getDeal(r_hash);
    if (!deal) {
      this.logger.error(`received swap error for unknown deal r_hash ${r_hash}`);
      return;
    }
    this.setDealState(deal, SwapState.Error, errorMessage);
    return this.persistDeal(deal);
  }

}

export default Swaps;<|MERGE_RESOLUTION|>--- conflicted
+++ resolved
@@ -13,7 +13,6 @@
 import SwapRepository from './SwapRepository';
 import { StampedOwnOrder, StampedPeerOrder, SwapResult } from '../types/orders';
 import assert from 'assert';
-import { Models } from '../db/DB';
 import { SwapDealInstance } from 'lib/types/db';
 import { SwapDeal } from './types';
 
@@ -33,24 +32,18 @@
 class Swaps extends EventEmitter {
   /** A map between r_hash and swap deals. */
   private deals = new Map<string, SwapDeal>();
-<<<<<<< HEAD
-  private repository: P2PRepository;
+  private usedHashes = new Set<string>();
+  private swapRepository: SwapRepository;
+  private p2pRepository: P2PRepository;
   private nodes: NodeList;
-  constructor(private logger: Logger, private pool: Pool, private model: Models, private lndBtcClient: LndClient, private lndLtcClient: LndClient) {
-    super();
-    this.repository = new P2PRepository(model);
-    this.nodes = new NodeList(this.repository);
-=======
-  private usedHashes = new Set<string>();
-  private repository: SwapRepository;
-
   /** The number of satoshis in a bitcoin. */
   private static readonly SATOSHIS_PER_COIN = 100000000;
 
   constructor(private logger: Logger, private models: Models, private pool: Pool, private lndBtcClient: LndClient, private lndLtcClient: LndClient) {
     super();
-    this.repository = new SwapRepository(this.models);
->>>>>>> 17bb9f7b
+    this.swapRepository = new SwapRepository(this.models);
+    this.p2pRepository = new P2PRepository(this.models);
+    this.nodes = new NodeList(this.p2pRepository);
     this.bind();
   }
 
@@ -69,7 +62,7 @@
 
   public init = async () => {
     // Load Swaps from data base
-    const result = await this.repository.getSwapDeals();
+    const result = await this.swapRepository.getSwapDeals();
     result.forEach((deal: SwapDealInstance) => {
       this.usedHashes.add(deal.r_hash);
     });
@@ -135,7 +128,7 @@
    */
   private persistDeal = async (deal: SwapDeal) => {
     if (this.usedHashes.has(deal.r_hash)) {
-      await this.repository.addSwapDeal(deal);
+      await this.swapRepository.addSwapDeal(deal);
       this.removeDeal(deal);
     }
   }
@@ -434,9 +427,9 @@
         await this.nodes.addReputationEvent(peer.nodePubKey!, ReputationEvent.SwapFailure);
         return;
       } else if (quantity < deal.proposedQuantity) {
-        const { takerAmount, makerAmount } = Swaps.calculateSwapAmounts(quantity, deal.price);
-        deal.takerAmount = takerAmount;
-        deal.makerAmount = makerAmount;
+        const { baseCurrencyAmount, quoteCurrencyAmount } = Swaps.calculateSwapAmounts(quantity, deal.price);
+        deal.takerAmount = baseCurrencyAmount;
+        deal.makerAmount = quoteCurrencyAmount;
       }
     }
 
