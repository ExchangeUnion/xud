--- conflicted
+++ resolved
@@ -53,11 +53,9 @@
   /** The maximum time in milliseconds we will wait for a swap to be accepted before failing it. */
   private static readonly SWAP_ACCEPT_TIMEOUT = 10000;
   /** The maximum time in milliseconds we will wait for a swap to be completed before failing it. */
-<<<<<<< HEAD
-  private static readonly SWAP_COMPLETE_TIMEOUT = MAX_PAYMENT_TIME;
-=======
+
   private static readonly SWAP_COMPLETE_TIMEOUT = 45000;
->>>>>>> 93887f9f
+
   /**
    * Additional time that the maker will wait for a swap to be completed before considering it timed
    * out. This exists because the maker starts timing sooner and ends timing later than the taker.
