import { SwapPhase, SwapRole, SwapState } from '../types/enums';
import Peer from '../p2p/Peer';
import * as packets from '../p2p/packets/types';
import { createHash, randomBytes } from 'crypto';
import Logger from '../Logger';
import * as lndrpc from '../proto/lndrpc_pb';
import LndClient from '../lndclient/LndClient';
import Pool from '../p2p/Pool';
import { EventEmitter } from 'events';
import SwapRepository from './SwapRepository';
import { StampedOwnOrder, StampedPeerOrder, SwapResult } from '../types/orders';
import assert from 'assert';
import { Models } from '../db/DB';
import { SwapDealInstance } from 'lib/types/db';
import { SwapDeal } from './types';

type OrderToAccept = {
  quantityToAccept: number;
  price: number;
  localId: string;
};

interface Swaps {
  on(event: 'swap.paid', listener: (swapResult: SwapResult) => void): this;
  on(event: 'swap.failed', listener: (deal: SwapDeal) => void): this;
  emit(event: 'swap.paid', swapResult: SwapResult): boolean;
  emit(event: 'swap.failed', deal: SwapDeal): boolean;
}

class Swaps extends EventEmitter {
  /** A map between r_hash and swap deals. */
  private deals = new Map<string, SwapDeal>();
  private usedHashes = new Set<string>();
  private repository: SwapRepository;

<<<<<<< HEAD
  constructor(private logger: Logger, private models: Models, private pool: Pool, private lndBtcClient: LndClient, private lndLtcClient: LndClient) {
=======
  /** The number of satoshis in a bitcoin. */
  private static readonly SATOSHIS_PER_COIN = 100000000;

  constructor(private logger: Logger, private pool: Pool, private lndBtcClient: LndClient, private lndLtcClient: LndClient) {
>>>>>>> 53080022
    super();
    this.repository = new SwapRepository(this.models);
    this.bind();
  }

  /**
   * Calculates the amount of subunits/satoshis each side of a swap should receive.
   * @param quantity the quantity of the taker's order
   * @param price the price specified by the maker order being filled
   */
  private static calculateSwapAmounts = (quantity: number, price: number) => {
    // TODO: use configurable amount of subunits/satoshis per token for each currency
    const baseCurrencyAmount = Math.round(quantity * Swaps.SATOSHIS_PER_COIN);
    const quoteCurrencyAmount = Math.round(quantity * price * Swaps.SATOSHIS_PER_COIN);

    return { baseCurrencyAmount, quoteCurrencyAmount };
  }

  public init = async () => {
    // Load Swaps from data base
    const result = await this.repository.getSwapDeals();
    result.forEach((deal: SwapDealInstance) => {
      this.usedHashes.add(deal.r_hash);
    });
  }

  private bind() {
    this.pool.on('packet.swapResponse', this.handleSwapResponse);
    this.pool.on('packet.swapComplete', this.handleSwapComplete);
    this.pool.on('packet.swapError', this.handleSwapError);
  }

  /**
   * Checks if there exist active swap clients for both currencies in a given trading pair.
   * @returns `true` if the pair has swap support, `false` otherwise
   */
  public isPairSupported = (pairId: string): boolean => {
    // TODO: implement generic way of checking pair
    return pairId === 'LTC/BTC' && this.lndBtcClient.isConnected() && this.lndLtcClient.isConnected();
  }

  /**
   * Sends an error to peer. Sets reqId if packet is a response to a request.
   */
  private sendErrorToPeer = (peer: Peer, r_hash: string, errorMessage: string, reqId?: string) => {
    const errorBody: packets.SwapErrorPacketBody = {
      r_hash,
      errorMessage,
    };
    this.logger.debug('Sending swap error to peer: ' + JSON.stringify(errorBody));
    peer.sendPacket(new packets.SwapErrorPacket(errorBody, reqId));
    return;
  }

  /**
   * Verifies LND setup. Make sure we are connected to BTC and LTC and that
   * the peer is also connected to these networks. Returns an error message
   * or undefined in case all is good.
   */
  private verifyLndSetup = (deal: SwapDeal, peer: Peer) => {
    if (!peer.getLndPubKey(deal.takerCurrency)) {
      return 'peer did not provide an LND PubKey for ' + deal.takerCurrency;
    }

    if (!peer.getLndPubKey(deal.makerCurrency)) {
      return 'peer did not provide an LND PubKey for ' + deal.makerCurrency;
    }

    // verify that this node is connected to BTC and LTC networks
    if (!this.lndLtcClient.isConnected()) {
      return 'Can not swap. Not connected to LTC network';
    }

    if (!this.lndBtcClient.isConnected()) {
      return 'Can not swap. Not connected to BTC network';
    }

    return;
  }

  /**
   * Saves deal to database and deletes from memory.
   * @param deal The deal to persist.
   */
  private persistDeal = async (deal: SwapDeal) => {
    if (this.usedHashes.has(deal.r_hash)) {
      await this.repository.addSwapDeal(deal);
      this.removeDeal(deal);
    }
  }

  /**
   * Gets a deal by its r_hash value.
   * @param r_hash The r_hash value of the deal to get.
   * @returns A deal if one is found, otherwise undefined.
   */
  public getDeal = (r_hash: string): SwapDeal | undefined => {
    return this.deals.get(r_hash);
  }

  public addDeal = (deal: SwapDeal) => {
    this.deals.set(deal.r_hash, deal);
    this.logger.debug('New deal: ' + JSON.stringify(deal));
  }

  public removeDeal = (deal: SwapDeal) => {
    this.deals.delete(deal.r_hash);
  }

  /**
   * Checks if a swap for two given orders can be executed.
   * @returns `true` if the swap can be executed, `false` otherwise
   */
  private verifyExecution = (maker: StampedPeerOrder, taker: StampedOwnOrder): boolean => {
    if (maker.pairId !== taker.pairId || !this.isPairSupported(maker.pairId)) {
      return false;
    }

    // TODO: check route to peer. Maybe there is no route or no capacity to send the amount

    return true;
  }

  /**
   * A promise wrapper for a swap procedure
   * @param maker the remote maker order we are filling
   * @param taker our local taker order
   * @returns A promise that is resolved once the swap is completed, or rejects otherwise
   */
  public executeSwap = (maker: StampedPeerOrder, taker: StampedOwnOrder): Promise<SwapResult> => {
    return new Promise((resolve, reject) => {
      if (!this.verifyExecution(maker, taker)) {
        reject();
        return;
      }

      const cleanup = () => {
        this.removeListener('swap.paid', onPaid);
        this.removeListener('swap.failed', onFailed);
      };

      const onPaid = (swapResult: SwapResult) => {
        if (swapResult.r_hash === r_hash) {
          cleanup();
          resolve(swapResult);
        }
      };

      const onFailed = (deal: SwapDeal) => {
        if (deal.r_hash === r_hash) {
          cleanup();
          reject();
        }
      };

      const r_hash = this.beginSwap(maker, taker);
      if (!r_hash) {
        reject();
        return;
      }

      this.on('swap.paid', onPaid);
      this.on('swap.failed', onFailed);
    });
  }

  /**
   * Begins a swap to fill an order by sending a [[SwapRequestPacket]] to the maker.
   * @param maker the remote maker order we are filling
   * @param taker our local taker order
   * @returns the r_hash for the swap
   */
  private beginSwap = (maker: StampedPeerOrder, taker: StampedOwnOrder) => {
    const peer = this.pool.getPeer(maker.peerPubKey);

    const [baseCurrency, quoteCurrency] = maker.pairId.split('/');
    const { baseCurrencyAmount, quoteCurrencyAmount } = Swaps.calculateSwapAmounts(taker.quantity, maker.price);

    let takerCurrency: string;
    let makerCurrency: string;
    let takerAmount: number;
    let makerAmount: number;
    if (taker.isBuy) {
      // we are buying the base currency
      takerCurrency = baseCurrency;
      makerCurrency = quoteCurrency;
      takerAmount = baseCurrencyAmount;
      makerAmount = quoteCurrencyAmount;
    } else {
      // we are selling the base currency
      takerCurrency = quoteCurrency;
      makerCurrency = baseCurrency;
      takerAmount = quoteCurrencyAmount;
      makerAmount = baseCurrencyAmount;
    }

    let takerCltvDelta = 0;
    switch (takerCurrency) {
      case 'BTC':
        takerCltvDelta = this.lndBtcClient.cltvDelta;
        break;
      case 'LTC':
        takerCltvDelta = this.lndLtcClient.cltvDelta;
        break;
    }
    const preimage = randomBytes(32);

    const swapRequestBody: packets.SwapRequestPacketBody = {
      takerCurrency,
      makerCurrency,
      takerAmount,
      makerAmount,
      takerCltvDelta,
      r_hash: createHash('sha256').update(preimage).digest('hex'),
      orderId: maker.id,
      pairId: maker.pairId,
      proposedQuantity: taker.quantity,
    };

    const deal: SwapDeal = {
      ...swapRequestBody,
      peerPubKey: peer.nodePubKey!,
      localId: taker.localId,
      price: maker.price,
      phase: SwapPhase.SwapCreated,
      state: SwapState.Active,
      r_preimage: preimage.toString('hex'),
      role: SwapRole.Taker,
      createTime: Date.now(),
    };

    this.addDeal(deal);

    // Verify LND setup. Make sure we are connected to BTC and LTC and that
    // the peer is also connected to these networks.
    const errMsg = this.verifyLndSetup(deal, peer);
    if (errMsg) {
      this.logger.error(errMsg);
      this.setDealState(deal, SwapState.Error, errMsg);
      return;
    }
    peer.sendPacket(new packets.SwapRequestPacket(swapRequestBody));

    this.setDealPhase(deal, SwapPhase.SwapRequested);
    return deal.r_hash;
  }

  /**
   * Accepts a proposed deal for a specified amount if a route and CLTV delta could be determined
   * for the swap. Stores the deal in the local collection of deals.
   * @returns A promise resolving to `true` if the deal was accepted, `false` otherwise.
   */
  public acceptDeal = async (orderToAccept: OrderToAccept, requestPacket: packets.SwapRequestPacket, peer: Peer): Promise<boolean> => {
    // TODO: max cltv to limit routes
    // TODO: consider the time gap between taking the routes and using them.
    // TODO: multi route support (currently only 1)
    // TODO: check to make sure we don't already have a deal for the requested r_hash
    const requestBody = requestPacket.body!;

    const takerPubKey = peer.getLndPubKey(requestBody.takerCurrency)!;

    const deal: SwapDeal = {
      ...requestBody,
      takerPubKey,
      peerPubKey: peer.nodePubKey!,
      price: orderToAccept.price,
      localId: orderToAccept.localId,
      quantity: orderToAccept.quantityToAccept,
      phase: SwapPhase.SwapCreated,
      state: SwapState.Active,
      r_hash: requestBody.r_hash,
      role: SwapRole.Maker,
      createTime: Date.now(),
    };

    // add the deal. Going forward we can "record" errors related to this deal.
    this.addDeal(deal);

    // Verifies LND setup. Make sure we are connected to BTC and LTC and that
    // the peer is also connected to these networks.
    const errMsg = this.verifyLndSetup(deal, peer);
    if (errMsg) {
      this.setDealState(deal, SwapState.Error, errMsg);
      this.sendErrorToPeer(peer, deal.r_hash, deal.errorReason!, requestPacket.header.id);
      return false;
    }

    let lndclient: LndClient;
    switch (deal.takerCurrency) {
      case 'BTC':
        lndclient = this.lndBtcClient;
        break;
      case 'LTC':
        lndclient = this.lndLtcClient;
        break;
      default:
        this.setDealState(deal, SwapState.Error, 'Can not swap. Unsupported taker currency.');
        this.sendErrorToPeer(peer, deal.r_hash, deal.errorReason!, requestPacket.header.id);
        return false;
    }

    let height: number;
    try {
      const req = new lndrpc.QueryRoutesRequest();
      req.setAmt(requestBody.takerAmount);
      req.setFinalCltvDelta(requestBody.takerCltvDelta);
      req.setNumRoutes(1);
      req.setPubKey(peer.getLndPubKey(requestBody.takerCurrency)!);
      const routes = await lndclient.queryRoutes(req);
      deal.makerToTakerRoutes = routes.getRoutesList();
      this.logger.debug('got ' + deal.makerToTakerRoutes.length + ' routes to destination: ' + deal.makerToTakerRoutes);
      if (deal.makerToTakerRoutes.length === 0) {
        this.setDealState(deal, SwapState.Error, 'Can not swap. unable to find route to destination.');
        this.sendErrorToPeer(peer, deal.r_hash, deal.errorReason!, requestPacket.header.id);
        return false;
      }
    } catch (err) {
      this.setDealState(deal, SwapState.Error, 'Can not swap. unable to find route to destination: ' + err.message);
      this.sendErrorToPeer(peer, deal.r_hash, deal.errorReason!, requestPacket.header.id);
      return false;
    }

    try {
      const info = await lndclient.getInfo();
      height = info.getBlockHeight();
      this.logger.debug('got block height of ' + height);
    } catch (err) {
      this.setDealState(deal, SwapState.Error, 'Can not swap. Unable to fetch block height: ' + err.message);
      this.sendErrorToPeer(peer, deal.r_hash, deal.errorReason!, requestPacket.header.id);
      return false;
    }

    const routeCltvDelta = deal.makerToTakerRoutes[0].getTotalTimeLock() - height;

    // cltvDelta can't be zero for both the LtcClient and BtcClient (checked in constructor)
    const cltvDeltaFactor = this.lndLtcClient.cltvDelta / this.lndBtcClient.cltvDelta;
    switch (requestBody.makerCurrency) {
      case 'BTC':
        deal.makerCltvDelta = this.lndBtcClient.cltvDelta + routeCltvDelta / cltvDeltaFactor;
        break;
      case 'LTC':
        deal.makerCltvDelta = this.lndLtcClient.cltvDelta + routeCltvDelta * cltvDeltaFactor;
        break;
    }

    this.logger.debug('total timelock of route = ' + routeCltvDelta + 'makerCltvDelta = ' + deal.makerCltvDelta);

    const responseBody: packets.SwapResponsePacketBody = {
      makerCltvDelta: deal.makerCltvDelta!,
      r_hash: requestBody.r_hash,
      quantity: requestBody.proposedQuantity,
    };

    peer.sendPacket(new packets.SwapResponsePacket(responseBody, requestPacket.header.id));
    this.setDealPhase(deal, SwapPhase.SwapAgreed);
    return true;
  }

  /**
   * Handles a response from a peer to confirm a swap deal and updates the deal. If the deal is
   * accepted, initiates the swap.
   */
  private handleSwapResponse = async (responsePacket: packets.SwapResponsePacket, peer: Peer) => {
    assert(responsePacket.body, 'SwapResponsePacket does not contain a body');
    const { quantity, r_hash, makerCltvDelta } = responsePacket.body!;
    const deal = this.getDeal(r_hash);
    if (!deal) {
      this.logger.error(`received swap response for unrecognized deal r_hash ${r_hash}`);
      return;
    }

    // update deal with taker's makerCltvDelta
    deal.makerCltvDelta = makerCltvDelta;

    if (quantity) {
      deal.quantity = quantity; // set the accepted quantity for the deal
      if (quantity <= 0) {
        // TODO: accepted quantity must be a positive number, abort deal and penalize peer
      } else if (quantity > deal.proposedQuantity) {
        // TODO: accepted quantity should not be greater than proposed quantity, abort deal and penalize peer
      } else if (quantity < deal.proposedQuantity) {
        // TODO: handle partial acceptance
        // the maker accepted only part of our swap request, adjust the deal amounts
        // const { takerAmount, makerAmount } = Swaps.calculateSwapAmounts(quantity, deal.price);
        // deal.takerAmount = takerAmount;
        // deal.makerAmount = makerAmount;
      }
    }

    let cmdLnd: LndClient;
    // running as taker
    switch (deal.makerCurrency) {
      case 'BTC':
        cmdLnd =  this.lndBtcClient;
        break;
      case 'LTC':
        cmdLnd = this.lndLtcClient;
        break;
      default:
        // Can't be if we check that pairID is LTC/BTC only (for now). Still...
        return;
    }
    const request = new lndrpc.SendRequest();
    const makerPubKey = peer.getLndPubKey(deal.makerCurrency)!;
    request.setAmt(deal.makerAmount);
    request.setDestString(makerPubKey);
    request.setPaymentHashString(deal.r_hash);
    request.setFinalCltvDelta(deal.makerCltvDelta);

    // TODO: use timeout on call

    try {
      this.setDealPhase(deal,  SwapPhase.AmountSent);
      const sendPaymentResponse = await cmdLnd.sendPaymentSync(request);
      if (sendPaymentResponse.getPaymentError()) {
        throw new Error(sendPaymentResponse.getPaymentError());
      }

      const r_preimage = Buffer.from(sendPaymentResponse.getPaymentPreimage_asB64(), 'base64').toString('hex');
      // TODO: check r_preimage vs deal.preImage
      // swap succeeded!
      this.setDealPhase(deal, SwapPhase.SwapCompleted);
      const responseBody: packets.SwapCompletePacketBody = { r_hash };

      this.logger.debug('Sending swap complete to peer: ' + JSON.stringify(responseBody));
      peer.sendPacket(new packets.SwapCompletePacket(responseBody));

    } catch (err) {
      this.logger.error(`Got exception from sendPaymentSync ${JSON.stringify(request.toObject())}`, err.message);
      this.setDealState(deal, SwapState.Error, err.message);
      this.sendErrorToPeer(peer, r_hash, err.message);
      return;
    }

  }

  /**
   * Verifies that the request from LND is valid. Checks the received amount vs
   * the expected amount and the CltvDelta vs the expected one.
   */
  private validateRequest = (deal: SwapDeal, resolveRequest: lndrpc.ResolveRequest)  => {
    const amount = resolveRequest.getAmount();
    let expectedAmount = 0;
    let cltvDelta = 0;
    let source: string;
    let destination: string;

    switch (deal.role) {
      case SwapRole.Maker:
        expectedAmount = deal.makerAmount;
        cltvDelta = deal.makerCltvDelta!;
        source = 'Taker';
        destination = 'Maker';
        break;
      case SwapRole.Taker:
        expectedAmount = deal.takerAmount;
        cltvDelta = deal.takerCltvDelta;
        source = 'Maker';
        destination = 'Taker';
        break;
      default:
        this.setDealState(deal, SwapState.Error,
          'Unknown role detected');
        return false;
    }
    // convert expected amount to mSat
    expectedAmount = expectedAmount * 1000;

    if (amount < expectedAmount) {
      this.logger.error(`received ${amount} mSat, expected ${expectedAmount} mSat`);
      this.setDealState(deal, SwapState.Error,
          `Amount sent from ${source} to ${destination} is too small`);
      return false;
    }

    if (cltvDelta > resolveRequest.getTimeout() - resolveRequest.getHeightNow()) {
      this.logger.error(`got timeout ${resolveRequest.getTimeout()} at height ${resolveRequest.getHeightNow()}`);
      this.logger.error(`cltvDelta is ${resolveRequest.getTimeout() - resolveRequest.getHeightNow()} expected delta of ${cltvDelta}`);
      this.setDealState(deal, SwapState.Error,
          `cltvDelta sent from ${source} to ${destination} is too small`);
      return false;
    }
    return true;
  }
  /**
   * resolveHash resolve hash to preimage.
   */
  public resolveHash = async (resolveRequest: lndrpc.ResolveRequest) => {
    const hash = resolveRequest.getHash();

    this.logger.info('ResolveHash starting with hash: ' + hash);

    const deal = this.getDeal(hash);

    if (!deal) {
      const msg = `Something went wrong. Can't find deal: ${hash}`;
      this.logger.error(msg);
      return msg;
    }

    if (!this.validateRequest(deal, resolveRequest)) {
      return deal.errorReason;
    }

    if (deal.role === SwapRole.Maker) {
      // As the maker, I need to forward the payment to the other chain
	  this.logger.debug('Executing maker code');

      let cmdLnd = this.lndLtcClient;

      switch (deal.makerCurrency) {
        case 'BTC':
          break;
        case 'LTC':
          cmdLnd = this.lndBtcClient;
          break;
      }

      const request = new lndrpc.SendToRouteRequest();
      request.setRoutesList(deal.makerToTakerRoutes ? deal.makerToTakerRoutes : []);
      request.setPaymentHashString(deal.r_hash);

      try {
        this.setDealPhase(deal, SwapPhase.AmountSent);
        const response = await cmdLnd.sendToRouteSync(request);
        if (response.getPaymentError()) {
          this.logger.error('Got error from sendPaymentSync: ' + response.getPaymentError() + ' ' + JSON.stringify(request.toObject()));
          this.setDealState(deal, SwapState.Error, response.getPaymentError());
          return response.getPaymentError();
        }

        deal.r_preimage = Buffer.from(response.getPaymentPreimage_asB64(), 'base64').toString('hex');
        this.setDealPhase(deal, SwapPhase.AmountReceived);
        return deal.r_preimage;
      } catch (err) {
        this.logger.error('Got exception from sendPaymentSync: ' + ' ' + JSON.stringify(request.toObject()) + err.message);
        this.setDealState(deal, SwapState.Error, err.message);
        return 'Got exception from sendPaymentSync' + err.message;
      }
    } else {
      // If we are here we are the taker
      this.logger.debug('Executing taker code');

      this.setDealPhase(deal, SwapPhase.AmountReceived);
      return deal.r_preimage;
    }

  }

  private setDealState = (deal: SwapDeal, newState: SwapState, newStateReason: string): void => {
    // If we are already in error state and got another error report we
    // aggregate all error reasons by concatenation
    if (deal.state === newState && deal.state === SwapState.Error) {
      deal.errorReason = deal.errorReason + '; ' + newStateReason;
      this.logger.debug('new deal state reason: ' + deal.errorReason);
      return;
    }
    assert(deal.state === SwapState.Active, 'deal is not Active. Can not change deal state');
    deal.state = newState;
    deal.errorReason = newStateReason;
    if (deal.state === SwapState.Error) {
      this.emit('swap.failed', deal);
    }
  }

  private setDealPhase = (deal: SwapDeal, newPhase: SwapPhase): void => {
    assert(deal.state === SwapState.Active, 'deal is not Active. Can not change deal phase');

    switch (newPhase) {
      case SwapPhase.SwapCreated:
        assert(false, 'can not set deal phase to SwapCreated.');
        break;
      case SwapPhase.SwapRequested:
        assert(deal.role === SwapRole.Taker, 'SwapRequested can only be set by the taker');
        assert(deal.phase === SwapPhase.SwapCreated, 'SwapRequested can be only be set after SwapCreated');
        this.logger.debug('Requesting deal: ' + JSON.stringify(deal));
        break;
      case SwapPhase.SwapAgreed:
        assert(deal.role === SwapRole.Maker, 'SwapAgreed can only be set by the maker');
        assert(deal.phase === SwapPhase.SwapCreated, 'SwapAgreed can be only be set after SwapCreated');
        this.logger.debug('Sending swap response to peer ');
        break;
      case SwapPhase.AmountSent:
        assert(deal.role === SwapRole.Taker && deal.phase === SwapPhase.SwapRequested ||
          deal.role === SwapRole.Maker && deal.phase === SwapPhase.SwapAgreed,
            'AmountSent can only be set after SwapRequested (taker) or SwapAgreed (maker)');
        deal.executeTime = Date.now();
        break;
      case SwapPhase.AmountReceived:
        assert(deal.phase === SwapPhase.AmountSent, 'AmountReceived can be only be set after AmountSent');
        this.logger.debug('Amount received for preImage ' + deal.r_preimage);
        break;
      case SwapPhase.SwapCompleted:
        assert(deal.phase === SwapPhase.AmountReceived, 'SwapCompleted can be only be set after AmountReceived');
        deal.completeTime = Date.now();
        this.setDealState(deal, SwapState.Completed, 'Swap completed. preimage = ' + deal.r_preimage);
        this.logger.debug('Swap completed. preimage = ' + deal.r_preimage);
        break;
      default:
        assert(false, 'unknown deal phase');
    }

    deal.phase = newPhase;

    if (deal.phase === SwapPhase.AmountReceived) {
      const swapResult = {
        orderId: deal.orderId,
        localId: deal.localId,
        pairId: deal.pairId,
        quantity: deal.quantity!,
        amountReceived: deal.role === SwapRole.Maker ? deal.makerAmount : deal.takerAmount,
        amountSent: deal.role === SwapRole.Maker ? deal.takerAmount : deal.makerAmount,
        r_hash: deal.r_hash,
        peerPubKey: deal.peerPubKey,
        role: deal.role,
      };
      this.emit('swap.paid', swapResult);
    }
  }

  private handleSwapComplete = (response: packets.SwapCompletePacket) => {
    const { r_hash } = response.body!;
    const deal = this.getDeal(r_hash);
    if (!deal) {
      this.logger.error(`received swap complete for unknown deal r_hash ${r_hash}`);
      return;
    }
    this.setDealPhase(deal, SwapPhase.SwapCompleted);
    return this.persistDeal(deal);
  }

  private handleSwapError = (error: packets.SwapErrorPacket) => {
    const { r_hash, errorMessage } = error.body!;
    const deal = this.getDeal(r_hash);
    if (!deal) {
      this.logger.error(`received swap error for unknown deal r_hash ${r_hash}`);
      return;
    }
    this.setDealState(deal, SwapState.Error, errorMessage);
    return this.persistDeal(deal);
  }

}

export default Swaps;<|MERGE_RESOLUTION|>--- conflicted
+++ resolved
@@ -33,14 +33,10 @@
   private usedHashes = new Set<string>();
   private repository: SwapRepository;
 
-<<<<<<< HEAD
-  constructor(private logger: Logger, private models: Models, private pool: Pool, private lndBtcClient: LndClient, private lndLtcClient: LndClient) {
-=======
   /** The number of satoshis in a bitcoin. */
   private static readonly SATOSHIS_PER_COIN = 100000000;
 
-  constructor(private logger: Logger, private pool: Pool, private lndBtcClient: LndClient, private lndLtcClient: LndClient) {
->>>>>>> 53080022
+  constructor(private logger: Logger, private models: Models, private pool: Pool, private lndBtcClient: LndClient, private lndLtcClient: LndClient) {
     super();
     this.repository = new SwapRepository(this.models);
     this.bind();
