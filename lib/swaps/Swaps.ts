import { SwapPhase, SwapRole, SwapState } from '../types/enums';
import Peer from '../p2p/Peer';
import * as packets from '../p2p/packets/types';
import { createHash, randomBytes } from 'crypto';
import Logger from '../Logger';
import * as lndrpc from '../proto/lndrpc_pb';
import LndClient from '../lndclient/LndClient';
import Pool from '../p2p/Pool';
import { EventEmitter } from 'events';
import { StampedOwnOrder, StampedPeerOrder, SwapResult } from '../types/orders';
import assert from 'assert';

type SwapDeal = {
  /** The role of the local node in the swap. */
  role: SwapRole;
  /** The most updated deal phase */
  phase: SwapPhase;
  /**
   * The most updated deal state. State works together with phase to indicate where the
   * deal is in its life cycle and if the deal is active, errored, or completed.
   */
  state: SwapState;
  /** The reason for being in the current state. */
  errorReason: string;
  /** The xud node pub key of the counterparty to this swap deal. */
  peerPubKey: string;
  /** The global order id in the XU network for the order being executed. */
  orderId: string;
  /** The local id for the order being executed. */
  localOrderId: string;
  /** The quantity of the order to execute as proposed by the taker. */
  proposedQuantity: number;
  /** The accepted quantity of the order to execute as accepted by the maker. */
  quantity?: number;
  /** The trading pair of the order. The pairId together with the orderId are needed to find the deal in orderBook. */
  pairId: string;
  /** The number of satoshis (or equivalent) the taker is expecting to receive. */
  takerAmount: number;
  /** The currency the taker is expecting to receive. */
  takerCurrency: string;
  /** Taker's lnd pubkey on the taker currency's network. */
  takerPubKey?: string;
  /** The CLTV delta from the current height that should be used to set the timelock for the final hop when sending to taker. */
  takerCltvDelta: number;
  /** The number of satoshis (or equivalent) the maker is expecting to receive. */
  makerAmount: number;
  /** The currency the maker is expecting to receive. */
  makerCurrency: string;
  /** The CLTV delta from the current height that should be used to set the timelock for the final hop when sending to maker. */
  makerCltvDelta?: number;
  /** The price of the order that's being executed. */
  price: number;
  /** The hash of the preimage. */
  r_hash: string;
  r_preimage?: string;
  /** The routes the maker should use to send to the taker. */
  makerToTakerRoutes?: lndrpc.Route[];
  createTime: number;
  executeTime?: number;
  completeTime?: number
};

type OrderToAccept = {
  quantityToAccept: number;
  price: number;
  localId: string;
};

interface Swaps {
  on(event: 'swap.paid', listener: (swapResult: SwapResult) => void): this;
  on(event: 'swap.failed', listener: (deal: SwapDeal) => void): this;
  emit(event: 'swap.paid', swapResult: SwapResult): boolean;
  emit(event: 'swap.failed', deal: SwapDeal): boolean;
}

class Swaps extends EventEmitter {
  /** A map between r_hash and swap deals. */
  private deals = new Map<string, SwapDeal>();

  constructor(private logger: Logger, private pool: Pool, private lndBtcClient: LndClient, private lndLtcClient: LndClient) {
    super();

    this.bind();
  }

  /**
   * Calculates the amount of subunits/satoshis each side of a swap should receive.
   * @param quantity the quantity of the taker's order
   * @param price the price specified by the maker order being filled
   */
  private static calculateSwapAmounts = (quantity: number, price: number) => {
    // TODO: use configurable amount of subunits/satoshis per token for each currency
    const takerAmount = Math.round(quantity * price * 100000000);
    const makerAmount = Math.round(quantity * 100000000);

    return { takerAmount, makerAmount };
  }

  private bind() {
    this.pool.on('packet.swapResponse', this.handleSwapResponse);
    this.pool.on('packet.swapComplete', this.handleSwapComplete);
    this.pool.on('packet.swapError', this.handleSwapError);
  }

  /**
   * Checks if there exist active swap clients for both currencies in a given trading pair.
   * @returns `true` if the pair has swap support, `false` otherwise
   */
  public isPairSupported = (pairId: string): boolean => {
    // TODO: implement generic way of checking pair
    return pairId === 'LTC/BTC' && this.lndBtcClient.isConnected() && this.lndLtcClient.isConnected();
  }

  /**
   * Sends an error to peer. set reqId if packet is a response to a request.
   */
  private sendErrorToPeer = (peer: Peer, r_hash: string, errorMessage: string, reqId?: string) => {
    const errorBody: packets.SwapErrorPacketBody = {
      r_hash,
      errorMessage,
    };
    this.logger.debug('Sending swap error to peer: ' + JSON.stringify(errorBody));
    peer.sendPacket(new packets.SwapFailedPacket(errorBody, reqId));
    return;
  }

  /**
   * Verifies LND setup. Make sure we are connected to BTC and LTC and that
   * the peer is also connected to these networks. Returns an error message
   * or undefined in case all is good.
   */
  private verifyLndSetup = (deal: SwapDeal, peer: Peer) => {
    if (!peer.getLndPubKey(deal.takerCurrency)) {
      return 'peer did not provide an LND PubKey for ' + deal.takerCurrency;
    }

    if (!peer.getLndPubKey(deal.makerCurrency)) {
      return 'peer did not provide an LND PubKey for ' + deal.makerCurrency;
    }

    // verify that this node is connected to BTC and LTC networks
    if (!this.lndLtcClient.isConnected()) {
      return 'Can not swap. Not connected to LTC network';
    }

    if (!this.lndBtcClient.isConnected()) {
      return 'Can not swap. Not connected to BTC network';
    }

    return;
  }

  /**
   * Gets a deal by its r_hash value.
   * @param r_hash The r_hash value of the deal to get.
   * @returns A deal if one is found, otherwise undefined.
   */
  public getDeal = (r_hash: string): SwapDeal | undefined => {
    return this.deals.get(r_hash);
  }

  public addDeal = (deal: SwapDeal) => {
    this.deals.set(deal.r_hash, deal);
    this.logger.debug('New deal: ' + JSON.stringify(deal));
  }

  public removeDeal = (deal: SwapDeal) => {
    this.deals.delete(deal.r_hash);
  }

  /**
   * Checks if a swap for two given orders can be executed.
   * @returns `true` if the swap can be executed, `false` otherwise
   */
  private verifyExecution = (maker: StampedPeerOrder, taker: StampedOwnOrder): boolean => {
    if (maker.pairId !== taker.pairId || !this.isPairSupported(maker.pairId)) {
      return false;
    }

    // TODO: check route to peer. Maybe there is no route or no capacity to send the amount

    return true;
  }

  /**
   * A promise wrapper for a swap procedure
   * @param maker the remote maker order we are filling
   * @param taker our local taker order
   * @returns A promise that is resolved once the swap is completed, or rejects otherwise
   */
  public executeSwap = (maker: StampedPeerOrder, taker: StampedOwnOrder): Promise<SwapResult> => {
    return new Promise((resolve, reject) => {
      if (!this.verifyExecution(maker, taker)) {
        reject();
        return;
      }

      const cleanup = () => {
        this.removeListener('swap.paid', onPaid);
        this.removeListener('swap.failed', onFailed);
      };

      const onPaid = (swapResult: SwapResult) => {
        if (swapResult.r_hash === r_hash) {
          cleanup();
          resolve(swapResult);
        }
      };

      const onFailed = (deal: SwapDeal) => {
        if (deal.r_hash === r_hash) {
          cleanup();
          reject();
        }
      };

      const r_hash = this.beginSwap(maker, taker);
      if (!r_hash) {
        reject();
        return;
      }

      this.on('swap.paid', onPaid);
      this.on('swap.failed', onFailed);
    });
  }

  /**
   * Begins a swap to fill an order by sending a [[SwapRequestPacket]] to the maker.
   * @param maker the remote maker order we are filling
   * @param taker our local taker order
   * @returns the r_hash for the swap
   */
  private beginSwap = (maker: StampedPeerOrder, taker: StampedOwnOrder) => {
    const peer = this.pool.getPeer(maker.peerPubKey);

    const [baseCurrency, quoteCurrency] = maker.pairId.split('/');

    let takerCurrency: string;
    let makerCurrency: string;
    if (taker.isBuy) {
      // we are buying the base currency
      takerCurrency = baseCurrency;
      makerCurrency = quoteCurrency;
    } else {
      // we are selling the base currency
      takerCurrency = quoteCurrency;
      makerCurrency = baseCurrency;
    }

    let takerCltvDelta = 0;
    switch (takerCurrency) {
      case 'BTC':
        takerCltvDelta = this.lndBtcClient.cltvDelta;
        break;
      case 'LTC':
        takerCltvDelta = this.lndLtcClient.cltvDelta;
        break;
    }
    const { takerAmount, makerAmount } = Swaps.calculateSwapAmounts(taker.quantity, maker.price);
    const preimage = randomBytes(32);

    const swapRequestBody: packets.SwapRequestPacketBody = {
      takerCurrency,
      makerCurrency,
      takerAmount,
      makerAmount,
      takerCltvDelta,
      r_hash: createHash('sha256').update(preimage).digest('hex'),
      orderId: maker.id,
      pairId: maker.pairId,
      proposedQuantity: taker.quantity,
    };

    const deal: SwapDeal = {
      ...swapRequestBody,
      peerPubKey: peer.nodePubKey!,
      localOrderId: taker.localId,
      price: maker.price,
      phase: SwapPhase.SwapCreated,
      state: SwapState.Active,
      errorReason: '',
      r_preimage: preimage.toString('hex'),
      role: SwapRole.Taker,
      createTime: Date.now(),
    };

    this.addDeal(deal);

    // Verify LND setup. Make sure we are connected to BTC and LTC and that
    // the peer is also connected to these networks.
    const errMsg = this.verifyLndSetup(deal, peer);
    if (errMsg) {
      this.logger.error(errMsg);
      this.setDealState(deal, SwapState.Error, errMsg);
      return;
    }
    peer.sendPacket(new packets.SwapRequestPacket(swapRequestBody));

    this.setDealPhase(deal, SwapPhase.SwapRequested);
    return deal.r_hash;
  }

  /**
   * Accepts a proposed deal for a specified amount if a route and CLTV delta could be determined
   * for the swap. Stores the deal in the local collection of deals.
   * @returns A promise resolving to `true` if the deal was accepted, `false` otherwise.
   */
  public acceptDeal = async (orderToAccept: OrderToAccept, requestPacket: packets.SwapRequestPacket, peer: Peer): Promise<boolean> => {
    // TODO: max cltv to limit routes
    // TODO: consider the time gap between taking the routes and using them.
    // TODO: multi route support (currently only 1)
    // TODO: check to make sure we don't already have a deal for the requested r_hash
    const requestBody = requestPacket.body!;

    const takerPubKey = peer.getLndPubKey(requestBody.takerCurrency)!;

    const deal: SwapDeal = {
      ...requestBody,
      takerPubKey,
      peerPubKey: peer.nodePubKey!,
      price: orderToAccept.price,
      localOrderId: orderToAccept.localId,
      quantity: orderToAccept.quantityToAccept,
      phase: SwapPhase.SwapCreated,
      state: SwapState.Active,
      errorReason: '',
      r_hash: requestBody.r_hash,
      role: SwapRole.Maker,
      createTime: Date.now(),
    };

    // add the deal. Going forward we can "record" errors related to this deal.
    this.addDeal(deal);

    // Verifies LND setup. Make sure we are connected to BTC and LTC and that
    // the peer is also connected to these networks.
    const errMsg = this.verifyLndSetup(deal, peer);
    if (errMsg) {
      this.setDealState(deal, SwapState.Error, errMsg);
      this.sendErrorToPeer(peer, deal.r_hash, deal.errorReason, requestPacket.header.id);
      return false;
    }

    let lndclient: LndClient;
    switch (deal.takerCurrency) {
      case 'BTC':
        lndclient = this.lndBtcClient;
        break;
      case 'LTC':
        lndclient = this.lndLtcClient;
        break;
      default:
        this.setDealState(deal, SwapState.Error, 'Can not swap. Unsupported taker currency.');
        this.sendErrorToPeer(peer, deal.r_hash, deal.errorReason, requestPacket.header.id);
        return false;
    }

    let height: number;
    try {
      const req = new lndrpc.QueryRoutesRequest();
      req.setAmt(requestBody.takerAmount);
      req.setFinalCltvDelta(requestBody.takerCltvDelta);
      req.setNumRoutes(1);
      req.setPubKey(peer.getLndPubKey(requestBody.takerCurrency)!);
      const routes = await lndclient.queryRoutes(req);
      deal.makerToTakerRoutes = routes.getRoutesList();
      this.logger.debug('got ' + deal.makerToTakerRoutes.length + ' routes to destination: ' + deal.makerToTakerRoutes);
      if (deal.makerToTakerRoutes.length === 0) {
        this.setDealState(deal, SwapState.Error, 'Can not swap. unable to find route to destination.');
        this.sendErrorToPeer(peer, deal.r_hash, deal.errorReason, requestPacket.header.id);
        return false;
      }
    } catch (err) {
      this.setDealState(deal, SwapState.Error, 'Can not swap. unable to find route to destination: ' + err.message);
      this.sendErrorToPeer(peer, deal.r_hash, deal.errorReason, requestPacket.header.id);
      return false;
    }

    try {
      const info = await lndclient.getInfo();
      height = info.getBlockHeight();
      this.logger.debug('got block height of ' + height);
    } catch (err) {
      this.setDealState(deal, SwapState.Error, 'Can not swap. Unable to fetch block height: ' + err.message);
      this.sendErrorToPeer(peer, deal.r_hash, deal.errorReason, requestPacket.header.id);
      return false;
    }

    const routeCltvDelta = deal.makerToTakerRoutes[0].getTotalTimeLock() - height;

    // cltvDelta can't be zero for both the LtcClient and BtcClient (checked in constructor)
    const cltvDeltaFactor = this.lndLtcClient.cltvDelta / this.lndBtcClient.cltvDelta;
    switch (requestBody.makerCurrency) {
      case 'BTC':
        deal.makerCltvDelta = this.lndBtcClient.cltvDelta + routeCltvDelta / cltvDeltaFactor;
        break;
      case 'LTC':
        deal.makerCltvDelta = this.lndLtcClient.cltvDelta + routeCltvDelta * cltvDeltaFactor;
        break;
    }

    this.logger.debug('total timelock of route = ' + routeCltvDelta + 'makerCltvDelta = ' + deal.makerCltvDelta);

    const responseBody: packets.SwapResponsePacketBody = {
      makerCltvDelta: deal.makerCltvDelta!,
      r_hash: requestBody.r_hash,
      quantity: requestBody.proposedQuantity,
    };

<<<<<<< HEAD
    peer.sendPacket(new packets.SwapAcceptedPacket(responseBody, requestPacket.header.id));
=======
    peer.sendPacket(new packets.SwapResponsePacket(responseBody, requestPacket.header.id));
>>>>>>> 5543a7bd
    this.setDealPhase(deal, SwapPhase.SwapAgreed);
    return true;
  }

  /**
   * Handles a response from a peer to confirm a swap deal and updates the deal. If the deal is
   * accepted, initiates the swap.
   */
  private handleSwapResponse = async (responsePacket: packets.SwapAcceptedPacket, peer: Peer) => {
    assert(responsePacket.body, 'SwapAcceptedPacket does not contain a body');
    const { quantity, r_hash, makerCltvDelta } = responsePacket.body!;
    const deal = this.getDeal(r_hash);
    if (!deal) {
      this.logger.error(`received swap response for unrecognized deal r_hash ${r_hash}`);
      return;
    }

    // update deal with taker's makerCltvDelta
    deal.makerCltvDelta = makerCltvDelta;

    if (quantity) {
      deal.quantity = quantity; // set the accepted quantity for the deal
      if (quantity <= 0) {
        // TODO: accepted quantity must be a positive number, abort deal and penalize peer
      } else if (quantity > deal.proposedQuantity) {
        // TODO: accepted quantity should not be greater than proposed quantity, abort deal and penalize peer
      } else if (quantity < deal.proposedQuantity) {
        // TODO: handle partial acceptance
        // the maker accepted only part of our swap request, adjust the deal amounts
        // const { takerAmount, makerAmount } = Swaps.calculateSwapAmounts(quantity, deal.price);
        // deal.takerAmount = takerAmount;
        // deal.makerAmount = makerAmount;
      }
    }

    let cmdLnd: LndClient;
    // running as taker
    switch (deal.makerCurrency) {
      case 'BTC':
        cmdLnd =  this.lndBtcClient;
        break;
      case 'LTC':
        cmdLnd = this.lndLtcClient;
        break;
      default:
        // Can't be if we check that pairID is LTC/BTC only (for now). Still...
        return;
    }
    const request = new lndrpc.SendRequest();
    const makerPubKey = peer.getLndPubKey(deal.makerCurrency)!;
    request.setAmt(deal.makerAmount);
    request.setDestString(makerPubKey);
    request.setPaymentHashString(deal.r_hash);
    request.setFinalCltvDelta(deal.makerCltvDelta);

    // TODO: use timeout on call

    try {
      this.setDealPhase(deal,  SwapPhase.AmountSent);
      const sendPaymentResponse = await cmdLnd.sendPaymentSync(request);
      if (sendPaymentResponse.getPaymentError()) {
        throw new Error(sendPaymentResponse.getPaymentError());
      }

      const r_preimage = Buffer.from(sendPaymentResponse.getPaymentPreimage_asB64(), 'base64').toString('hex');
      // TODO: check r_preimage vs deal.preImage
      // swap succeeded!
      this.setDealPhase(deal, SwapPhase.SwapCompleted);
      const responseBody: packets.SwapCompletePacketBody = { r_hash };

      this.logger.debug('Sending swap complete to peer: ' + JSON.stringify(responseBody));
      peer.sendPacket(new packets.SwapCompletePacket(responseBody));

    } catch (err) {
      this.logger.error(`Got exception from sendPaymentSync ${JSON.stringify(request.toObject())}`, err.message);
      this.setDealState(deal, SwapState.Error, err.message);
      this.sendErrorToPeer(peer, r_hash, err.message);
      return;
    }

  }

  /**
   * Verifies that the request from LND is valid. check the received amount vs
   * the expected amount and the CltvDelta vs the expected on.
   */
  private validateRequest = (deal: SwapDeal, resolveRequest: lndrpc.ResolveRequest)  => {
    const amount = resolveRequest.getAmount();
    let expectedAmount = 0;
    let cltvDelta = 0;
    let source: string;
    let destination: string;

    switch (deal.role) {
      case SwapRole.Maker:
        expectedAmount = deal.makerAmount;
        cltvDelta = deal.makerCltvDelta!;
        source = 'Taker';
        destination = 'Maker';
        break;
      case SwapRole.Taker:
        expectedAmount = deal.takerAmount;
        cltvDelta = deal.takerCltvDelta;
        source = 'Maker';
        destination = 'Taker';
        break;
      default:
        this.setDealState(deal, SwapState.Error,
          'Unknown role detected');
        return false;
    }
    // convert expected amount to mSat
    expectedAmount = expectedAmount * 1000;

    if (amount < expectedAmount) {
      this.logger.error('received ' + amount + ' mSat, expected ' + expectedAmount + ' mSat');
      this.setDealState(deal, SwapState.Error,
          'Amount sent from ' + source + ' to ' + 'destination' + 'is too small');
      return false;
    }

    if (cltvDelta > resolveRequest.getTimeout() - resolveRequest.getHeightNow()) {
      this.logger.error('got timeout ' + resolveRequest.getTimeout() + ' at height ' + resolveRequest.getHeightNow());
      this.logger.error('cltvDelta is ' + (resolveRequest.getTimeout() - resolveRequest.getHeightNow()) +
          ' expected delta of ' + cltvDelta);
      this.setDealState(deal, SwapState.Error,
          'cltvDelta sent from ' + source + ' to ' + 'destination' + 'is too small');
      return false;
    }
    return true;
  }
  /**
   * resolveHash resolve hash to preimage.
   */
  public resolveHash = async (resolveRequest: lndrpc.ResolveRequest) => {
    const hash = resolveRequest.getHash();

    this.logger.info('ResolveHash starting with hash: ' + hash);

    const deal = this.getDeal(hash);

    if (!deal) {
      const msg = `Something went wrong. Can't find deal: ${hash}`;
      this.logger.error(msg);
      return msg;
    }

    if (!this.validateRequest(deal, resolveRequest)) {
      return deal.errorReason;
    }

    if (deal.role === SwapRole.Maker) {
      // As the maker, I need to forward the payment to the other chain
	  this.logger.debug('Executing maker code');

      let cmdLnd = this.lndLtcClient;

      switch (deal.makerCurrency) {
        case 'BTC':
          break;
        case 'LTC':
          cmdLnd = this.lndBtcClient;
          break;
      }

      const request = new lndrpc.SendToRouteRequest();
      request.setRoutesList(deal.makerToTakerRoutes!);
      request.setPaymentHashString(deal.r_hash);

      try {
        this.setDealPhase(deal, SwapPhase.AmountSent);
        const response = await cmdLnd.sendToRouteSync(request);
        if (response.getPaymentError()) {
          this.logger.error('Got error from sendPaymentSync: ' + response.getPaymentError() + ' ' + JSON.stringify(request.toObject()));
          this.setDealState(deal, SwapState.Error, response.getPaymentError());
          return response.getPaymentError();
        }

        deal.r_preimage = Buffer.from(response.getPaymentPreimage_asB64(), 'base64').toString('hex');
        this.setDealPhase(deal, SwapPhase.AmountReceived);
        return deal.r_preimage;
      } catch (err) {
        this.logger.error('Got exception from sendPaymentSync: ' + ' ' + JSON.stringify(request.toObject()) + err.message);
        this.setDealState(deal, SwapState.Error, err.message);
        return 'Got exception from sendPaymentSync' + err.message;
      }
    } else {
      // If we are here we are the taker
      this.logger.debug('Executing taker code');

      this.setDealPhase(deal, SwapPhase.AmountReceived);
      return deal.r_preimage;
    }

  }

  private setDealState = (deal: SwapDeal, newState: SwapState, newStateReason: string): void => {
    // If we are already in error state and got another error report we
    // aggregate all error reasons by concatenation
    if (deal.state === newState && deal.state === SwapState.Error) {
      deal.errorReason = deal.errorReason + '; ' + newStateReason;
      this.logger.debug('new deal state reason: ' + deal.errorReason);
      return;
    }
    assert(deal.state === SwapState.Active, 'deal is not Active. Can not change deal state');
    deal.state = newState;
    deal.errorReason = newStateReason;
    if (deal.state === SwapState.Error) {
      this.emit('swap.failed', deal);
    }
  }

  private setDealPhase = (deal: SwapDeal, newPhase: SwapPhase): void => {
    assert(deal.state === SwapState.Active, 'deal is not Active. Can not change deal phase');

    switch (newPhase) {
      case SwapPhase.SwapCreated:
        assert(false, 'can not set deal phase to SwapCreated.');
        break;
      case SwapPhase.SwapRequested:
        assert(deal.role === SwapRole.Taker, 'SwapRequested can only be set by the taker');
        assert(deal.phase === SwapPhase.SwapCreated, 'SwapRequested can be only be set after SwapCreated');
        this.logger.debug('Requesting deal: ' + JSON.stringify(deal));
        break;
      case SwapPhase.SwapAgreed:
        assert(deal.role === SwapRole.Maker, 'SwapAgreed can only be set by the maker');
        assert(deal.phase === SwapPhase.SwapCreated, 'SwapAgreed can be only be set after SwapCreated');
        this.logger.debug('Sending swap response to peer ');
        break;
      case SwapPhase.AmountSent:
        assert(deal.role === SwapRole.Taker && deal.phase === SwapPhase.SwapRequested ||
          deal.role === SwapRole.Maker && deal.phase === SwapPhase.SwapAgreed,
            'AmountSent can only be set after SwapRequested (taker) or SwapAgreed (maker)');
        deal.executeTime = Date.now();
        break;
      case SwapPhase.AmountReceived:
        assert(deal.phase === SwapPhase.AmountSent, 'AmountReceived can be only be set after AmountSent');
        this.logger.debug('Amount received for preImage ' + deal.r_preimage);
        break;
      case SwapPhase.SwapCompleted:
        assert(deal.phase === SwapPhase.AmountReceived, 'SwapCompleted can be only be set after AmountReceived');
        deal.completeTime = Date.now();
        this.setDealState(deal, SwapState.Completed, 'Swap completed. preimage = ' + deal.r_preimage);
        this.logger.debug('Swap completed. preimage = ' + deal.r_preimage);
        break;
      default:
        assert(false, 'unknown deal phase');
    }

    deal.phase = newPhase;

    if (deal.phase === SwapPhase.AmountReceived) {
      const swapResult = {
        orderId: deal.orderId,
        localId: deal.localOrderId,
        pairId: deal.pairId,
        quantity: deal.quantity!,
        amountReceived: deal.makerAmount,
        amountSent: deal.takerAmount,
        r_hash: deal.r_hash,
        peerPubKey: deal.peerPubKey,
        role: deal.role,
      };
      this.emit('swap.paid', swapResult);
    }
  }

  private handleSwapComplete = (response: packets.SwapCompletePacket): void  => {
    const { r_hash } = response.body!;
    const deal = this.getDeal(r_hash);
    if (!deal) {
      this.logger.error(`received swap complete for unknown deal r_hash ${r_hash}`);
      return;
    }
    this.setDealPhase(deal, SwapPhase.SwapCompleted);
  }

  private handleSwapError = (error: packets.SwapFailedPacket): void  => {
    const { r_hash, errorMessage } = error.body!;
    const deal = this.getDeal(r_hash);
    if (!deal) {
      this.logger.error(`received swap error for unknown deal r_hash ${r_hash}`);
      return;
    }
    this.setDealState(deal, SwapState.Error, errorMessage);
  }

}

export default Swaps;
export { SwapDeal };<|MERGE_RESOLUTION|>--- conflicted
+++ resolved
@@ -120,7 +120,7 @@
       errorMessage,
     };
     this.logger.debug('Sending swap error to peer: ' + JSON.stringify(errorBody));
-    peer.sendPacket(new packets.SwapFailedPacket(errorBody, reqId));
+    peer.sendPacket(new packets.SwapErrorPacket(errorBody, reqId));
     return;
   }
 
@@ -408,11 +408,7 @@
       quantity: requestBody.proposedQuantity,
     };
 
-<<<<<<< HEAD
-    peer.sendPacket(new packets.SwapAcceptedPacket(responseBody, requestPacket.header.id));
-=======
     peer.sendPacket(new packets.SwapResponsePacket(responseBody, requestPacket.header.id));
->>>>>>> 5543a7bd
     this.setDealPhase(deal, SwapPhase.SwapAgreed);
     return true;
   }
@@ -421,8 +417,8 @@
    * Handles a response from a peer to confirm a swap deal and updates the deal. If the deal is
    * accepted, initiates the swap.
    */
-  private handleSwapResponse = async (responsePacket: packets.SwapAcceptedPacket, peer: Peer) => {
-    assert(responsePacket.body, 'SwapAcceptedPacket does not contain a body');
+  private handleSwapResponse = async (responsePacket: packets.SwapResponsePacket, peer: Peer) => {
+    assert(responsePacket.body, 'SwapResponsePacket does not contain a body');
     const { quantity, r_hash, makerCltvDelta } = responsePacket.body!;
     const deal = this.getDeal(r_hash);
     if (!deal) {
@@ -690,7 +686,7 @@
     this.setDealPhase(deal, SwapPhase.SwapCompleted);
   }
 
-  private handleSwapError = (error: packets.SwapFailedPacket): void  => {
+  private handleSwapError = (error: packets.SwapErrorPacket): void  => {
     const { r_hash, errorMessage } = error.body!;
     const deal = this.getDeal(r_hash);
     if (!deal) {
