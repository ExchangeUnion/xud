--- conflicted
+++ resolved
@@ -115,11 +115,7 @@
       await this.sequelize.query(`CREATE DATABASE ${this.sequelize.options.database};`);
       await this.sequelize.query(`USE ${this.sequelize.options.database}`);
     } catch (err) {
-<<<<<<< HEAD
-      this.logger.error('unable to connect to the database', err);
-=======
       this.logger.error('unable to create the database', err);
->>>>>>> 1c7a689e
       throw err;
     }
   }
