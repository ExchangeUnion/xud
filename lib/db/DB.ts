--- conflicted
+++ resolved
@@ -90,10 +90,7 @@
       await this.sequelize.query('truncate table pairs', options);
       await this.sequelize.query('truncate table currencies', options);
       await this.sequelize.query('truncate table hosts', options);
-<<<<<<< HEAD
-=======
       await this.sequelize.query('truncate table bannedHosts', options);
->>>>>>> b4d609e8
       await this.sequelize.query('SET FOREIGN_KEY_CHECKS = 1', options);
     });
   }
