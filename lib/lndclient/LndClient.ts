--- conflicted
+++ resolved
@@ -1,11 +1,6 @@
 import grpc, { ChannelCredentials } from 'grpc';
 import fs from 'fs';
-<<<<<<< HEAD
-
-import Logger, { ContextLogger } from '../Logger';
-=======
 import Logger from '../Logger';
->>>>>>> 2e8c8eb7
 import BaseClient, { ClientStatus } from '../BaseClient';
 import errors from './errors';
 import { LightningClient } from '../proto/lndrpc_grpc_pb';
@@ -39,14 +34,9 @@
    * Create an lnd client.
    * @param config the lnd configuration
    */
-<<<<<<< HEAD
-  constructor(config: LndClientConfig, logger: ContextLogger) {
-    super(logger);
-=======
   constructor(config: LndClientConfig) {
     super(Logger.lnd);
     let shouldEnable: boolean = true;
->>>>>>> 2e8c8eb7
     const { disable, certpath, macaroonpath } = config;
 
     if (disable) {
