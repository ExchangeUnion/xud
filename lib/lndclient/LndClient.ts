import assert from 'assert';
import crypto from 'crypto';
import { promises as fs, watch } from 'fs';
import grpc, { ChannelCredentials, ClientReadableStream } from 'grpc';
import path from 'path';
import { ChannelSide, SwapClientType, SwapRole, SwapState } from '../constants/enums';
import Logger from '../Logger';
import { InvoicesClient } from '../proto/lndinvoices_grpc_pb';
import * as lndinvoices from '../proto/lndinvoices_pb';
import { RouterClient } from '../proto/lndrouter_grpc_pb';
import * as lndrouter from '../proto/lndrouter_pb';
import { LightningClient } from '../proto/lndrpc_grpc_pb';
import * as lndrpc from '../proto/lndrpc_pb';
import { WalletUnlockerClient } from '../proto/lndwalletunlocker_grpc_pb';
import * as lndwalletunlocker from '../proto/lndwalletunlocker_pb';
import { BASE_MAX_CLIENT_WAIT_TIME, MAX_FEE_RATIO, MAX_PAYMENT_TIME } from '../swaps/consts';
import swapErrors from '../swaps/errors';
import SwapClient, { Channel, ChannelBalance, ClientStatus, PaymentState, SwapClientInfo, WithdrawArguments } from '../swaps/SwapClient';
import { ChannelBalanceAlert, CloseChannelParams, OpenChannelParams, SwapCapacities, SwapDeal } from '../swaps/types';
import { deriveChild } from '../utils/seedutil';
import { base64ToHex, hexToUint8Array } from '../utils/utils';
import errors from './errors';
import { Chain, ChannelCount, ClientMethods, LndClientConfig, LndInfo } from './types';

interface LndClient {
  on(event: 'connectionVerified', listener: (swapClientInfo: SwapClientInfo) => void): this;
  on(event: 'htlcAccepted', listener: (rHash: string, amount: number) => void): this;
  on(event: 'channelBackup', listener: (channelBackup: Uint8Array) => void): this;
  on(event: 'channelBackupEnd', listener: () => void): this;
  on(event: 'locked', listener: () => void): this;
  on(event: 'lowBalance', listener: (alert: ChannelBalanceAlert) => void): this;

  once(event: 'initialized', listener: () => void): this;

  emit(event: 'connectionVerified', swapClientInfo: SwapClientInfo): boolean;
  emit(event: 'htlcAccepted', rHash: string, amount: number): boolean;
  emit(event: 'channelBackup', channelBackup: Uint8Array): boolean;
  emit(event: 'channelBackupEnd'): boolean;
  emit(event: 'locked'): boolean;
  emit(event: 'initialized'): boolean;
  emit(event: 'lowBalance', alert: ChannelBalanceAlert): boolean;
}

const GRPC_CLIENT_OPTIONS = {
  'grpc.ssl_target_name_override': 'localhost',
  'grpc.default_authority': 'localhost',
};

/** A class representing a client to interact with lnd. */
class LndClient extends SwapClient {
  public readonly type = SwapClientType.Lnd;
  public readonly finalLock: number;
  public config: LndClientConfig;
  public currency: string;
  private lightning?: LightningClient;
  private walletUnlocker?: WalletUnlockerClient;
  /** The maximum time to wait for a client to be ready for making grpc calls, can be used for exponential backoff. */
  private maxClientWaitTime = BASE_MAX_CLIENT_WAIT_TIME;
  private invoices?: InvoicesClient;
  private router?: RouterClient;
  /** The path to the lnd admin macaroon, will be undefined if `nomacaroons` is enabled */
  private macaroonpath?: string;
  private meta = new grpc.Metadata();
  private uri!: string;
  private credentials!: ChannelCredentials;
  /** The identity pub key for this lnd instance. */
  private identityPubKey?: string;
  /** List of client's public listening uris that are advertised to the network */
  private urisList?: string[];
  /** The identifier for the chain this lnd instance is using in the format [chain]-[network] like "bitcoin-testnet" */
  private chainIdentifier?: string;
  private channelBackupSubscription?: ClientReadableStream<lndrpc.ChanBackupSnapshot>;
  private invoiceSubscriptions = new Map<string, ClientReadableStream<lndrpc.Invoice>>();
  private initRetryTimeout?: NodeJS.Timeout;
  private totalOutboundAmount = 0;
  private totalInboundAmount = 0;
  private maxChannelOutboundAmount = 0;
  private maxChannelInboundAmount = 0;

  private initWalletResolve?: (value: boolean) => void;
  private watchMacaroonResolve?: (value: boolean) => void;

  private static MINUTES_PER_BLOCK_BY_CURRENCY: { [key: string]: number } = {
    BTC: 10,
    LTC: 2.5,
  };

  /**
   * Creates an lnd client.
   */
  constructor(
    { config, logger, currency }:
    { config: LndClientConfig, logger: Logger, currency: string },
  ) {
    super(logger, config.disable);
    this.config = config;
    this.currency = currency;
    this.finalLock = config.cltvdelta;
  }

  private waitForClientReady = (client: grpc.Client) => {
    return new Promise((resolve, reject) => {
      client.waitForReady(Date.now() + this.maxClientWaitTime, (err) => {
        if (err) {
          if (err.message === 'Failed to connect before the deadline') {
            this.maxClientWaitTime *= 10; // exponentially backoff the max wait time if we reach the deadline
            resolve();
          }
          reject(err);
        } else {
          this.maxClientWaitTime = BASE_MAX_CLIENT_WAIT_TIME; // reset our max wait time
          resolve();
        }
      });
    });
  }

  public get minutesPerBlock() {
    return LndClient.MINUTES_PER_BLOCK_BY_CURRENCY[this.currency];
  }

  public get label() {
    return `LND-${this.currency}`;
  }

  /**
   * Initializes the client for calls to lnd and verifies that we can connect to it.
   * @param awaitingCreate whether xud is waiting for its node key to be created
   */
  public initSpecific = async () => {
    const { certpath, macaroonpath, nomacaroons, host, port } = this.config;

    let lndCert: Buffer | undefined;
    try {
      lndCert = await fs.readFile(certpath);
    } catch (err) {
      if (err.code === 'ENOENT') {
        // if we have not created the lnd wallet yet and the tls.cert file can
        // not be found, we will briefly wait for the cert to be created in
        // case lnd has not been run before and is being started in parallel
        // with xud
        const certDir = path.join(certpath, '..');
        const CERT_TIMEOUT = 3000;

        lndCert = await new Promise((resolve) => {
          this.logger.debug(`watching ${certDir} for tls.cert to be created`);
          const timeout = setTimeout(() => {
            fsWatcher.close();
            resolve(undefined);
          }, CERT_TIMEOUT);
          const fsWatcher = watch(certDir, (event, filename) => {
            if (event === 'change' && filename === 'tls.cert') {
              this.logger.debug('tls.cert was created');
              fsWatcher.close();
              clearTimeout(timeout);
              fs.readFile(certpath).then(resolve).catch((err) => {
                this.logger.error(err);
                resolve(undefined);
              });
            }
          });
        });
      }
    }
    if (lndCert) {
      this.logger.debug(`loaded tls cert from ${certpath}`);
      this.credentials = grpc.credentials.createSsl(lndCert);
    } else {
      this.logger.error(`could not load tls cert from ${certpath}, is lnd installed?`);
      this.setStatus(ClientStatus.Misconfigured);
      this.initRetryTimeout = setTimeout(this.init, LndClient.RECONNECT_INTERVAL);
      return;
    }

    if (!nomacaroons) {
      this.macaroonpath = macaroonpath;
      try {
        await this.loadMacaroon();
      } catch (err) {
        this.logger.info(`could not load macaroon at ${macaroonpath}, this is normal before creating a new wallet`);
      }
    } else {
      this.logger.info('macaroons are disabled');
    }

    this.uri = `${host}:${port}`;
    if (this.initRetryTimeout) {
      clearTimeout(this.initRetryTimeout);
      this.initRetryTimeout = undefined;
    }
  }

  public get pubKey() {
    return this.identityPubKey;
  }

  public get uris() {
    return this.urisList;
  }

  public get chain() {
    return this.chainIdentifier;
  }

  public setReservedInboundAmount = (_reservedInboundAmount: number) => {
    return; // not currently used for lnd
  }

  /** Lnd specific procedure to mark the client as locked. */
  private lock = () => {
    if (!this.walletUnlocker) {
      this.walletUnlocker = new WalletUnlockerClient(this.uri, this.credentials, GRPC_CLIENT_OPTIONS);
    }
    if (this.lightning) {
      this.lightning.close();
      this.lightning = undefined;
    }

    if (!this.isWaitingUnlock()) {
      this.setStatus(ClientStatus.WaitingUnlock);
    }

    this.emit('locked');
  }

  /** Lnd specific procedure to mark the client as unlocked. */
  private setUnlocked = () => {
    // we should close and unreference the wallet unlocker service when we set the status to Unlocked
    if (this.walletUnlocker) {
      this.walletUnlocker.close();
      this.walletUnlocker = undefined;
    }

    if (this.isWaitingUnlock()) {
      this.setStatus(ClientStatus.Unlocked);
    } else {
      // we should not be calling this method we were in the WaitingUnlock status
      this.logger.warn(`tried to set client status to WaitingUnlock from status ${this.status}`);
    }
  }

  protected updateCapacity = async () => {
    await this.channelBalance().then(({ channels }) => {
      channels?.forEach((channel) => {
        const totalBalance = channel.localBalance + channel.remoteBalance;
        const alertThreshold = totalBalance * 0.1;
        if (channel.localBalance < alertThreshold) {
          this.emit('lowBalance', {
            totalBalance,
            channelPoint: channel.channelPoint,
            side: ChannelSide.Local,
            sideBalance: channel.localBalance,
            bound: 10,
            currency: this.currency,
          });
        }

        if (channel.remoteBalance < alertThreshold) {
          this.emit('lowBalance', {
            totalBalance,
            channelPoint: channel.channelPoint,
            side: ChannelSide.Remote,
            sideBalance: channel.remoteBalance,
            bound: 10,
            currency: this.currency,
          });
        }
      });
    }).catch(async (err) => {
      this.logger.error('failed to update total outbound capacity', err);
    });
  }

  private unaryCall = <T, U>(methodName: Exclude<keyof LightningClient, ClientMethods>, params: T): Promise<U> => {
    return new Promise((resolve, reject) => {
      if (this.hasNoInvoiceSupport()) {
        reject(errors.NO_HOLD_INVOICE_SUPPORT);
        return;
      }
      if (!this.isOperational()) {
        reject(errors.DISABLED);
        return;
      }
      if (!this.lightning) {
        reject(errors.UNAVAILABLE(this.currency, this.status));
        return;
      }
      (this.lightning[methodName] as Function)(params, this.meta, (err: grpc.ServiceError, response: U) => {
        if (err) {
          if (err.code === grpc.status.UNAVAILABLE) {
            this.disconnect();
          } else if (err.code === grpc.status.UNIMPLEMENTED) {
            this.lock();
          }
          this.logger.trace(`error on ${methodName}: ${err.message}`);
          reject(err);
        } else {
          resolve(response);
        }
      });
    });
  }

  private loadMacaroon = async () => {
    if (this.macaroonpath) {
      const adminMacaroon = await fs.readFile(this.macaroonpath);
      this.meta.add('macaroon', adminMacaroon.toString('hex'));
      this.logger.debug(`loaded macaroon from ${this.macaroonpath}`);
    }
  }

  private unaryInvoiceCall = <T, U>(methodName: Exclude<keyof InvoicesClient, ClientMethods>, params: T): Promise<U> => {
    return new Promise((resolve, reject) => {
      if (!this.isOperational()) {
        reject(errors.DISABLED);
        return;
      }
      if (!this.invoices) {
        reject(errors.UNAVAILABLE(this.currency, this.status));
        return;
      }
      (this.invoices[methodName] as Function)(params, this.meta, (err: grpc.ServiceError, response: U) => {
        if (err) {
          if (err.code === grpc.status.UNAVAILABLE) {
            this.disconnect();
          } else if (err.code === grpc.status.UNIMPLEMENTED) {
            this.lock();
          }
          this.logger.trace(`error on ${methodName}: ${err.message}`);
          reject(err);
        } else {
          resolve(response);
        }
      });
    });
  }

  private unaryWalletUnlockerCall = <T, U>(methodName: Exclude<keyof WalletUnlockerClient, ClientMethods>, params: T): Promise<U> => {
    return new Promise((resolve, reject) => {
      if (!this.isOperational()) {
        reject(errors.DISABLED);
        return;
      }
      if (!this.walletUnlocker) {
        reject(errors.UNAVAILABLE(this.currency, this.status));
        return;
      }
      (this.walletUnlocker[methodName] as Function)(params, this.meta, (err: grpc.ServiceError, response: U) => {
        if (err) {
          if (err.code === grpc.status.UNAVAILABLE) {
            this.disconnect();
          }
          if (err.code === grpc.status.UNIMPLEMENTED) {
            this.logger.debug(`lnd already unlocked before ${methodName} call`);
            resolve();
          } else {
            this.logger.debug(`error on ${methodName}: ${err.message}`);
            reject(err);
          }
        } else {
          resolve(response);
        }
      });
    });
  }

  public getLndInfo = async (): Promise<LndInfo> => {
    let channels: ChannelCount | undefined;
    let chains: Chain[] | undefined;
    let blockheight: number | undefined;
    let uris: string[] | undefined;
    let version: string | undefined;
    let alias: string | undefined;
    let status = 'Ready';
    if (this.hasNoInvoiceSupport()) {
      status = errors.NO_HOLD_INVOICE_SUPPORT(this.currency).message;
    } else if (!this.isOperational()) {
      status = errors.DISABLED(this.currency).message;
    } else if (this.isDisconnected()) {
      status = errors.UNAVAILABLE(this.currency, this.status).message;
    } else {
      try {
        const getInfoResponse = await this.getInfo();
        const closedChannelsResponse = await this.getClosedChannels();
        channels = {
          active: getInfoResponse.getNumActiveChannels(),
          inactive: getInfoResponse.getNumInactiveChannels(),
          pending: getInfoResponse.getNumPendingChannels(),
          closed: closedChannelsResponse.getChannelsList().length,
        };
        chains = getInfoResponse.getChainsList().map(value => value.toObject());
        blockheight = getInfoResponse.getBlockHeight();
        uris = getInfoResponse.getUrisList();
        version = getInfoResponse.getVersion();
        alias = getInfoResponse.getAlias();

        if (this.isOutOfSync()) {
          status = errors.UNAVAILABLE(this.currency, this.status).message;
        } else if (channels.active <= 0) {
          status = errors.NO_ACTIVE_CHANNELS(this.currency).message;
        }
      } catch (err) {
        this.logger.error('getinfo error', err);
        status = err.message;
      }
    }

    return {
      status,
      channels,
      chains,
      blockheight,
      uris,
      version,
      alias,
    };
  }

  /**
   * Waits for the lnd wallet to be initialized and for its macaroons to be created then attempts
   * to verify the connection to lnd.
   */
  private awaitWalletInit = async () => {
    /**
     * Whether the lnd wallet has been created via an InitWallet call,
     * `false` if we close the client before the lnd wallet is created.
     */
    let isWalletInitialized: boolean;
    if (this.status === ClientStatus.Initialized) {
      // we are waiting for the lnd wallet to be initialized by xud and for the lnd macaroons to be created
      this.logger.info('waiting for wallet to be initialized...');
      this.walletUnlocker = new WalletUnlockerClient(this.uri, this.credentials);
      await this.waitForClientReady(this.walletUnlocker);
      this.lock();

      isWalletInitialized = await new Promise<boolean>((resolve) => {
        this.initWalletResolve = resolve;
      });
    } else if (this.status === ClientStatus.Unlocked) {
      // the lnd wallet has been created but its macaroons have not been written to the file system yet
      isWalletInitialized = true;
    } else {
      assert.fail('awaitWalletInit should not be called from a status besides Initialized or Unlocked');
    }

    if (isWalletInitialized) {
      // admin.macaroon will not necessarily be created by the time lnd responds to a successful
      // InitWallet call, so we watch the folder that we expect it to be in for it to be created
      const watchMacaroonPromise = new Promise<boolean>((resolve) => {
        this.watchMacaroonResolve = resolve;
      });
      const macaroonDir = path.join(this.macaroonpath!, '..');
      const fsWatcher = watch(macaroonDir, (event, filename) => {
        if (event === 'change' && filename === 'admin.macaroon') {
          this.logger.debug('admin.macaroon was created');
          if (this.watchMacaroonResolve) {
            this.watchMacaroonResolve(true);
          }
        }
      });
      this.logger.debug(`watching ${macaroonDir} for admin.macaroon to be created`);
      const macaroonCreated = await watchMacaroonPromise;
      fsWatcher.close();
      this.watchMacaroonResolve = undefined;

      if (macaroonCreated) {
        try {
          await this.loadMacaroon();

          // once we've loaded the macaroon we can attempt to verify the conneciton
          this.verifyConnection().catch(this.logger.error);
        } catch (err) {
          this.logger.error(`could not load macaroon from ${this.macaroonpath}`);
          this.setStatus(ClientStatus.Disabled);
        }
      }
    }
  }

  protected verifyConnection = async () => {
    if (!this.isOperational()) {
      throw(errors.DISABLED);
    }
    if (this.isWaitingUnlock()) {
      return; // temporary workaround to prevent unexplained lnd crashes after unlock
    }

    if (this.macaroonpath && this.meta.get('macaroon').length === 0) {
      // we have not loaded the macaroon yet - it is not created until the lnd wallet is initialized
      if (!this.isWaitingUnlock() && !this.initWalletResolve) { // check that we are not already waiting for wallet init & unlock
        this.awaitWalletInit().catch(this.logger.error);
      }
      return;
    }

    this.logger.info(`trying to verify connection to lnd at ${this.uri}`);
    this.lightning = new LightningClient(this.uri, this.credentials, GRPC_CLIENT_OPTIONS);

    try {
      await this.waitForClientReady(this.lightning);

      const getInfoResponse = await this.getInfo();
      if (getInfoResponse.getSyncedToChain()) {
        // check if the lnd pub key value is different from the one we had previously.
        let newPubKey: string | undefined;
        let newUris: string[] = [];
        if (this.identityPubKey !== getInfoResponse.getIdentityPubkey()) {
          newPubKey = getInfoResponse.getIdentityPubkey();
          this.logger.debug(`pubkey is ${newPubKey}`);
          this.identityPubKey = newPubKey;
          newUris = getInfoResponse.getUrisList();
          if (newUris.length) {
            this.logger.debug(`uris are ${newUris}`);
          } else {
            this.logger.debug('no uris advertised');
          }
          this.urisList = newUris;
        }

        // check if the chain this lnd instance uses has changed
        const chain = getInfoResponse.getChainsList()[0];
        const chainIdentifier = `${chain.getChain()}-${chain.getNetwork()}`;
        if (!this.chainIdentifier) {
          this.chainIdentifier = chainIdentifier;
          this.logger.debug(`chain is ${chainIdentifier}`);
        } else if (this.chainIdentifier !== chainIdentifier) {
          // we switched chains for this lnd client while xud was running which is not supported
          this.logger.error(`chain switched from ${this.chainIdentifier} to ${chainIdentifier}`);
          this.setStatus(ClientStatus.Misconfigured);
        }

        if (this.walletUnlocker) {
          // WalletUnlocker service is disabled when the main Lightning service is available
          this.walletUnlocker.close();
          this.walletUnlocker = undefined;
        }

        this.invoices = new InvoicesClient(this.uri, this.credentials);
        this.router = new RouterClient(this.uri, this.credentials);
        try {
          const randomHash = crypto.randomBytes(32).toString('hex');
          this.logger.debug(`checking hold invoice support with hash: ${randomHash}`);

          await this.addInvoice({ rHash: randomHash, units: 1 });
          await this.removeInvoice(randomHash);
        } catch (err) {
          if (err.code !== grpc.status.UNAVAILABLE) {
            // mark the client as not having hold invoice support if the invoice calls failed due to
            // reasons other than generic grpc connectivity errors
            this.logger.error('could not add hold invoice', err);
            this.setStatus(ClientStatus.NoHoldInvoiceSupport);
          }
          throw err; // we don't want to proceed with marking the client as connected, regardless of the error
        }

        await this.setConnected(newPubKey, newUris);
      } else {
        this.setStatus(ClientStatus.OutOfSync);
        this.logger.warn(`lnd is out of sync with chain, retrying in ${LndClient.RECONNECT_INTERVAL} ms`);
      }
    } catch (err) {
      const errStr = typeof(err) === 'string' ? err : JSON.stringify(err);
      this.logger.error(`could not verify connection at ${this.uri}, error: ${errStr}, retrying in ${LndClient.RECONNECT_INTERVAL} ms`);
    }
  }

  /**
   * Returns general information concerning the lightning node including it’s identity pubkey, alias, the chains it
   * is connected to, and information concerning the number of open+pending channels.
   */
  public getInfo = (): Promise<lndrpc.GetInfoResponse> => {
    return this.unaryCall<lndrpc.GetInfoRequest, lndrpc.GetInfoResponse>('getInfo', new lndrpc.GetInfoRequest());
  }

  /**
   * Returns closed channels that this node was a participant in.
   */
  public getClosedChannels = (): Promise<lndrpc.ClosedChannelsResponse> => {
    return this.unaryCall<lndrpc.ClosedChannelsRequest, lndrpc.ClosedChannelsResponse>('closedChannels', new lndrpc.ClosedChannelsRequest());
  }

  public deposit = async () => {
    const depositAddress = await this.newAddress();
    return depositAddress;
  }

  public withdraw = async ({ amount, destination, all = false, fee }: WithdrawArguments) => {
    const request = new lndrpc.SendCoinsRequest();
    request.setAddr(destination);
    if (fee) {
      request.setSatPerByte(fee);
    }
    if (all) {
      request.setSendAll(all);
    } else if (amount) {
      request.setAmount(amount);
    }
    const withdrawResponse = await this.unaryCall<lndrpc.SendCoinsRequest, lndrpc.SendCoinsResponse>('sendCoins', request);
    return withdrawResponse.getTxid();
  }

  public sendSmallestAmount = async (rHash: string, destination: string): Promise<string> => {
    const request = this.buildSendRequest({
      rHash,
      destination,
      amount: 1,
      // In case of sanity swaps we don't know the
      // takerCltvDelta or the makerCltvDelta. Using our
      // client's default.
      finalCltvDelta: this.finalLock,
    });
    const preimage = await this.sendPaymentV2(request);
    return preimage;
  }

  public sendPayment = async (deal: SwapDeal): Promise<string> => {
    assert(deal.state === SwapState.Active);
    let request: lndrouter.SendPaymentRequest;
    assert(deal.makerCltvDelta, 'swap deal must have a makerCltvDelta');
    if (deal.role === SwapRole.Taker) {
      // we are the taker paying the maker
      assert(deal.destination, 'swap deal as taker must have a destination');
      request = this.buildSendRequest({
        rHash: deal.rHash,
        destination: deal.destination,
        amount: deal.makerAmount,
        // Using the agreed upon makerCltvDelta. Maker won't accept
        // our payment if we provide a smaller value.
        finalCltvDelta: deal.makerCltvDelta,
      });
    } else {
      // we are the maker paying the taker
      assert(deal.takerPubKey, 'swap deal as maker must have a takerPubKey');
      assert(deal.takerCltvDelta, 'swap deal as maker must have a takerCltvDelta');
      request = this.buildSendRequest({
        rHash: deal.rHash,
        destination: deal.takerPubKey,
        amount: deal.takerAmount,
        finalCltvDelta: deal.takerCltvDelta,
        // Enforcing the maximum duration/length of the payment by specifying
        // the cltvLimit. We add 3 blocks to offset the block padding set by lnd.
        cltvLimit: deal.takerMaxTimeLock! + 3,
      });
    }
    this.logger.debug(`sending payment of ${request.getAmt()} with hash ${deal.rHash}`);
    const preimage = await this.sendPaymentV2(request);
    return preimage;
  }

  /**
   * Sends a payment through the Lightning Network.
   * @returns the preimage in hex format
   */
  private sendPaymentV2 = (request: lndrouter.SendPaymentRequest): Promise<string> => {
    return new Promise<string>((resolve, reject) => {
      if (!this.router) {
        reject(swapErrors.FINAL_PAYMENT_ERROR(errors.UNAVAILABLE(this.currency, this.status).message));
        return;
      }
      if (!this.isConnected()) {
        reject(swapErrors.FINAL_PAYMENT_ERROR(errors.UNAVAILABLE(this.currency, this.status).message));
        return;
      }

      this.logger.trace(`sending payment with request: ${JSON.stringify(request.toObject())}`);

      const call = this.router.sendPaymentV2(request, this.meta);

      call.on('data', (response: lndrpc.Payment) => {
        switch (response.getStatus()) {
          case lndrpc.Payment.PaymentStatus.FAILED:
            switch (response.getFailureReason()) {
              case lndrpc.PaymentFailureReason.FAILURE_REASON_TIMEOUT:
              case lndrpc.PaymentFailureReason.FAILURE_REASON_NO_ROUTE:
              case lndrpc.PaymentFailureReason.FAILURE_REASON_ERROR:
              case lndrpc.PaymentFailureReason.FAILURE_REASON_INSUFFICIENT_BALANCE:
                reject(swapErrors.FINAL_PAYMENT_ERROR(lndrpc.PaymentFailureReason[response.getFailureReason()]));
                break;
              case lndrpc.PaymentFailureReason.FAILURE_REASON_INCORRECT_PAYMENT_DETAILS:
                reject(swapErrors.PAYMENT_REJECTED);
                break;
              default:
                reject(swapErrors.UNKNOWN_PAYMENT_ERROR(response.getFailureReason().toString()));
                break;
            }
            break;
          case lndrpc.Payment.PaymentStatus.SUCCEEDED:
            resolve(response.getPaymentPreimage());
            break;
          default:
            // in-flight status, we'll wait for a final status update event
            break;
        }
      });

      call.on('end', () => {
        call.removeAllListeners();
      });
      call.on('error', (err) => {
        call.removeAllListeners();
        this.logger.error('error event from sendPaymentV2', err);

        if (typeof err.message === 'string' && err.message.includes('chain backend is still syncing')) {
          reject(swapErrors.FINAL_PAYMENT_ERROR(err.message));
        } else {
          reject(swapErrors.UNKNOWN_PAYMENT_ERROR(JSON.stringify(err)));
        }
      });
    });
  }

  /**
   * Builds a lndrpc.SendRequest
   */
  private buildSendRequest = (
    { rHash, destination, amount, finalCltvDelta, cltvLimit }:
    { rHash: string, destination: string, amount: number, finalCltvDelta: number, cltvLimit?: number },
  ): lndrouter.SendPaymentRequest => {
    const request = new lndrouter.SendPaymentRequest();
    request.setPaymentHash(Buffer.from(rHash, 'hex'));
    request.setDest(Buffer.from(destination, 'hex'));
    request.setAmt(amount);
    request.setFinalCltvDelta(finalCltvDelta);
    request.setTimeoutSeconds(MAX_PAYMENT_TIME / 1000);
    const fee = Math.floor(MAX_FEE_RATIO * request.getAmt());
    request.setFeeLimitSat(fee);
    if (cltvLimit) {
      // cltvLimit is used to enforce the maximum
      // duration/length of the payment.
      request.setCltvLimit(cltvLimit);
    }
    return request;
  }

  /**
   * Gets a new address for the internal lnd wallet.
   */
  private newAddress = async (addressType = lndrpc.AddressType.WITNESS_PUBKEY_HASH) => {
    const request = new lndrpc.NewAddressRequest();
    request.setType(addressType);
    const newAddressResponse = await this.unaryCall<lndrpc.NewAddressRequest, lndrpc.NewAddressResponse>('newAddress', request);
    return newAddressResponse.getAddress();
  }

  /**
   * Returns the total of unspent outputs for the internal lnd wallet.
   */
  public walletBalance = async (): Promise<lndrpc.WalletBalanceResponse.AsObject> => {
    const walletBalanceResponse = await this.unaryCall<lndrpc.WalletBalanceRequest, lndrpc.WalletBalanceResponse>(
      'walletBalance', new lndrpc.WalletBalanceRequest(),
    );
    return walletBalanceResponse.toObject();
  }

  /**
   * Updates all balances related to channels including active, inactive, and pending balances.
   * Sets trading limits for this client accordingly.
   */
  private updateChannelBalances = async () => {
    const [channels, pendingChannels] = await Promise.all([this.listChannels(), this.pendingChannels()]);

    let maxOutbound = 0;
    let maxInbound = 0;
    let balance = 0;
    let inactiveBalance = 0;
    let totalOutboundAmount = 0;
    let totalInboundAmount = 0;
<<<<<<< HEAD
    const channelBalances: Channel[] = [];
    channels.toObject().channelsList.forEach(({ localBalance, localChanReserveSat, remoteBalance,
                                                remoteChanReserveSat, active, channelPoint }) => {
      if (active) {
        channelBalances.push({
          localBalance,
          remoteBalance,
          channelPoint,
        });

        balance += localBalance;
        const outbound = localBalance - localChanReserveSat;
=======
    channels.toObject().channelsList.forEach((channel) => {
      if (channel.active) {
        balance += channel.localBalance;
        const outbound = Math.max(0, channel.localBalance - channel.localChanReserveSat);
>>>>>>> 874c4d50
        totalOutboundAmount += outbound;
        if (maxOutbound < outbound) {
          maxOutbound = outbound;
        }

<<<<<<< HEAD
        const inbound = remoteBalance - remoteChanReserveSat;
=======
        const inbound = Math.max(0, channel.remoteBalance - channel.remoteChanReserveSat);
>>>>>>> 874c4d50
        totalInboundAmount += inbound;
        if (maxInbound < inbound) {
          maxInbound = inbound;
        }

      } else {
        inactiveBalance += localBalance;
      }
    });

    if (this.maxChannelOutboundAmount !== maxOutbound) {
      this.maxChannelOutboundAmount = maxOutbound;
      this.logger.debug(`new channel maximum outbound capacity: ${maxOutbound}`);
    }

    if (this.maxChannelInboundAmount !== maxInbound) {
      this.maxChannelInboundAmount = maxInbound;
      this.logger.debug(`new channel inbound capacity: ${maxInbound}`);
    }

    if (this.totalOutboundAmount !== totalOutboundAmount) {
      this.totalOutboundAmount = totalOutboundAmount;
      this.logger.debug(`new channel total outbound capacity: ${totalOutboundAmount}`);
    }

    if (this.totalInboundAmount !== totalInboundAmount) {
      this.totalInboundAmount = totalInboundAmount;
      this.logger.debug(`new channel total inbound capacity: ${totalInboundAmount}`);
    }

    const pendingOpenBalance = pendingChannels.toObject().pendingOpenChannelsList.
      reduce((sum, pendingChannel) => sum + (pendingChannel.channel?.localBalance ?? 0), 0);

    return {
      maxOutbound,
      maxInbound,
      totalOutboundAmount,
      totalInboundAmount,
      balance,
      inactiveBalance,
      pendingOpenBalance,
      channels: channelBalances,
    };
  }

  public channelBalance = async (): Promise<ChannelBalance> => {
    const { balance, inactiveBalance, pendingOpenBalance, channels } = await this.updateChannelBalances();
    return { balance, inactiveBalance, pendingOpenBalance, channels };
  }

  public swapCapacities = async (): Promise<SwapCapacities> => {
    const { maxOutbound, maxInbound, totalInboundAmount, totalOutboundAmount } = await this.updateChannelBalances(); // get fresh balances
    return {
      maxOutboundChannelCapacity: maxOutbound,
      maxInboundChannelCapacity: maxInbound,
      totalOutboundCapacity: totalOutboundAmount,
      totalInboundCapacity: totalInboundAmount,
    };
  }

  public getHeight = async () => {
    const info = await this.getInfo();
    return info.getBlockHeight();
  }

  /**
   * Connects to another lnd node.
   */
  public connectPeer = (pubkey: string, address: string): Promise<lndrpc.ConnectPeerResponse> => {
    const request = new lndrpc.ConnectPeerRequest();
    const lightningAddress = new lndrpc.LightningAddress();
    lightningAddress.setHost(address);
    lightningAddress.setPubkey(pubkey);
    request.setAddr(lightningAddress);
    return this.unaryCall<lndrpc.ConnectPeerRequest, lndrpc.ConnectPeerResponse>('connectPeer', request);
  }

  /**
   * Opens a channel given peerPubKey and amount.
   */
  public openChannel = async (
    { remoteIdentifier, units, uris, pushUnits = 0, fee = 0 }: OpenChannelParams,
  ): Promise<string> => {
    if (!remoteIdentifier) {
      // TODO: better handling for for unrecognized peers & force closing channels
      throw new Error('peer not connected to swap client');
    }
    if (uris) {
      await this.connectPeerAddresses(uris);
    }

    const openResponse = await this.openChannelSync(remoteIdentifier, units, pushUnits, fee);
    return openResponse.hasFundingTxidStr() ? openResponse.getFundingTxidStr() : base64ToHex(openResponse.getFundingTxidBytes_asB64());
  }

  /**
   * Tries to connect to a given list of a peer's uris in sequential order.
   * @returns `true` when successful, otherwise `false`.
   */
  private connectPeerAddresses = async (
    peerListeningUris: string[],
  ): Promise<boolean> => {
    const splitListeningUris = peerListeningUris
      .map((uri) => {
        const splitUri = uri.split('@');
        return {
          peerPubKey: splitUri[0],
          address: splitUri[1],
        };
      });
    for (const uri of splitListeningUris) {
      const { peerPubKey, address } = uri;
      try {
        await this.connectPeer(peerPubKey, address);
        return true;
      } catch (e) {
        if (e.message && e.message.includes('already connected')) {
          return true;
        }
        this.logger.trace(`connectPeer to ${uri} failed: ${e}`);
      }
    }
    return false;
  }

  /**
   * Opens a channel with a connected lnd node.
   */
  private openChannelSync = (nodePubkeyString: string, localFundingAmount: number,
                             pushSat = 0, fee = 0): Promise<lndrpc.ChannelPoint> => {
    const request = new lndrpc.OpenChannelRequest;
    request.setNodePubkeyString(nodePubkeyString);
    request.setLocalFundingAmount(localFundingAmount);
    request.setPushSat(pushSat);
    request.setSatPerByte(fee);
    return this.unaryCall<lndrpc.OpenChannelRequest, lndrpc.ChannelPoint>('openChannelSync', request);
  }

  /**
   * Lists all open channels for this node.
   */
  public listChannels = (): Promise<lndrpc.ListChannelsResponse> => {
    return this.unaryCall<lndrpc.ListChannelsRequest, lndrpc.ListChannelsResponse>('listChannels', new lndrpc.ListChannelsRequest());
  }

  /**
   * Lists all pending channels for this node.
   */
  private pendingChannels = (): Promise<lndrpc.PendingChannelsResponse> => {
    return this.unaryCall<lndrpc.PendingChannelsRequest, lndrpc.PendingChannelsResponse>('pendingChannels', new lndrpc.PendingChannelsRequest());
  }

  public getRoute = async (units: number, destination: string, _currency: string, finalLock = this.finalLock) => {
    const request = new lndrpc.QueryRoutesRequest();
    request.setAmt(units);
    request.setFinalCltvDelta(finalLock);
    request.setPubKey(destination);
    const fee = new lndrpc.FeeLimit();
    fee.setFixed(Math.floor(MAX_FEE_RATIO * request.getAmt()));
    request.setFeeLimit(fee);

    let route: lndrpc.Route | undefined;

    try {
      // QueryRoutes no longer returns more than one route
      route = (await this.queryRoutes(request)).getRoutesList()[0];
    } catch (err) {
      if (typeof err.message === 'string' && err.message.includes('insufficient local balance')) {
        throw swapErrors.INSUFFICIENT_BALANCE;
      }

      if (typeof err.message !== 'string' || (
        !err.message.includes('unable to find a path to destination') &&
        !err.message.includes('target not found')
      )) {
        this.logger.error(`error calling queryRoutes to ${destination}, amount ${units}, finalCltvDelta ${finalLock}`, err);
        throw err;
      }
    }

    if (route) {
      this.logger.debug(`found a route to ${destination} for ${units} units with finalCltvDelta ${finalLock}: ${route}`);
    } else {
      this.logger.debug(`could not find a route to ${destination} for ${units} units with finalCltvDelta ${finalLock}`);
    }
    return route;
  }

  public canRouteToNode = async (_destination: string) => {
    // lnd doesn't currently have a way to see if any route exists, regardless of balance
    // for example, if we have a direct channel to peer but no balance in the channel and
    // no other routes, QueryRoutes will return nothing as of lnd v0.8.1.
    // For now we err on the side of leniency and assume a route may exist.
    return true;
  }

  /**
   * Lists all routes to destination.
   */
  private queryRoutes = (request: lndrpc.QueryRoutesRequest): Promise<lndrpc.QueryRoutesResponse> => {
    return this.unaryCall<lndrpc.QueryRoutesRequest, lndrpc.QueryRoutesResponse>('queryRoutes', request);
  }

  public initWallet = async (walletPassword: string, seedMnemonic: string[], restore = false, backup?: Uint8Array):
    Promise<lndwalletunlocker.InitWalletResponse.AsObject> => {
    const request = new lndwalletunlocker.InitWalletRequest();

    // from the master seed/mnemonic we derive a child mnemonic for this specific client
    const childMnemonic = await deriveChild(seedMnemonic, this.label);
    request.setCipherSeedMnemonicList(childMnemonic);

    request.setWalletPassword(Uint8Array.from(Buffer.from(walletPassword, 'utf8')));
    if (restore) {
      request.setRecoveryWindow(2500);
    }
    if (backup && backup.byteLength) {
      const snapshot = new lndrpc.ChanBackupSnapshot();
      const multiChanBackup = new lndrpc.MultiChanBackup();
      multiChanBackup.setMultiChanBackup(backup);
      snapshot.setMultiChanBackup(multiChanBackup);
      request.setChannelBackups(snapshot);
    }
    const initWalletResponse = await this.unaryWalletUnlockerCall<lndwalletunlocker.InitWalletRequest, lndwalletunlocker.InitWalletResponse>(
      'initWallet', request,
    );
    if (this.initWalletResolve) {
      this.initWalletResolve(true);
    }
    this.setUnlocked();

    this.logger.info('wallet initialized');
    return initWalletResponse.toObject();
  }

  public unlockWallet = async (walletPassword: string): Promise<void> => {
    const request = new lndwalletunlocker.UnlockWalletRequest();
    request.setWalletPassword(Uint8Array.from(Buffer.from(walletPassword, 'utf8')));
    await this.unaryWalletUnlockerCall<lndwalletunlocker.UnlockWalletRequest, lndwalletunlocker.UnlockWalletResponse>(
      'unlockWallet', request,
    );
    this.setUnlocked();
    this.logger.info('wallet unlocked');
  }

  public addInvoice = async (
    { rHash, units, expiry = this.finalLock }:
    { rHash: string, units: number, expiry?: number },
  ) => {
    const addHoldInvoiceRequest = new lndinvoices.AddHoldInvoiceRequest();
    addHoldInvoiceRequest.setHash(hexToUint8Array(rHash));
    addHoldInvoiceRequest.setValue(units);
    addHoldInvoiceRequest.setCltvExpiry(expiry);
    await this.addHoldInvoice(addHoldInvoiceRequest);
    this.logger.debug(`added invoice of ${units} for ${rHash} with cltvExpiry ${expiry}`);
    this.subscribeSingleInvoice(rHash);
  }

  public settleInvoice = async (rHash: string, rPreimage: string) => {
    this.logger.debug(`settling invoice for ${rHash} with preimage ${rPreimage}`);
    const settleInvoiceRequest = new lndinvoices.SettleInvoiceMsg();
    settleInvoiceRequest.setPreimage(hexToUint8Array(rPreimage));
    await this.settleInvoiceLnd(settleInvoiceRequest);

    const invoiceSubscription = this.invoiceSubscriptions.get(rHash);
    if (invoiceSubscription) {
      invoiceSubscription.cancel();
    }
  }

  public removeInvoice = async (rHash: string) => {
    const invoiceSubscription = this.invoiceSubscriptions.get(rHash);
    if (invoiceSubscription) {
      const cancelInvoiceRequest = new lndinvoices.CancelInvoiceMsg();
      cancelInvoiceRequest.setPaymentHash(hexToUint8Array(rHash));
      try {
        await this.cancelInvoice(cancelInvoiceRequest);
        this.logger.debug(`canceled invoice for ${rHash}`);
      } catch (err) {
        // handle errors due to attempting to remove an invoice that doesn't exist
        if (err.message === 'unable to locate invoice') {
          this.logger.debug(`attempted to cancel non-existent invoice for ${rHash}`);
        } else if (err.message === 'invoice already canceled') {
          this.logger.debug(`attempted to cancel already canceled invoice for ${rHash}`);
        } else {
          throw err;
        }
      }
      invoiceSubscription.cancel();
    }
  }

  public lookupPayment = async (rHash: string) => {
    try {
      const payments = await this.listPayments(true);
      for (const payment of payments.getPaymentsList()) {
        if (payment.getPaymentHash() === rHash) {
          switch (payment.getStatus()) {
            case lndrpc.Payment.PaymentStatus.SUCCEEDED:
              const preimage = payment.getPaymentPreimage();
              return { preimage, state: PaymentState.Succeeded };
            default:
              this.logger.warn(`unexpected payment state for payment with hash ${rHash}`);
              /* falls through */
            case lndrpc.Payment.PaymentStatus.IN_FLIGHT:
              return { state: PaymentState.Pending };
            case lndrpc.Payment.PaymentStatus.FAILED:
              return { state: PaymentState.Failed };
          }
        }
      }
    } catch (err) {
      this.logger.error(`could not lookup payment for ${rHash}`, err);
      return { state: PaymentState.Pending };
    }

    // if no payment is found, we assume that the payment was never attempted by lnd
    return { state: PaymentState.Failed };
  }

  private listPayments = (includeIncomplete?: boolean): Promise<lndrpc.ListPaymentsResponse> => {
    const request = new lndrpc.ListPaymentsRequest();
    if (includeIncomplete) {
      request.setIncludeIncomplete(includeIncomplete);
    }
    return this.unaryCall<lndrpc.ListPaymentsRequest, lndrpc.ListPaymentsResponse>('listPayments', request);
  }

  public restoreChannelBackup = (multiChannelBackup: Uint8Array) => {
    const request = new lndrpc.RestoreChanBackupRequest();
    request.setMultiChanBackup(multiChannelBackup);
    return this.unaryCall<lndrpc.RestoreChanBackupRequest, lndrpc.RestoreBackupResponse>('restoreChannelBackups', request);
  }

  public exportAllChannelBackup = async () => {
    const request = new lndrpc.ChanBackupExportRequest();
    const response = await this.unaryCall<lndrpc.ChanBackupExportRequest, lndrpc.ChanBackupSnapshot>('exportAllChannelBackups', request);

    return response.getMultiChanBackup()!.getMultiChanBackup_asU8();
  }

  private addHoldInvoice = (request: lndinvoices.AddHoldInvoiceRequest): Promise<lndinvoices.AddHoldInvoiceResp> => {
    return this.unaryInvoiceCall<lndinvoices.AddHoldInvoiceRequest, lndinvoices.AddHoldInvoiceResp>('addHoldInvoice', request);
  }

  private cancelInvoice = (request: lndinvoices.CancelInvoiceMsg): Promise<lndinvoices.CancelInvoiceResp> => {
    return this.unaryInvoiceCall<lndinvoices.CancelInvoiceMsg, lndinvoices.CancelInvoiceResp>('cancelInvoice', request);
  }

  private settleInvoiceLnd = (request: lndinvoices.SettleInvoiceMsg): Promise<lndinvoices.SettleInvoiceResp> => {
    return this.unaryInvoiceCall<lndinvoices.SettleInvoiceMsg, lndinvoices.SettleInvoiceResp>('settleInvoice', request);
  }

  private subscribeSingleInvoice = (rHash: string) => {
    if (!this.invoices) {
      throw errors.UNAVAILABLE(this.currency, this.status);
    }
    const request = new lndinvoices.SubscribeSingleInvoiceRequest();
    request.setRHash(hexToUint8Array(rHash));
    const invoiceSubscription = this.invoices.subscribeSingleInvoice(request, this.meta);
    const deleteInvoiceSubscription = () => {
      invoiceSubscription.removeAllListeners();
      this.invoiceSubscriptions.delete(rHash);
      this.logger.debug(`deleted invoice subscription for ${rHash}`);
    };
    invoiceSubscription.on('data', (invoice: lndrpc.Invoice) => {
      if (invoice.getState() === lndrpc.Invoice.InvoiceState.ACCEPTED) {
        // we have accepted an htlc for this invoice
        this.logger.debug(`accepted htlc for invoice ${rHash}`);
        this.emit('htlcAccepted', rHash, invoice.getValue());
      }
    }).on('end', deleteInvoiceSubscription).on('error', deleteInvoiceSubscription);
    this.invoiceSubscriptions.set(rHash, invoiceSubscription);
  }

  /**
   * Subscribes to channel backups
   */
  public subscribeChannelBackups = () => {
    if (!this.lightning) {
      throw errors.UNAVAILABLE(this.currency, this.status);
    }

    if (this.channelBackupSubscription) {
      return;
    }

    this.channelBackupSubscription = this.lightning.subscribeChannelBackups(new lndrpc.ChannelBackupSubscription(), this.meta)
      .on('data', (backupSnapshot: lndrpc.ChanBackupSnapshot) => {
        const multiBackup = backupSnapshot.getMultiChanBackup()!;
        this.emit('channelBackup', multiBackup.getMultiChanBackup_asU8());
      }).on('end', this.disconnect).on('error', this.disconnect);
  }

  /**
   * Closes any payment channels with a specified node.
   */
  public closeChannel = async ({ remoteIdentifier, force = false, fee = 0 }: CloseChannelParams) => {
    if (remoteIdentifier === undefined) {
      throw swapErrors.REMOTE_IDENTIFIER_MISSING;
    }
    const channels = (await this.listChannels()).getChannelsList();
    const closePromises: Promise<string>[] = [];
    channels.forEach((channel) => {
      if (channel.getRemotePubkey() === remoteIdentifier) {
        const [fundingTxId, outputIndex] = channel.getChannelPoint().split(':');
        const closePromise = this.closeChannelSync(fundingTxId, Number(outputIndex), force, fee);
        closePromises.push(closePromise);
      }
    });

    return Promise.all(closePromises);
  }

  /** A synchronous helper method for the closeChannel call */
  public closeChannelSync = (fundingTxId: string, outputIndex: number, force: boolean, fee = 0): Promise<string> => {
    return new Promise<string>((resolve, reject) => {
      if (!this.lightning) {
        throw(errors.UNAVAILABLE(this.currency, this.status));
      }

      // TODO: set delivery_address parameter after upgrading to 0.10+ lnd API proto definition
      const request = new lndrpc.CloseChannelRequest();
      const channelPoint = new lndrpc.ChannelPoint();
      channelPoint.setFundingTxidStr(fundingTxId);
      channelPoint.setOutputIndex(outputIndex);
      request.setChannelPoint(channelPoint);
      request.setForce(force);
      request.setSatPerByte(fee);

      this.lightning.closeChannel(request, this.meta)
        .on('data', (message: lndrpc.CloseStatusUpdate) => {
          if (message.hasClosePending()) {
            const txId = base64ToHex(message.getClosePending()!.getTxid_asB64());
            if (txId) {
              this.logger.info(`channel closed with tx id ${txId}`);
              resolve(txId);
            }
          }
        })
        .on('end', () => {
          this.logger.debug('closeChannel ended');
          // we should receeive a channel close update above before the end event
          // if we don't, assume the call has failed and reject
          // if we have already resolved the promise this line will do nothing
          reject('channel close ended unexpectedly');
        })
        .on('status', (status: grpc.StatusObject) => {
          this.logger.debug(`closeChannel status: ${status.code} ${status.details}`);
          if (status.code !== grpc.status.OK) {
            reject(status.details);
          }
        })
        .on('error', (err: any) => {
          this.logger.error(`closeChannel error: ${err}`);
          reject(err);
        });
    });
  }

  /** Lnd specific procedure to disconnect from the server. */
  protected disconnect = () => {
    if (this.isOperational()) {
      this.setStatus(ClientStatus.Disconnected);
    }

    if (this.channelBackupSubscription) {
      // we emit channelBackupEnd event after all the disconnect related
      // cleanup has been completed
      this.channelBackupSubscription.cancel();
      this.channelBackupSubscription = undefined;
      this.emit('channelBackupEnd');
    }
    if (this.lightning) {
      this.lightning.close();
      this.lightning = undefined;
    }
    if (this.invoices) {
      this.invoices.close();
      this.invoices = undefined;
    }
    if (this.router) {
      this.router.close();
      this.router = undefined;
    }
    if (this.initWalletResolve) {
      this.initWalletResolve(false);
      this.initWalletResolve = undefined;
    }
    if (this.watchMacaroonResolve) {
      this.watchMacaroonResolve(false);
      this.watchMacaroonResolve = undefined;
    }
    if (this.initRetryTimeout) {
      clearTimeout(this.initRetryTimeout);
      this.initRetryTimeout = undefined;
    }
  }
}

export default LndClient;<|MERGE_RESOLUTION|>--- conflicted
+++ resolved
@@ -3,7 +3,7 @@
 import { promises as fs, watch } from 'fs';
 import grpc, { ChannelCredentials, ClientReadableStream } from 'grpc';
 import path from 'path';
-import { ChannelSide, SwapClientType, SwapRole, SwapState } from '../constants/enums';
+import { SwapClientType, SwapRole, SwapState } from '../constants/enums';
 import Logger from '../Logger';
 import { InvoicesClient } from '../proto/lndinvoices_grpc_pb';
 import * as lndinvoices from '../proto/lndinvoices_pb';
@@ -241,30 +241,18 @@
 
   protected updateCapacity = async () => {
     await this.channelBalance().then(({ channels }) => {
-      channels?.forEach((channel) => {
-        const totalBalance = channel.localBalance + channel.remoteBalance;
+      channels?.forEach(({ remoteBalance, localBalance, channelPoint }) => {
+        const totalBalance = localBalance + remoteBalance;
         const alertThreshold = totalBalance * 0.1;
-        if (channel.localBalance < alertThreshold) {
-          this.emit('lowBalance', {
+        this.checkLowBalance(
+            remoteBalance,
+            localBalance,
             totalBalance,
-            channelPoint: channel.channelPoint,
-            side: ChannelSide.Local,
-            sideBalance: channel.localBalance,
-            bound: 10,
-            currency: this.currency,
-          });
-        }
-
-        if (channel.remoteBalance < alertThreshold) {
-          this.emit('lowBalance', {
-            totalBalance,
-            channelPoint: channel.channelPoint,
-            side: ChannelSide.Remote,
-            sideBalance: channel.remoteBalance,
-            bound: 10,
-            currency: this.currency,
-          });
-        }
+            alertThreshold,
+            this.currency,
+            channelPoint,
+            this.emit,
+        );
       });
     }).catch(async (err) => {
       this.logger.error('failed to update total outbound capacity', err);
@@ -765,7 +753,6 @@
     let inactiveBalance = 0;
     let totalOutboundAmount = 0;
     let totalInboundAmount = 0;
-<<<<<<< HEAD
     const channelBalances: Channel[] = [];
     channels.toObject().channelsList.forEach(({ localBalance, localChanReserveSat, remoteBalance,
                                                 remoteChanReserveSat, active, channelPoint }) => {
@@ -775,30 +762,18 @@
           remoteBalance,
           channelPoint,
         });
-
         balance += localBalance;
-        const outbound = localBalance - localChanReserveSat;
-=======
-    channels.toObject().channelsList.forEach((channel) => {
-      if (channel.active) {
-        balance += channel.localBalance;
-        const outbound = Math.max(0, channel.localBalance - channel.localChanReserveSat);
->>>>>>> 874c4d50
+        const outbound = Math.max(0, localBalance - localChanReserveSat);
         totalOutboundAmount += outbound;
         if (maxOutbound < outbound) {
           maxOutbound = outbound;
         }
 
-<<<<<<< HEAD
-        const inbound = remoteBalance - remoteChanReserveSat;
-=======
-        const inbound = Math.max(0, channel.remoteBalance - channel.remoteChanReserveSat);
->>>>>>> 874c4d50
+        const inbound = Math.max(0, remoteBalance - remoteChanReserveSat);
         totalInboundAmount += inbound;
         if (maxInbound < inbound) {
           maxInbound = inbound;
         }
-
       } else {
         inactiveBalance += localBalance;
       }
