import grpc, { Metadata, ChannelCredentials, StatusObject } from 'grpc';
import fs from 'fs';

import Logger from '../Logger';
import BaseClient, { ClientStatus } from '../BaseClient';
import errors from './errors';
import * as lndrpc from './lndrpc_pb';

/**
 * The configurable options for the lnd client.
 */
type LndClientConfig = {
  disable: boolean;
  datadir: string;
<<<<<<< HEAD
  certpath: string;
  host: string;
  port: number;
  macaroonpath: string;
=======
  host: string;
  port: number;
>>>>>>> 40b49fd8
  rpcprotopath: string;
};

/** A class representing a client to interact with lnd. */
class LndClient extends BaseClient{
  lightning: any;
  meta?: Metadata;

  /**
   * Create an lnd client.
   * @param config - The lnd configuration
   */
  constructor(config: LndClientConfig) {
    super();
<<<<<<< HEAD
    const { disable, datadir, certpath, host, port, macaroonpath, rpcprotopath } = config;
=======
    const { disable, datadir, host, port, rpcprotopath } = config;
>>>>>>> 40b49fd8

    this.logger = Logger.global;

    if (disable) {
      this.setStatus(ClientStatus.DISABLED);
    } else if (!fs.existsSync(certpath)) {
      this.logger.error('could not find certificate in the lnd datadir, is lnd installed?');
      this.setStatus(ClientStatus.DISABLED);
    } else {
      const lndCert: Buffer = fs.readFileSync(certpath);
      const credentials: ChannelCredentials = grpc.credentials.createSsl(lndCert);
      const lnrpcDescriptor: any = grpc.load(rpcprotopath);
      this.lightning = new lnrpcDescriptor.lnrpc.Lightning(`${host}:${port}`, credentials);

      const adminMacaroon: Buffer = fs.readFileSync(macaroonpath);
      this.meta = new grpc.Metadata();
      this.meta.add('macaroon', adminMacaroon.toString('hex'));

      this.setStatus(ClientStatus.CONNECTION_VERIFIED); // TODO: verify connection
    }
  }

  /**
   * Return general information concerning the lightning node including it’s identity pubkey,
   * alias, the chains it is connected to, and information concerning the number of
   * open+pending channels.
   */
  getInfo(): Promise<lndrpc.GetInfoResponse.AsObject> {
    return new Promise((resolve, reject) => {
      if (this.isDisabled()) {
        reject(errors.LND_IS_DISABLED);
        return;
      }
      this.lightning.getInfo({}, this.meta, (err: StatusObject, response: lndrpc.GetInfoResponse.AsObject) => {
        if (err) {
          reject(err.details);
        } else {
          resolve(response);
        }
      });
    });
  }

  /**
   * Attempt to add a new invoice to the lnd invoice database.
   * @param value The value of this invoice in satoshis
   */
  addInvoice(value: number): Promise<lndrpc.AddInvoiceResponse.AsObject> {
    return new Promise((resolve, reject) => {
      if (this.isDisabled()) {
        reject(errors.LND_IS_DISABLED);
        return;
      }
      this.lightning.addInvoice({
        value,
        memo: 'XU',
      }, this.meta, (err: StatusObject, response: lndrpc.AddInvoiceResponse.AsObject) => {
        if (err) {
          reject(err);
        } else {
          resolve(response);
        }
      });
    });
  }

  /**
   * Pay an invoice through the Lightning Network.
   * @param payment_request An invoice for a payment within the Lightning Network.
   */
  payInvoice(payment_request: string): Promise<lndrpc.SendResponse.AsObject> {
    return new Promise((resolve, reject) => {
      if (this.isDisabled()) {
        reject(errors.LND_IS_DISABLED);
        return;
      }
      this.lightning.sendPaymentSync({ payment_request }, this.meta, (err: StatusObject, response: lndrpc.SendResponse.AsObject) => {
        if (err) {
          reject(err.details);
        } else {
          resolve(response);
        }
      });
    });
  }
}

export default LndClient;
export { LndClientConfig };<|MERGE_RESOLUTION|>--- conflicted
+++ resolved
@@ -12,15 +12,10 @@
 type LndClientConfig = {
   disable: boolean;
   datadir: string;
-<<<<<<< HEAD
   certpath: string;
+  macaroonpath: string;
   host: string;
   port: number;
-  macaroonpath: string;
-=======
-  host: string;
-  port: number;
->>>>>>> 40b49fd8
   rpcprotopath: string;
 };
 
@@ -35,11 +30,7 @@
    */
   constructor(config: LndClientConfig) {
     super();
-<<<<<<< HEAD
     const { disable, datadir, certpath, host, port, macaroonpath, rpcprotopath } = config;
-=======
-    const { disable, datadir, host, port, rpcprotopath } = config;
->>>>>>> 40b49fd8
 
     this.logger = Logger.global;
 
