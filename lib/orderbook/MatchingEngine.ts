--- conflicted
+++ resolved
@@ -30,20 +30,10 @@
   private logger: Logger = Logger.orderbook;
 
   constructor(public pairId: string,
-<<<<<<< HEAD
-              buyOrders: db.OrderInstance[] = [],
-              sellOrders: db.OrderInstance[] = []) {
-    this.priorityQueues = {
-      buyOrders: MatchingEngine.initPriorityQueue(buyOrders, OrderingDirection.DESC),
-      sellOrders: MatchingEngine.initPriorityQueue(sellOrders, OrderingDirection.ASC),
-=======
               private internalMatching: boolean) {
     this.priorityQueues = {
-      peerBuyOrders: MatchingEngine.createPriorityQueue(OrderingDirection.DESC),
-      peerSellOrders: MatchingEngine.createPriorityQueue(OrderingDirection.ASC),
-      ownBuyOrders: MatchingEngine.createPriorityQueue(OrderingDirection.DESC),
-      ownSellOrders: MatchingEngine.createPriorityQueue(OrderingDirection.ASC),
->>>>>>> 4554bca2
+      buyOrders: MatchingEngine.createPriorityQueue(OrderingDirection.DESC),
+      sellOrders: MatchingEngine.createPriorityQueue(OrderingDirection.ASC),
     };
   }
 
