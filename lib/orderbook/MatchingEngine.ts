import assert from 'assert';
import FastPriorityQueue from 'fastpriorityqueue';
import { orders, matchingEngine, db } from '../types';
import { OrderingDirection } from '../types/enums';
import Logger from '../Logger';

type PriorityQueue = {
  add: Function;
  remove: Function;
  heapify: Function;
  peek: Function;
  poll: Function;
  trim: Function;
  isEmpty: Function;
  has: Function;
};

type PriorityQueues = {
  buyOrders: PriorityQueue;
  sellOrders: PriorityQueue;
};

type SplitOrder = {
  target: orders.StampedOrder;
  remaining: orders.StampedOrder;
};

class MatchingEngine {
  public priorityQueues: PriorityQueues;
  private logger: Logger = Logger.orderbook;

<<<<<<< HEAD
  constructor(public pairId: string,
    private internalMatching: boolean,
    peerBuyOrders: db.OrderInstance[] = [],
    peerSellOrders: db.OrderInstance[] = [],
    ownBuyOrders: db.OrderInstance[] = [],
    ownSellOrders: db.OrderInstance[] = []) {
=======
  constructor(public pairId: string) {
>>>>>>> f87a3361
    this.priorityQueues = {
      buyOrders: MatchingEngine.createPriorityQueue(OrderingDirection.DESC),
      sellOrders: MatchingEngine.createPriorityQueue(OrderingDirection.ASC),
    };
  }

  private static createPriorityQueue(orderingDirection): PriorityQueue {
    const comparator = this.getOrdersPriorityQueueComparator(orderingDirection);
    return new FastPriorityQueue(comparator);
  }

  public static getOrdersPriorityQueueComparator(orderingDirection): Function {
    const directionComparator = orderingDirection === OrderingDirection.ASC
      ? (a, b) => a < b
      : (a, b) => a > b;

    return (a, b) => {
      if (a.price === b.price) {
        return a.createdAt < b.createdAt;
      } else {
        return directionComparator(a.price, b.price);
      }
    };
  }

  public static getMatchingQuantity = (buyOrder: orders.StampedOrder, sellOrder: orders.StampedOrder): number => {
    if (buyOrder.price >= sellOrder.price) {
      return Math.min(buyOrder.quantity, sellOrder.quantity * -1);
    } else {
      return 0;
    }
  }

  public static splitOrderByQuantity = (order: orders.StampedOrder, targetQuantity: number): SplitOrder => {
    const { quantity } = order;
    const absQuantity = Math.abs(quantity);
    assert(absQuantity > targetQuantity, 'order abs quantity should be higher than targetQuantity');

    const direction = quantity / absQuantity;
    return {
      target: { ...order, quantity: targetQuantity * direction },
      remaining: { ...order, quantity: quantity - (targetQuantity * direction) },
    };
  }

  public static match(order: orders.StampedOrder, matchAgainst: PriorityQueue[]): matchingEngine.MatchingResult {
    const isBuyOrder = order.quantity > 0;
    const matches: matchingEngine.OrderMatch[] = [];
    let remainingOrder: orders.StampedOrder | null = { ...order };

    const getMatchingQuantity = (remainingOrder, oppositeOrder) => isBuyOrder
      ? MatchingEngine.getMatchingQuantity(remainingOrder, oppositeOrder)
      : MatchingEngine.getMatchingQuantity(oppositeOrder, remainingOrder);

    matchAgainst.forEach((priorityQueue) => {
      while (remainingOrder && !priorityQueue.isEmpty()) {
        const oppositeOrder = priorityQueue.peek();
        const matchingQuantity = getMatchingQuantity(remainingOrder, oppositeOrder);
        if (matchingQuantity <= 0) {
          break;
        } else {
          const oppositeOrder = priorityQueue.poll();
          const oppositeOrderAbsQuantity = Math.abs(oppositeOrder.quantity);
          const remainingOrderAbsQuantity = Math.abs(remainingOrder.quantity);
          if (
            oppositeOrderAbsQuantity === matchingQuantity &&
            remainingOrderAbsQuantity === matchingQuantity
          ) { // order quantities are fully matching
            matches.push({ maker: oppositeOrder, taker: remainingOrder });
            remainingOrder = null;
          } else if (remainingOrderAbsQuantity === matchingQuantity) {  // maker order quantity is not sufficient. taker order will split
            const splitOrder = this.splitOrderByQuantity(oppositeOrder, matchingQuantity);
            matches.push({ maker: splitOrder.target, taker: remainingOrder });
            priorityQueue.add(splitOrder.remaining);
            remainingOrder = null;
          } else if (oppositeOrderAbsQuantity === matchingQuantity) { // taker order quantity is not sufficient. maker order will split
            const splitOrder = this.splitOrderByQuantity(remainingOrder, matchingQuantity);
            matches.push({ maker: oppositeOrder, taker: splitOrder.target });
            remainingOrder = splitOrder.remaining;
          } else {
            assert(false, 'matchingQuantity should not be lower than both orders quantity values');
          }
        }
      }
    });

    return {
      matches,
      remainingOrder,
    };
  }

  public addPeerOrder = (order: orders.StampedPeerOrder): void => {
    (order.quantity > 0
      ? this.priorityQueues.buyOrders
      : this.priorityQueues.sellOrders
    ).add(order);
  }

  public dropPeerOrders = (hostId: number): void => {
    this.priorityQueues.peerBuyOrders.remove(hostId, (queuedOrder: any, hostId: number) => {
      if (queuedOrder.hostId === hostId) {
        return true;
      }
      return false;
    });
    this.priorityQueues.peerSellOrders.remove(hostId, (queuedOrder: any, hostId: number) => {
      if (queuedOrder.hostId === hostId) {
        return true;
      }
      return false;
    });
  }

  public matchOrAddOwnOrder = (order: orders.StampedOwnOrder): matchingEngine.MatchingResult => {
    const isBuyOrder = order.quantity > 0;
<<<<<<< HEAD
    const matchAgainst: PriorityQueue[] = [];
=======
    let matchAgainst: PriorityQueue | null = null;
>>>>>>> f87a3361
    let addTo: PriorityQueue | null = null;

    if (isBuyOrder) {
      matchAgainst = this.priorityQueues.sellOrders;
      addTo = this.priorityQueues.buyOrders;
    } else {
      matchAgainst = this.priorityQueues.buyOrders;
      addTo = this.priorityQueues.sellOrders;
    }

    const matchingResult = MatchingEngine.match(order, [matchAgainst]);
    if (matchingResult.remainingOrder && addTo) {
      addTo.add(matchingResult.remainingOrder);
    }

    return matchingResult;
  }
}

export default MatchingEngine;<|MERGE_RESOLUTION|>--- conflicted
+++ resolved
@@ -29,16 +29,7 @@
   public priorityQueues: PriorityQueues;
   private logger: Logger = Logger.orderbook;
 
-<<<<<<< HEAD
-  constructor(public pairId: string,
-    private internalMatching: boolean,
-    peerBuyOrders: db.OrderInstance[] = [],
-    peerSellOrders: db.OrderInstance[] = [],
-    ownBuyOrders: db.OrderInstance[] = [],
-    ownSellOrders: db.OrderInstance[] = []) {
-=======
   constructor(public pairId: string) {
->>>>>>> f87a3361
     this.priorityQueues = {
       buyOrders: MatchingEngine.createPriorityQueue(OrderingDirection.DESC),
       sellOrders: MatchingEngine.createPriorityQueue(OrderingDirection.ASC),
@@ -139,13 +130,13 @@
   }
 
   public dropPeerOrders = (hostId: number): void => {
-    this.priorityQueues.peerBuyOrders.remove(hostId, (queuedOrder: any, hostId: number) => {
+    this.priorityQueues.buyOrders.remove(hostId, (queuedOrder: any, hostId: number) => {
       if (queuedOrder.hostId === hostId) {
         return true;
       }
       return false;
     });
-    this.priorityQueues.peerSellOrders.remove(hostId, (queuedOrder: any, hostId: number) => {
+    this.priorityQueues.sellOrders.remove(hostId, (queuedOrder: any, hostId: number) => {
       if (queuedOrder.hostId === hostId) {
         return true;
       }
@@ -155,11 +146,7 @@
 
   public matchOrAddOwnOrder = (order: orders.StampedOwnOrder): matchingEngine.MatchingResult => {
     const isBuyOrder = order.quantity > 0;
-<<<<<<< HEAD
-    const matchAgainst: PriorityQueue[] = [];
-=======
     let matchAgainst: PriorityQueue | null = null;
->>>>>>> f87a3361
     let addTo: PriorityQueue | null = null;
 
     if (isBuyOrder) {
