import assert from 'assert';
import FastPriorityQueue from 'fastpriorityqueue';
<<<<<<< HEAD
import { orders, matchingEngine, db } from '../types';
=======

import { orders, matchingEngine } from '../types';
>>>>>>> 48d6e9bc
import { OrderingDirection } from '../types/enums';
import Logger from '../Logger';
import { isObject, isNumber } from 'util';

type PriorityQueue = {
  add: Function;
<<<<<<< HEAD
  remove: Function;
=======
  removeOne: Function;
  removeMany: Function;
>>>>>>> 48d6e9bc
  heapify: Function;
  peek: Function;
  poll: Function;
  trim: Function;
  isEmpty: Function;
  size: number;
};

type PriorityQueues = {
  buyOrders: PriorityQueue;
  sellOrders: PriorityQueue;
};

type SplitOrder = {
  target: orders.StampedOrder;
  remaining: orders.StampedOrder;
};

class MatchingEngine {
  public priorityQueues: PriorityQueues;
  private logger: Logger = Logger.orderbook;

  constructor(public pairId: string) {
    this.priorityQueues = {
      buyOrders: MatchingEngine.createPriorityQueue(OrderingDirection.DESC),
      sellOrders: MatchingEngine.createPriorityQueue(OrderingDirection.ASC),
    };
  }

  private static createPriorityQueue(orderingDirection): PriorityQueue {
    const comparator = this.getOrdersPriorityQueueComparator(orderingDirection);
    return new FastPriorityQueue(comparator);
  }

  public static getOrdersPriorityQueueComparator(orderingDirection): Function {
    const directionComparator = orderingDirection === OrderingDirection.ASC
      ? (a, b) => a < b
      : (a, b) => a > b;

    return (a, b) => {
      if (a.price === b.price) {
        return a.createdAt < b.createdAt;
      } else {
        return directionComparator(a.price, b.price);
      }
    };
  }

  public static getMatchingQuantity = (buyOrder: orders.StampedOrder, sellOrder: orders.StampedOrder): number => {
    if (buyOrder.price >= sellOrder.price) {
      return Math.min(buyOrder.quantity, sellOrder.quantity * -1);
    } else {
      return 0;
    }
  }

  public static splitOrderByQuantity = (order: orders.StampedOrder, targetQuantity: number): SplitOrder => {
    const { quantity } = order;
    const absQuantity = Math.abs(quantity);
    assert(absQuantity > targetQuantity, 'order abs quantity should be higher than targetQuantity');

    const direction = quantity / absQuantity;
    return {
      target: { ...order, quantity: targetQuantity * direction },
      remaining: { ...order, quantity: quantity - (targetQuantity * direction) },
    };
  }

  public static match(order: orders.StampedOrder, matchAgainst: PriorityQueue[]): matchingEngine.MatchingResult {
    const isBuyOrder = order.quantity > 0;
    const matches: matchingEngine.OrderMatch[] = [];
    let remainingOrder: orders.StampedOrder | null = { ...order };

    const getMatchingQuantity = (remainingOrder, oppositeOrder) => isBuyOrder
      ? MatchingEngine.getMatchingQuantity(remainingOrder, oppositeOrder)
      : MatchingEngine.getMatchingQuantity(oppositeOrder, remainingOrder);

    matchAgainst.forEach((priorityQueue) => {
      while (remainingOrder && !priorityQueue.isEmpty()) {
        const oppositeOrder = priorityQueue.peek();
        const matchingQuantity = getMatchingQuantity(remainingOrder, oppositeOrder);
        if (matchingQuantity <= 0) {
          break;
        } else {
          const oppositeOrder = priorityQueue.poll();
          const oppositeOrderAbsQuantity = Math.abs(oppositeOrder.quantity);
          const remainingOrderAbsQuantity = Math.abs(remainingOrder.quantity);
          if (
            oppositeOrderAbsQuantity === matchingQuantity &&
            remainingOrderAbsQuantity === matchingQuantity
          ) { // order quantities are fully matching
            matches.push({ maker: oppositeOrder, taker: remainingOrder });
            remainingOrder = null;
          } else if (remainingOrderAbsQuantity === matchingQuantity) {  // maker order quantity is not sufficient. taker order will split
            const splitOrder = this.splitOrderByQuantity(oppositeOrder, matchingQuantity);
            matches.push({ maker: splitOrder.target, taker: remainingOrder });
            priorityQueue.add(splitOrder.remaining);
            remainingOrder = null;
          } else if (oppositeOrderAbsQuantity === matchingQuantity) { // taker order quantity is not sufficient. maker order will split
            const splitOrder = this.splitOrderByQuantity(remainingOrder, matchingQuantity);
            matches.push({ maker: oppositeOrder, taker: splitOrder.target });
            remainingOrder = splitOrder.remaining;
          } else {
            assert(false, 'matchingQuantity should not be lower than both orders quantity values');
          }
        }
      }
    });

    return {
      matches,
      remainingOrder,
    };
  }

  public addPeerOrder = (order: orders.StampedPeerOrder): void => {
    (order.quantity > 0
      ? this.priorityQueues.buyOrders
      : this.priorityQueues.sellOrders
    ).add(order);
  }

<<<<<<< HEAD
  public dropPeerOrders = (hostId: number): void => {
    this.priorityQueues.buyOrders.remove(hostId, MatchingEngine.hostIdComparator);
    this.priorityQueues.sellOrders.remove(hostId, MatchingEngine.hostIdComparator);
  }

  private static hostIdComparator = (queuedOrder: any, orderHostId: any) => {
    if (isObject(queuedOrder) && isNumber(orderHostId)) {
      if (queuedOrder.hostId === orderHostId) {
        return false;
      }
    }
    if (isObject(orderHostId) && isNumber(queuedOrder)) {
      if (orderHostId.hostId === queuedOrder) {
        return false;
      }
    }
    return true;
  }

  public matchOrAddOwnOrder = (order: orders.StampedOwnOrder): matchingEngine.MatchingResult => {
=======
  public matchOrAddOwnOrder = (order: orders.StampedOwnOrder, discardRemaining: boolean): matchingEngine.MatchingResult => {
>>>>>>> 48d6e9bc
    const isBuyOrder = order.quantity > 0;
    let matchAgainst: PriorityQueue | null = null;
    let addTo: PriorityQueue | null = null;

    if (isBuyOrder) {
      matchAgainst = this.priorityQueues.sellOrders;
      addTo = this.priorityQueues.buyOrders;
    } else {
      matchAgainst = this.priorityQueues.buyOrders;
      addTo = this.priorityQueues.sellOrders;
    }

    const matchingResult = MatchingEngine.match(order, [matchAgainst]);
    if (matchingResult.remainingOrder && addTo && !discardRemaining) {
      addTo.add(matchingResult.remainingOrder);
    }

    return matchingResult;
  }

  public removeOwnOrder = (orderId: string): orders.StampedOwnOrder | null => {
    return this.priorityQueues.buyOrders.removeOne(order => order.id === orderId) ||
      this.priorityQueues.sellOrders.removeOne(order => order.id === orderId);
  }

  public isEmpty = (): boolean => {
    return this.priorityQueues.buyOrders.isEmpty() && this.priorityQueues.sellOrders.isEmpty();
  }
}

export default MatchingEngine;<|MERGE_RESOLUTION|>--- conflicted
+++ resolved
@@ -1,29 +1,21 @@
 import assert from 'assert';
 import FastPriorityQueue from 'fastpriorityqueue';
-<<<<<<< HEAD
+
 import { orders, matchingEngine, db } from '../types';
-=======
-
-import { orders, matchingEngine } from '../types';
->>>>>>> 48d6e9bc
 import { OrderingDirection } from '../types/enums';
 import Logger from '../Logger';
 import { isObject, isNumber } from 'util';
 
 type PriorityQueue = {
   add: Function;
-<<<<<<< HEAD
-  remove: Function;
-=======
   removeOne: Function;
   removeMany: Function;
->>>>>>> 48d6e9bc
   heapify: Function;
   peek: Function;
   poll: Function;
   trim: Function;
   isEmpty: Function;
-  size: number;
+  has: Function;
 };
 
 type PriorityQueues = {
@@ -140,7 +132,6 @@
     ).add(order);
   }
 
-<<<<<<< HEAD
   public dropPeerOrders = (hostId: number): void => {
     this.priorityQueues.buyOrders.remove(hostId, MatchingEngine.hostIdComparator);
     this.priorityQueues.sellOrders.remove(hostId, MatchingEngine.hostIdComparator);
@@ -160,10 +151,7 @@
     return true;
   }
 
-  public matchOrAddOwnOrder = (order: orders.StampedOwnOrder): matchingEngine.MatchingResult => {
-=======
   public matchOrAddOwnOrder = (order: orders.StampedOwnOrder, discardRemaining: boolean): matchingEngine.MatchingResult => {
->>>>>>> 48d6e9bc
     const isBuyOrder = order.quantity > 0;
     let matchAgainst: PriorityQueue | null = null;
     let addTo: PriorityQueue | null = null;
