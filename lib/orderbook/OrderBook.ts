--- conflicted
+++ resolved
@@ -540,7 +540,6 @@
           }
         };
 
-<<<<<<< HEAD
         this.swaps!.on('swap.failed', failedHandler);
         this.swaps!.on('swap.paid', paidHandler);
       }
@@ -552,11 +551,6 @@
         const availableQuantity = order.quantity - order.hold;
         if (availableQuantity) {
           this.removeOwnOrder(orderIdentifier.id, orderIdentifier.pairId, availableQuantity);
-=======
-      const paidHandler = (result: SwapSuccess) => {
-        if (result.orderId === orderIdentifier.id) {
-          cleanup(result.quantity);
->>>>>>> e2ec0463
         }
 
         failedHandler = (deal: SwapDeal) => {
