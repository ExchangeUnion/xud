import uuidv1 from 'uuid/v1';

import OrderBookRepository from './OrderBookRepository';
import MatchingEngine from './MatchingEngine';
import MatchesProcessor from './MatchesProcessor';
import errors from './errors';
import Pool from '../p2p/Pool';
import { orders, matchingEngine, db } from '../types';
import DB from '../db/DB';
import Logger from '../Logger';
import LndClient from '../lndclient/LndClient';
<<<<<<< HEAD
import { ms } from '../utils/utils';
import Peer from '../p2p/Peer';
=======
import { EventEmitter } from 'events';
>>>>>>> 2e756be2

type OrderBookConfig = {
  internalmatching: boolean;
};

<<<<<<< HEAD
type Orders = {
  buyOrders: { [ id: string ]: orders.StampedOrder };
  sellOrders: { [ id: string ]: orders.StampedOrder };
};

class OrderBook {
  public pairs: db.PairInstance[] = [];
  public matchingEngines: { [ pairId: string ]: MatchingEngine } = {};

=======
class OrderBook extends EventEmitter {
>>>>>>> 2e756be2
  private logger: Logger = Logger.orderbook;
  private repository: OrderBookRepository;
  private matchesProcessor: MatchesProcessor = new MatchesProcessor();

  private ownOrders: { [ pairId: string ]: Orders } = {};
  private peerOrders: { [ pairId: string ]: Orders } = {};

  constructor(private config: OrderBookConfig, db: DB, private pool?: Pool, private lndClient?: LndClient) {
    super();

    this.repository = new OrderBookRepository(db);
    if (pool) {
      pool.on('packet.order', this.addPeerOrder);
      pool.on('packet.getOrders', this.sendOrders);
    }
  }

  public init = async () => {
    const pairs = await this.repository.getPairs();

    pairs.forEach((pair) => {
      this.matchingEngines[pair.id] = new MatchingEngine(
        pair.id,
        this.config.internalmatching,
      );
      this.ownOrders[pair.id] = this.initOrders();
      this.peerOrders[pair.id] = this.initOrders();
    });

    this.pairs = pairs;
  }

  private initOrders = (): Orders => {
    return {
      buyOrders: {},
      sellOrders: {},
    };
  }

  /**
   * Returns the list of available trading pairs.
   */
  public getPairs = (): Promise<db.PairInstance[]> => {
    return this.repository.getPairs();
  }

  /**
   * Returns lists of buy and sell orders of peers sorted by price.
   */
  public getPeerOrders = (pairId: string, maxResults: number): { [type: string]: orders.StampedOrder[] } => {
    return this.getOrders(maxResults, this.peerOrders[pairId]);
  }

  /*
  * Returns lists of the node's own buy and sell orders sorted by price.
  */
  public getOwnOrders = (pairId: string, maxResults: number): { [type: string]: orders.StampedOrder[] } => {
    return this.getOrders(maxResults, this.ownOrders[pairId]);
  }

  private getOrders = (maxResults: number, orders: Orders): { [ type: string ]: orders.StampedOrder[]} => {
    if (maxResults > 0) {
      return {
        buyOrders: Object.values(orders.buyOrders).slice(0, maxResults),
        sellOrders: Object.values(orders.sellOrders).slice(0, maxResults),
      };
    } else {
      return {
        buyOrders: Object.values(orders.buyOrders),
        sellOrders: Object.values(orders.sellOrders),
      };
    }
  }

  public addLimitOrder = (order: orders.OwnOrder): matchingEngine.MatchingResult => {
    return this.addOwnOrder(order);
  }

  public addMarketOrder = (_order: orders.OwnOrder) => {
    // TODO: implement
  }

  private addOwnOrder = (order: orders.OwnOrder): matchingEngine.MatchingResult => {
    const matchingEngine = this.matchingEngines[order.pairId];
    if (!matchingEngine) {
      throw errors.INVALID_PAIR_ID(order.pairId);
    }

    const stampedOrder: orders.StampedOwnOrder = { ...order, id: uuidv1(), createdAt: ms() };
    const matchingResult = matchingEngine.matchOrAddOwnOrder(stampedOrder);
    const { matches, remainingOrder } = matchingResult;

    if (matches.length > 0) {
      matches.forEach(({ maker, taker }) => {
        this.handleMatch({ maker, taker });
        this.updateOrderQuantity(this.ownOrders, maker, maker.quantity);
      });
    }
    if (remainingOrder) {
      this.broadcastOrder(remainingOrder);

      if (this.config.internalmatching) {
        this.addOrder(this.ownOrders, remainingOrder);
        this.logger.debug(`order added: ${JSON.stringify(remainingOrder)}`);
      }
    }

    return matchingResult;
  }

  private addPeerOrder = (order: orders.PeerOrder) => {
    const matchingEngine = this.matchingEngines[order.pairId];
    if (!matchingEngine) {
      this.logger.debug(`incoming peer order invalid pairId: ${order.pairId}`);
      return;
    }

<<<<<<< HEAD
    const stampedOrder: orders.StampedPeerOrder = { ...order, createdAt: ms() };
=======
    this.emit('peerOrder', order);

    const stampedOrder: orders.StampedPeerOrder = { ...order, createdAt: new Date() };
>>>>>>> 2e756be2
    matchingEngine.addPeerOrder(stampedOrder);
    this.addOrder(this.peerOrders, stampedOrder);
    this.logger.debug(`order added: ${JSON.stringify(stampedOrder)}`);
  }

  private updateOrderQuantity = (type: { [pairId: string]: Orders }, order: orders.StampedOrder, decreasedQuantity: number) => {
    const object = this.getOrderMap(type, order);
    object[order.id].quantity = object[order.id].quantity - decreasedQuantity;
    if (object[order.id].quantity === 0) {
      delete object[order.id];
    }
  }

  private addOrder = (type: { [pairId: string]: Orders }, order: orders.StampedOrder) => {
    this.getOrderMap(type, order)[order.id] = order;
  }

  private getOrderMap = (type: { [pairId: string]: Orders }, order: orders.StampedOrder): { [ id: string ]: orders.StampedOrder } => {
    const orders = type[order.pairId];
    if (order.quantity > 0) {
      return orders.buyOrders;
    } else {
      return orders.sellOrders;
    }
  }

  private sendOrders = async (peer: Peer) => {
    // TODO: just send supported pairs
    const pairs = await this.getPairs();

    const promises: Promise<orders.OutgoingOrder | void>[] = [];
    for (const { id } of pairs) {
      const orders = await this.getOwnOrders(id, 0);
      Object.values(orders.buyOrders).forEach(order => promises.push(this.createOutgoingOrder(order)));
      Object.values(orders.sellOrders).forEach(order => promises.push(this.createOutgoingOrder(order)));
    }
    await Promise.all(promises).then((outgoingOrders) => {
      peer.sendOrders(outgoingOrders as orders.OutgoingOrder[]);
    });
  }

  private broadcastOrder = async (order: orders.StampedOwnOrder): Promise<void> => {
    if (this.pool) {
      const outgoingOrder = await this.createOutgoingOrder(order);

      if (outgoingOrder) {
        this.pool.broadcastOrder(outgoingOrder);
      }
    }
  }

  private createOutgoingOrder = async (order: orders.StampedOwnOrder): Promise<orders.OutgoingOrder | void> => {
    const invoice = await this.createInvoice(order);

    if (!invoice) return;

    const { createdAt, ...outgoingOrder } = { ...order, invoice };
    return outgoingOrder;
  }

  private handleMatch = ({ maker, taker }): void => {
    this.logger.debug(`order match: ${JSON.stringify({ maker, taker })}`);
    this.matchesProcessor.add({ maker, taker });
  }

  public createInvoice = async (order: orders.StampedOwnOrder): Promise<string|void> => {
    if (!this.lndClient) {
      return;
    }

    if (this.lndClient.isDisabled()) {
      return 'dummyInvoice'; // temporarily testing invoices while lnd is not available
    } else {
      // temporary simple invoices until swaps are operational
      const invoice = await this.lndClient.addInvoice(order.price * Math.abs(order.quantity));
      return invoice.paymentRequest;
    }
  }
}

export default OrderBook;
export { OrderBookConfig, Orders };<|MERGE_RESOLUTION|>--- conflicted
+++ resolved
@@ -9,30 +9,23 @@
 import DB from '../db/DB';
 import Logger from '../Logger';
 import LndClient from '../lndclient/LndClient';
-<<<<<<< HEAD
 import { ms } from '../utils/utils';
 import Peer from '../p2p/Peer';
-=======
 import { EventEmitter } from 'events';
->>>>>>> 2e756be2
 
 type OrderBookConfig = {
   internalmatching: boolean;
 };
 
-<<<<<<< HEAD
 type Orders = {
   buyOrders: { [ id: string ]: orders.StampedOrder };
   sellOrders: { [ id: string ]: orders.StampedOrder };
 };
 
-class OrderBook {
+class OrderBook extends EventEmitter {
   public pairs: db.PairInstance[] = [];
   public matchingEngines: { [ pairId: string ]: MatchingEngine } = {};
 
-=======
-class OrderBook extends EventEmitter {
->>>>>>> 2e756be2
   private logger: Logger = Logger.orderbook;
   private repository: OrderBookRepository;
   private matchesProcessor: MatchesProcessor = new MatchesProcessor();
@@ -150,13 +143,8 @@
       return;
     }
 
-<<<<<<< HEAD
     const stampedOrder: orders.StampedPeerOrder = { ...order, createdAt: ms() };
-=======
     this.emit('peerOrder', order);
-
-    const stampedOrder: orders.StampedPeerOrder = { ...order, createdAt: new Date() };
->>>>>>> 2e756be2
     matchingEngine.addPeerOrder(stampedOrder);
     this.addOrder(this.peerOrders, stampedOrder);
     this.logger.debug(`order added: ${JSON.stringify(stampedOrder)}`);
