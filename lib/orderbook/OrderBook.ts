--- conflicted
+++ resolved
@@ -153,18 +153,26 @@
     });
   }
 
-<<<<<<< HEAD
+  /**
+   * Get order by id
+   * @param { string } orderId  - order id
+   */
   public getOrder = async (orderId: string) => {
     return this.repository.getOrder(orderId);
   }
 
+  /**
+   * Get trades by order id
+   * @param { string } orderId - order id
+   * @param { boolean } order - sort trades by data of creation
+   */
   public getTrades = async (orderId: string, order = false) => {
     return this.repository.getTrades(orderId, order);
-=======
+  }
+
   public getCurrencyAttributes(symbol: string) {
     const currencyInstance = this.currencyInstances.get(symbol);
     return currencyInstance ? currencyInstance.toJSON() : undefined;
->>>>>>> ffd7dc8b
   }
 
   /**
