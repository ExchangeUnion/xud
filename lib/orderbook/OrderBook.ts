--- conflicted
+++ resolved
@@ -107,17 +107,13 @@
     // TODO: implement
   }
 
-<<<<<<< HEAD
   public removeOwnOrder = async (orderId: string): Promise<void> => {
     this.pairs.forEach((pair) => {
       this.matchingEngines[pair.id].removeOwnOrder(orderId);
     });
   }
 
-  private addOwnOrder = async (order: orders.OwnOrder): Promise<matchingEngine.MatchingResult>  => {
-=======
   private addOwnOrder = (order: orders.OwnOrder): matchingEngine.MatchingResult => {
->>>>>>> 4554bca2
     const matchingEngine = this.matchingEngines[order.pairId];
     if (!matchingEngine) {
       throw errors.INVALID_PAIR_ID(order.pairId);
