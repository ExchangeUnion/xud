import uuidv1 from 'uuid/v1';
import { EventEmitter } from 'events';
import OrderBookRepository from './OrderBookRepository';
import MatchingEngine from './MatchingEngine';
import MatchesProcessor from './MatchesProcessor';
import errors from './errors';
import Pool from '../p2p/Pool';
import { orders, matchingEngine, db } from '../types';
import { Models } from '../db/DB';
import Logger, { Context } from '../Logger';
import LndClient from '../lndclient/LndClient';
import { ms } from '../utils/utils';
import Peer from '../p2p/Peer';

type Orders = {
  buyOrders: { [ id: string ]: orders.StampedOrder };
  sellOrders: { [ id: string ]: orders.StampedOrder };
};

class OrderBook extends EventEmitter {
  private logger: Logger;
  private repository: OrderBookRepository;
  private matchesProcessor: MatchesProcessor;
  public pairs: db.PairInstance[] = [];
  public matchingEngines: {[ pairId: string ]: MatchingEngine} = {};
  private ownOrders: { [ pairId: string ]: Orders } = {};
  private peerOrders: { [ pairId: string ]: Orders } = {};

<<<<<<< HEAD
  constructor(private config: OrderBookConfig, models: Models, private instanceId: number, private pool?: Pool, private lndClient?: LndClient) {
=======
  constructor(models: Models, private pool?: Pool, private lndClient?: LndClient) {
>>>>>>> f87a3361
    super();
    this.logger = new Logger({ instanceId, context: Context.ORDERBOOK });
    this.repository = new OrderBookRepository(models, instanceId);
    this.matchesProcessor = new MatchesProcessor(instanceId);

    if (pool) {
      pool.on('packet.order', this.addPeerOrder);
      pool.on('packet.getOrders', this.sendOrders);
    }
  }

  public init = async () => {
    const pairs = await this.repository.getPairs();

    pairs.forEach((pair) => {
<<<<<<< HEAD
      this.matchingEngines[pair.id] = new MatchingEngine(
        this.instanceId,
        pair.id,
        this.config.internalmatching,
      );
=======
      this.matchingEngines[pair.id] = new MatchingEngine(pair.id);
>>>>>>> f87a3361
      this.ownOrders[pair.id] = this.initOrders();
      this.peerOrders[pair.id] = this.initOrders();
    });

    this.pairs = pairs;
  }

  private initOrders = (): Orders => {
    return {
      buyOrders: {},
      sellOrders: {},
    };
  }

  /**
   * Returns the list of available trading pairs.
   */
  public getPairs = (): Promise<db.PairInstance[]> => {
    return this.repository.getPairs();
  }

  /**
   * Returns lists of buy and sell orders of peers sorted by price.
   */
  public getPeerOrders = (pairId: string, maxResults: number): { [type: string]: orders.StampedOrder[] } => {
    return this.getOrders(maxResults, this.peerOrders[pairId]);
  }

  /*
  * Returns lists of the node's own buy and sell orders sorted by price.
  */
  public getOwnOrders = (pairId: string, maxResults: number): { [type: string]: orders.StampedOrder[] } => {
    return this.getOrders(maxResults, this.ownOrders[pairId]);
  }

  private getOrders = (maxResults: number, orders: Orders): { [ type: string ]: orders.StampedOrder[]} => {
    if (maxResults > 0) {
      return {
        buyOrders: Object.values(orders.buyOrders).slice(0, maxResults),
        sellOrders: Object.values(orders.sellOrders).slice(0, maxResults),
      };
    } else {
      return {
        buyOrders: Object.values(orders.buyOrders),
        sellOrders: Object.values(orders.sellOrders),
      };
    }
  }

  public addLimitOrder = (order: orders.OwnOrder): matchingEngine.MatchingResult => {
    return this.addOwnOrder(order);
  }

  public addMarketOrder = (_order: orders.OwnOrder) => {
    // TODO: implement
  }

  private addOwnOrder = (order: orders.OwnOrder): matchingEngine.MatchingResult => {
    const matchingEngine = this.matchingEngines[order.pairId];
    if (!matchingEngine) {
      throw errors.INVALID_PAIR_ID(order.pairId);
    }

    const stampedOrder: orders.StampedOwnOrder = { ...order, id: uuidv1(), createdAt: ms() };
    const matchingResult = matchingEngine.matchOrAddOwnOrder(stampedOrder);
    const { matches, remainingOrder } = matchingResult;

    if (matches.length > 0) {
      matches.forEach(({ maker, taker }) => {
        this.handleMatch({ maker, taker });
        this.updateOrderQuantity(this.ownOrders, maker, maker.quantity);
      });
    }
    if (remainingOrder) {
      this.broadcastOrder(remainingOrder);
      this.addOrder(this.ownOrders, remainingOrder);
      this.logger.debug(`order added: ${JSON.stringify(remainingOrder)}`);

    }

    return matchingResult;
  }

  private addPeerOrder = (order: orders.PeerOrder) => {
    const matchingEngine = this.matchingEngines[order.pairId];
    if (!matchingEngine) {
      this.logger.debug(`incoming peer order invalid pairId: ${order.pairId}`);
      return;
    }

    const stampedOrder: orders.StampedPeerOrder = { ...order, createdAt: ms() };
    this.emit('peerOrder', order);
    matchingEngine.addPeerOrder(stampedOrder);
    this.addOrder(this.peerOrders, stampedOrder);
    this.logger.debug(`order added: ${JSON.stringify(stampedOrder)}`);
  }

  private updateOrderQuantity = (type: { [pairId: string]: Orders }, order: orders.StampedOrder, decreasedQuantity: number) => {
    const object = this.getOrderMap(type, order);
    object[order.id].quantity = object[order.id].quantity - decreasedQuantity;
    if (object[order.id].quantity === 0) {
      delete object[order.id];
    }
  }

  private addOrder = (type: { [pairId: string]: Orders }, order: orders.StampedOrder) => {
    this.getOrderMap(type, order)[order.id] = order;
  }

  private getOrderMap = (type: { [pairId: string]: Orders }, order: orders.StampedOrder): { [ id: string ]: orders.StampedOrder } => {
    const orders = type[order.pairId];
    if (order.quantity > 0) {
      return orders.buyOrders;
    } else {
      return orders.sellOrders;
    }
  }

  private sendOrders = async (peer: Peer) => {
    // TODO: just send supported pairs
    const pairs = await this.getPairs();

    const promises: Promise<orders.OutgoingOrder | void>[] = [];
    for (const { id } of pairs) {
      const orders = await this.getOwnOrders(id, 0);
      Object.values(orders.buyOrders).forEach(order => promises.push(this.createOutgoingOrder(order)));
      Object.values(orders.sellOrders).forEach(order => promises.push(this.createOutgoingOrder(order)));
    }
    await Promise.all(promises).then((outgoingOrders) => {
      peer.sendOrders(outgoingOrders as orders.OutgoingOrder[]);
    });
  }

  private broadcastOrder = async (order: orders.StampedOwnOrder): Promise<void> => {
    if (this.pool) {
      const outgoingOrder = await this.createOutgoingOrder(order);

      if (outgoingOrder) {
        this.pool.broadcastOrder(outgoingOrder);
      }
    }
  }

  private createOutgoingOrder = async (order: orders.StampedOwnOrder): Promise<orders.OutgoingOrder | void> => {
    const invoice = await this.createInvoice(order);

    if (!invoice) return;

    const { createdAt, ...outgoingOrder } = { ...order, invoice };
    return outgoingOrder;
  }

  private handleMatch = ({ maker, taker }): void => {
    this.logger.debug(`order match: ${JSON.stringify({ maker, taker })}`);
    this.matchesProcessor.add({ maker, taker });
  }

  public createInvoice = async (order: orders.StampedOwnOrder): Promise<string|void> => {
    if (!this.lndClient) {
      return;
    }

    if (this.lndClient.isDisabled()) {
      return 'dummyInvoice'; // temporarily testing invoices while lnd is not available
    } else {
      // temporary simple invoices until swaps are operational
      const invoice = await this.lndClient.addInvoice(order.price * Math.abs(order.quantity));
      return invoice.paymentRequest;
    }
  }
}

export default OrderBook;
export { Orders };<|MERGE_RESOLUTION|>--- conflicted
+++ resolved
@@ -26,11 +26,7 @@
   private ownOrders: { [ pairId: string ]: Orders } = {};
   private peerOrders: { [ pairId: string ]: Orders } = {};
 
-<<<<<<< HEAD
-  constructor(private config: OrderBookConfig, models: Models, private instanceId: number, private pool?: Pool, private lndClient?: LndClient) {
-=======
-  constructor(models: Models, private pool?: Pool, private lndClient?: LndClient) {
->>>>>>> f87a3361
+  constructor(models: Models, private instanceId: number, private pool?: Pool, private lndClient?: LndClient) {
     super();
     this.logger = new Logger({ instanceId, context: Context.ORDERBOOK });
     this.repository = new OrderBookRepository(models, instanceId);
@@ -46,15 +42,7 @@
     const pairs = await this.repository.getPairs();
 
     pairs.forEach((pair) => {
-<<<<<<< HEAD
-      this.matchingEngines[pair.id] = new MatchingEngine(
-        this.instanceId,
-        pair.id,
-        this.config.internalmatching,
-      );
-=======
-      this.matchingEngines[pair.id] = new MatchingEngine(pair.id);
->>>>>>> f87a3361
+      this.matchingEngines[pair.id] = new MatchingEngine(this.instanceId, pair.id);
       this.ownOrders[pair.id] = this.initOrders();
       this.peerOrders[pair.id] = this.initOrders();
     });
