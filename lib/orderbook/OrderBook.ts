import uuidv1 from 'uuid/v1';
import { EventEmitter } from 'events';
import OrderBookRepository from './OrderBookRepository';
import MatchingEngine from './MatchingEngine';
import MatchesProcessor from './MatchesProcessor';
import errors from './errors';
import Pool from '../p2p/Pool';
import Peer from '../p2p/Peer';
import { orders, matchingEngine, db } from '../types';
import Logger, { ContextLogger } from '../Logger';
import LndClient from '../lndclient/LndClient';
import { ms } from '../utils/utils';
import { Models } from '../db/DB';

type OrdersMap = Map<String, Orders>;

type Orders = {
  buyOrders: Map<String, orders.StampedOrder>;
  sellOrders: Map<String, orders.StampedOrder>;
};

class OrderBook extends EventEmitter {
  private logger: Logger;
  private repository: OrderBookRepository;
<<<<<<< HEAD
  private matchesProcessor: MatchesProcessor;
  public pairs: db.PairInstance[] = [];
  public matchingEngines: {[ pairId: string ]: MatchingEngine} = {};
  private ownOrders: { [ pairId: string ]: Orders } = {};
  private peerOrders: { [ pairId: string ]: Orders } = {};
  private contextLogger: ContextLogger;
=======
  private matchesProcessor: MatchesProcessor = new MatchesProcessor();

  private ownOrders: OrdersMap = new Map<String, Orders>();
  private peerOrders: OrdersMap = new Map<String, Orders>();

  /**
   * A map between an order's local id and global id
   */
  private localIdMap: Map<String, String> = new Map<String, String>();
>>>>>>> 0a95de14

  constructor(models: Models, logger: ContextLogger, private pool?: Pool, private lndClient?: LndClient) {
    super();
    this.logger = logger.orderbook;
    this.contextLogger = logger;
    this.repository = new OrderBookRepository(models, logger);
    this.matchesProcessor = new MatchesProcessor(logger);

    if (pool) {
      pool.on('packet.order', this.addPeerOrder);
      pool.on('packet.orderInvalidation', body => this.removePeerOrder(body.orderId, body.pairId));
      pool.on('packet.getOrders', this.sendOrders);
      pool.on('peer.close', this.removePeerOrders);

    }
  }

  public init = async () => {
    const pairs = await this.repository.getPairs();

    pairs.forEach((pair) => {
      this.matchingEngines[pair.id] = new MatchingEngine(pair.id, this.contextLogger);
      this.ownOrders[pair.id] = this.initOrders();
      this.peerOrders[pair.id] = this.initOrders();
    });

    this.pairs = pairs;
  }

  private initOrders = (): Orders => {
    return {
      buyOrders: new Map <String, orders.StampedOrder>(),
      sellOrders: new Map <String, orders.StampedOrder>(),
    };
  }

  /**
   * Returns the list of available trading pairs.
   */
  public getPairs = (): Promise<db.PairInstance[]> => {
    return this.repository.getPairs();
  }

  /**
   * Returns lists of buy and sell orders of peers
   */
  public getPeerOrders = (pairId: string, maxResults: number): { [ type: string ]: orders.StampedPeerOrder[] } => {
    return this.getOrders(maxResults, this.peerOrders[pairId]) as { [type: string]: orders.StampedPeerOrder[] };
  }

  /*
  * Returns lists of the node's own buy and sell orders
  */
  public getOwnOrders = (pairId: string, maxResults: number): { [type: string]: orders.StampedOwnOrder[] } => {
    return this.getOrders(maxResults, this.ownOrders[pairId]) as { [type: string]: orders.StampedOwnOrder[] };
  }

  private getOrders = (maxResults: number, orders: Orders): { [type: string]: orders.StampedOrder[] } => {
    if (maxResults > 0) {
      return {
        buyOrders: Object.values(orders.buyOrders).slice(0, maxResults),
        sellOrders: Object.values(orders.sellOrders).slice(0, maxResults),
      };
    } else {
      return {
        buyOrders: Object.values(orders.buyOrders),
        sellOrders: Object.values(orders.sellOrders),
      };
    }
  }

  public addLimitOrder = (order: orders.OwnOrder): matchingEngine.MatchingResult => {
    return this.addOwnOrder(order);
  }

  public addMarketOrder = (order: orders.OwnMarketOrder): matchingEngine.MatchingResult => {
    const price = order.quantity > 0 ? Number.MAX_VALUE : 0;
    return this.addOwnOrder({ ...order, price }, true);
  }

  public removeOwnOrderByLocalId = (pairId: string, localId: string): boolean => {
    const id = this.localIdMap[localId];

    if (id === undefined) {
      return false;
    } else {
      delete this.localIdMap[localId];
      return this.removeOwnOrder(pairId, id);
    }
  }

  private removeOwnOrder = (pairId: string, orderId: string): boolean => {
    const matchingEngine = this.matchingEngines[pairId];
    if (!matchingEngine) {
      this.logger.warn(`Invalid pairId: ${pairId}`);
      return false;
    }

    if (matchingEngine.removeOwnOrder(orderId)) {
      this.logger.debug(`order removed: ${JSON.stringify(orderId)}`);
      return this.removeOrder(this.ownOrders, orderId, pairId);
    } else {
      return false;
    }
  }

  private removePeerOrder = (orderId: string, pairId: string): boolean => {
    const matchingEngine = this.matchingEngines[pairId];
    if (!matchingEngine) {
      this.logger.warn(`Invalid pairId: ${pairId}`);
      return false;
    }

    if (matchingEngine.removePeerOrder(orderId)) {
      return this.removeOrder(this.peerOrders, orderId, pairId);
    } else {
      return false;
    }
  }

  private addOwnOrder = (order: orders.OwnOrder, discardRemaining: boolean = false): matchingEngine.MatchingResult => {
    if (this.localIdMap[order.localId]) {
      throw errors.DUPLICATED_ORDER(order.localId);
    }

    const matchingEngine = this.matchingEngines[order.pairId];
    if (!matchingEngine) {
      throw errors.INVALID_PAIR_ID(order.pairId);
    }

    const stampedOrder: orders.StampedOwnOrder = { ...order, id: uuidv1(), createdAt: ms() };
    const matchingResult = matchingEngine.matchOrAddOwnOrder(stampedOrder, discardRemaining);
    const { matches, remainingOrder } = matchingResult;

    if (matches.length > 0) {
      matches.forEach(({ maker, taker }) => {
        this.handleMatch({ maker, taker });
        this.updateOrderQuantity(this.ownOrders, maker, maker.quantity);
      });
    }
    if (remainingOrder && !discardRemaining) {
      this.broadcastOrder(remainingOrder);
      this.addOrder(this.ownOrders, remainingOrder);
      this.logger.debug(`order added: ${JSON.stringify(remainingOrder)}`);
    }

    return matchingResult;
  }

  private addPeerOrder = (order: orders.PeerOrder) => {
    const matchingEngine = this.matchingEngines[order.pairId];
    if (!matchingEngine) {
      this.logger.debug(`incoming peer order invalid pairId: ${order.pairId}`);
      return;
    }

    const stampedOrder: orders.StampedPeerOrder = { ...order, createdAt: ms() };
    this.emit('peerOrder', order);
    matchingEngine.addPeerOrder(stampedOrder);
    this.addOrder(this.peerOrders, stampedOrder);
    this.logger.debug(`order added: ${JSON.stringify(stampedOrder)}`);
  }

  private removePeerOrders = async (peer: Peer): Promise<void> => {
    if (peer.hostId) {
      this.pairs.forEach((pair) => {
        this.matchingEngines[pair.id].removePeerOrders(order => order === peer.hostId!);
      });
    }
  }

  private updateOrderQuantity = (type: OrdersMap, order: orders.StampedOrder, decreasedQuantity: number) => {
    const orderMap = this.getOrderMap(type, order);

    orderMap[order.id].quantity = orderMap[order.id].quantity - decreasedQuantity;
    if (orderMap[order.id].quantity === 0) {
      if (this.isOwnOrder(type)) {
        const { localId } = order as orders.StampedOwnOrder;
        delete this.localIdMap[localId];
      }
      delete orderMap[order.id];
    }
  }

  private addOrder = (type: OrdersMap, order: orders.StampedOrder) => {
    if (this.isOwnOrder(type)) {
      const { localId } = order as orders.StampedOwnOrder;
      this.localIdMap[localId] = order.id;
    }

    this.getOrderMap(type, order)[order.id] = order;
  }

  private removeOrder = (type: OrdersMap, orderId: string, pairId: string): boolean => {
    const orders = type[pairId];

    if (orders.buyOrders[orderId]) {
      delete orders.buyOrders[orderId];
      return true;
    } else if (orders.sellOrders[orderId]) {
      delete orders.sellOrders[orderId];
      return true;
    }

    return false;
  }

  private getOrderMap = (type: OrdersMap, order: orders.StampedOrder): OrdersMap => {
    const orders = type[order.pairId];
    if (order.quantity > 0) {
      return orders.buyOrders;
    } else {
      return orders.sellOrders;
    }
  }

  private isOwnOrder = (type: OrdersMap) => {
    return type === this.ownOrders;
  }

  private sendOrders = async (peer: Peer) => {
    // TODO: just send supported pairs
    const pairs = await this.getPairs();

    const promises: Promise<orders.OutgoingOrder | void>[] = [];
    for (const { id } of pairs) {
      const orders = await this.getOwnOrders(id, 0);
      orders['buyOrders'].forEach(order => promises.push(this.createOutgoingOrder(order)));
      orders['sellOrders'].forEach(order => promises.push(this.createOutgoingOrder(order)));
    }
    await Promise.all(promises).then((outgoingOrders) => {
      peer.sendOrders(outgoingOrders as orders.OutgoingOrder[]);
    });
  }

  private broadcastOrder = async (order: orders.StampedOwnOrder): Promise<void> => {
    if (this.pool) {
      const outgoingOrder = await this.createOutgoingOrder(order);
      if (outgoingOrder) {
        this.pool.broadcastOrder(outgoingOrder);
      }
    }
  }

  private createOutgoingOrder = async (order: orders.StampedOwnOrder): Promise<orders.OutgoingOrder | void> => {
    const invoice = await this.createInvoice(order);

    if (!invoice) return;

    const { createdAt, localId, ...outgoingOrder } = { ...order, invoice };
    return outgoingOrder;
  }

  private handleMatch = ({ maker, taker }): void => {
    this.logger.debug(`order match: ${JSON.stringify({ maker, taker })}`);
    this.matchesProcessor.add({ maker, taker });
  }

  public createInvoice = async (order: orders.StampedOwnOrder): Promise<string|void> => {
    if (!this.lndClient) {
      return;
    }

    if (this.lndClient.isDisabled()) {
      return 'dummyInvoice'; // temporarily testing invoices while lnd is not available
    } else {
      // temporary simple invoices until swaps are operational
      const invoice = await this.lndClient.addInvoice(order.price * Math.abs(order.quantity));
      return invoice.paymentRequest;
    }
  }
}

export default OrderBook;
export { Orders };<|MERGE_RESOLUTION|>--- conflicted
+++ resolved
@@ -22,16 +22,10 @@
 class OrderBook extends EventEmitter {
   private logger: Logger;
   private repository: OrderBookRepository;
-<<<<<<< HEAD
   private matchesProcessor: MatchesProcessor;
   public pairs: db.PairInstance[] = [];
   public matchingEngines: {[ pairId: string ]: MatchingEngine} = {};
-  private ownOrders: { [ pairId: string ]: Orders } = {};
-  private peerOrders: { [ pairId: string ]: Orders } = {};
   private contextLogger: ContextLogger;
-=======
-  private matchesProcessor: MatchesProcessor = new MatchesProcessor();
-
   private ownOrders: OrdersMap = new Map<String, Orders>();
   private peerOrders: OrdersMap = new Map<String, Orders>();
 
@@ -39,7 +33,6 @@
    * A map between an order's local id and global id
    */
   private localIdMap: Map<String, String> = new Map<String, String>();
->>>>>>> 0a95de14
 
   constructor(models: Models, logger: ContextLogger, private pool?: Pool, private lndClient?: LndClient) {
     super();
