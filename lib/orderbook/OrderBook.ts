import assert from 'assert';
import uuidv1 from 'uuid/v1';
import { EventEmitter } from 'events';
import OrderBookRepository from './OrderBookRepository';
import MatchingEngine from './MatchingEngine';
import errors from './errors';
import Pool from '../p2p/Pool';
import Peer from '../p2p/Peer';
import { orders, matchingEngine, db } from '../types';
import Logger from '../Logger';
import { ms, derivePairId } from '../utils/utils';
import { Models } from '../db/DB';
import Swaps from '../swaps/Swaps';
import { SwapDealRole } from '../types/enums';
import { CurrencyInstance, PairInstance, CurrencyFactory } from '../types/db';
import { Pair } from '../types/orders';

interface OrderBook {
  on(event: 'peerOrder.incoming', listener: (order: orders.StampedPeerOrder) => void): this;
  on(event: 'peerOrder.invalidation', listener: (order: orders.OrderIdentifier) => void): this;
  emit(event: 'peerOrder.incoming', order: orders.StampedPeerOrder): boolean;
  emit(event: 'peerOrder.invalidation', order: orders.OrderIdentifier): boolean;
}

/** A class representing an orderbook containing all orders for all active trading pairs. */
class OrderBook extends EventEmitter {
<<<<<<< HEAD
  /** An array of supported pair instances for the orderbook. */
  public pairs: db.PairInstance[] = [];
  /** An array of supported pair ids for the orderbook. */
  public pairIds: string[] = [];
=======
  /** A map of supported currency tickers to currency instances. */
  public currencies = new Map<string, CurrencyInstance>();
  /** A map of supported trading pair tickers to pair instances. */
  public pairs = new Map<string, PairInstance>();

>>>>>>> 9053d9aa
  /** A map between active trading pair ids and matching engines. */
  public matchingEngines = new Map<string, MatchingEngine>();
  /** A map between own orders local id and their global id. */
  private localIdMap: Map<string, string> = new Map<string, string>();

  private repository: OrderBookRepository;
<<<<<<< HEAD
=======
  /** A map between active trading pair ids and local buy and sell orders. */
  private ownOrders: OrdersMap = new Map<string, Orders>();
  /** A map between active trading pair ids and peer buy and sell orders. */
  private peerOrders: OrdersMap = new Map<string, Orders>();
>>>>>>> 9053d9aa

  private matchesProcessor: MatchesProcessor;

  /** Gets an iterable of supported pair ids. */
  public get pairIds() {
    return this.pairs.keys();
  }

  constructor(private logger: Logger, models: Models, private pool?: Pool, private swaps?: Swaps) {
    super();

    this.repository = new OrderBookRepository(logger, models);

    this.bindPool();
    this.bindSwaps();
  }

  private bindPool = () => {
    if (this.pool) {
      this.pool.on('packet.order', this.addPeerOrder);
      this.pool.on('packet.orderInvalidation', order => this.removePeerOrder(order.orderId, order.pairId, order.quantity));
      this.pool.on('packet.getOrders', this.sendOrders);
      this.pool.on('peer.close', this.removePeerOrders);
    }
  }

<<<<<<< HEAD
=======
  private bindSwaps = () => {
    if (this.swaps) {
      this.swaps.on('swap.completed', (deal) => {
        if (deal.myRole === SwapDealRole.Maker) {
          // assume full order execution of an own order
          this.removeOwnOrder(deal.pairId, deal.orderId);

          // TODO: handle partial order execution, updating existing order
        }
      });
      // TODO: bind to other swap events
    }
  }

  /** Loads the supported pairs and currencies from the database. */
>>>>>>> 9053d9aa
  public init = async () => {
    const promises = [await this.repository.getPairs(), await this.repository.getCurrencies()];
    const results = await Promise.all(promises);
    const pairs = results[0] as db.PairInstance[];
    const currencies = results[1] as db.CurrencyInstance[];

    currencies.forEach(currency => this.currencies.set(currency.id, currency));
    pairs.forEach((pair) => {
      this.matchingEngines.set(pair.id, new MatchingEngine(this.logger, pair.id));
<<<<<<< HEAD
=======
      this.ownOrders.set(pair.id, this.initOrders());
      this.peerOrders.set(pair.id, this.initOrders());
      this.pairs.set(pair.id, pair);
>>>>>>> 9053d9aa
    });
  }

  /**
   * Get lists of buy and sell orders of peers.
   */
  public getPeerOrders = (pairId: string, limit: number) => {
    const matchingEngine = this.matchingEngines.get(pairId);
    if (!matchingEngine) {
      throw errors.INVALID_PAIR_ID(pairId);
    }

    return matchingEngine.getPeerOrders(limit);
  }

<<<<<<< HEAD
  /**
   * Get lists of this node's own buy and sell orders.
   */
  public getOwnOrders = (pairId: string, limit?: number) => {
    const matchingEngine = this.matchingEngines.get(pairId);
    if (!matchingEngine) {
      throw errors.INVALID_PAIR_ID(pairId);
=======
  private getOrders = (pairId: string, maxResults: number, ordersMap: OrdersMap): OrderArrays => {
    const orders = ordersMap.get(pairId);
    if (!orders) {
      throw errors.PAIR_DOES_NOT_EXIST(pairId);
>>>>>>> 9053d9aa
    }

    return matchingEngine.getOwnOrders(limit);
  }

  public addPair = async (pair: Pair) => {
    const pairId = derivePairId(pair);
    if (this.pairs.has(pairId)) {
      throw errors.PAIR_ALREADY_EXISTS(pairId);
    }
    if (!this.currencies.has(pair.baseCurrency)) {
      throw errors.CURRENCY_DOES_NOT_EXIST(pair.baseCurrency);
    }
    if (!this.currencies.has(pair.quoteCurrency)) {
      throw errors.CURRENCY_DOES_NOT_EXIST(pair.quoteCurrency);
    }

    const pairInstance = await this.repository.addPair(pair);
    this.pairs.set(pairInstance.id, pairInstance);
    return pairInstance;
  }

  public addCurrency = async (currency: CurrencyFactory) => {
    if (this.currencies.has(currency.id)) {
      throw errors.CURRENCY_ALREADY_EXISTS(currency.id);
    }
    const currencyInstance = await this.repository.addCurrency({ ...currency, decimalPlaces: currency.decimalPlaces || 8 });
    this.currencies.set(currencyInstance.id, currencyInstance);
  }

  public removeCurrency = (currencyId: string) => {
    const currency = this.currencies.get(currencyId);
    if (currency) {
      for (const pair of this.pairs.values()) {
        if (currencyId === pair.baseCurrency || currencyId === pair.quoteCurrency) {
          throw errors.CURRENCY_CANNOT_BE_REMOVED(currencyId, pair.id);
        }
      }
      this.currencies.delete(currencyId);
      return currency.destroy();
    } else {
      throw errors.CURRENCY_DOES_NOT_EXIST(currencyId);
    }
  }

  public removePair = (pairId: string) => {
    const pair = this.pairs.get(pairId);
    if (pair) {
      this.pairs.delete(pairId);
      return pair.destroy();
    } else {
      throw errors.PAIR_DOES_NOT_EXIST(pairId);
    }
  }

  public addLimitOrder = (order: orders.OwnOrder): matchingEngine.MatchingResult => {
    return this.addOwnOrder(order);
  }

  public addMarketOrder = (order: orders.OwnMarketOrder): matchingEngine.MatchingResult => {
    const price = order.quantity > 0 ? Number.MAX_VALUE : 0;
    const result = this.addOwnOrder({ ...order, price }, true);
    delete result.remainingOrder;
    return result;
  }

<<<<<<< HEAD
=======
  /**
   * Removes an order from the order book by its local id. Throws an error if the specified pairId
   * is not supported or if the order to cancel could not be found.
   */
  public removeOwnOrderByLocalId = (pairId: string, localId: string) => {
    const orderId = this.localIdMap.get(localId);

    if (orderId === undefined) {
      throw errors.ORDER_NOT_FOUND(localId);
    }

    if (this.removeOwnOrder(pairId, orderId)) {
      this.localIdMap.delete(localId);

      if (this.pool) {
        this.pool.broadcastOrderInvalidation({
          orderId,
          pairId,
        });
      }
    } else {
      throw errors.ORDER_NOT_FOUND(localId);
    }
  }

  /**
   * Attempts to remove a local order from the order book.
   * @returns true if an order was removed, otherwise false
   */
  private removeOwnOrder = (pairId: string, orderId: string): boolean => {
    const matchingEngine = this.matchingEngines.get(pairId);
    if (!matchingEngine) {
      this.logger.warn(`Invalid pairId: ${pairId}`);
      return false;
    }

    if (matchingEngine.removeOwnOrder(orderId)) {
      this.logger.debug(`order removed: ${JSON.stringify(orderId)}`);
      return this.removeOrder(this.ownOrders, orderId, pairId);
    } else {
      return false;
    }
  }

  private removePeerOrder = (orderId: string, pairId: string, quantityToDecrease?: number): boolean => {
    const matchingEngine = this.matchingEngines.get(pairId);
    const ordersMap = this.peerOrders.get(pairId);
    if (!matchingEngine || !ordersMap) {
      this.logger.warn(`Invalid pairId: ${pairId}`);
      return false;
    }

    const order = matchingEngine.removePeerOrder(orderId, quantityToDecrease);
    if (order) {
      let result;

      if (!quantityToDecrease || quantityToDecrease === 0) {
        result = this.removeOrder(this.peerOrders, orderId, pairId);
      } else {
        result = this.updateOrderQuantity(order, quantityToDecrease);
      }

      if (result) {
        this.emit('peerOrder.invalidation', { orderId, pairId, quantity: quantityToDecrease });
        return true;
      }
    }

    this.logger.warn(`Invalid orderId: ${orderId}`);
    return false;
  }

>>>>>>> 9053d9aa
  private addOwnOrder = (order: orders.OwnOrder, discardRemaining = false): matchingEngine.MatchingResult => {
    if (order.localId === '') {
      // we were given a blank local id, so generate one
      order.localId = uuidv1();
    } else if (this.localIdMap.has(order.localId)) {
      throw errors.DUPLICATE_ORDER(order.localId);
    }

    const matchingEngine = this.matchingEngines.get(order.pairId);
    if (!matchingEngine) {
      throw errors.PAIR_DOES_NOT_EXIST(order.pairId);
    }

    const stampedOrder: orders.StampedOwnOrder = { ...order, id: uuidv1(), createdAt: ms() };
    const matchingResult = matchingEngine.matchOrAddOwnOrder(stampedOrder, discardRemaining);
    const { matches, remainingOrder } = matchingResult;

    if (matches.length > 0) {
      matches.forEach(({ maker, taker }) => {
        this.handleMatch({ maker, taker });
      });
    }
    if (remainingOrder && !discardRemaining) {
      this.localIdMap.set(remainingOrder.localId, remainingOrder.id);
      this.broadcastOrder(remainingOrder);
      this.logger.debug(`order added: ${JSON.stringify(remainingOrder)}`);
    }

    return matchingResult;
  }

  /**
   * Add peer order
   * @returns false if it's a duplicated order or with an invalid pair id, otherwise true
   */
  private addPeerOrder = (order: orders.StampedPeerOrder): boolean => {
    const matchingEngine = this.matchingEngines.get(order.pairId);
    if (!matchingEngine) {
      this.logger.debug(`incoming peer order invalid pairId: ${order.pairId}`);
      // TODO: penalize peer
      return false;
    }

    const stampedOrder: orders.StampedPeerOrder = { ...order, createdAt: ms() };

    if (!matchingEngine.addPeerOrder(stampedOrder)) {
      this.logger.debug(`incoming peer order is duplicated: ${order.id}`);
      // TODO: penalize peer
      return false;
    }

    this.logger.debug(`order added: ${JSON.stringify(stampedOrder)}`);
    this.emit('peerOrder.incoming', stampedOrder);

    return true;
  }

  public removeOwnOrderByLocalId = (pairId: string, localId: string): { removed: boolean, globalId?: string } => {
    const orderId = this.localIdMap.get(localId);

    if (!orderId) {
      return { removed: false };
    } else {
      return {
        removed: this.removeOwnOrder(orderId, pairId),
        globalId: orderId,
      };
    }
  }

  private removeOwnOrder = (orderId: string, pairId: string): boolean => {
    const matchingEngine = this.matchingEngines.get(pairId);
    if (!matchingEngine) {
      this.logger.warn(`invalid pairId: ${pairId}`);
      return false;
    }

<<<<<<< HEAD
    const order = matchingEngine.removeOwnOrder(orderId);
    if (!order) {
      this.logger.warn(`invalid orderId: ${pairId}`);
      return false;
=======
  private removeOrder = (ordersMap: OrdersMap, orderId: string, pairId: string): boolean => {
    if (!this.pairs.has(pairId)) {
      throw errors.PAIR_DOES_NOT_EXIST(pairId);
    }
    const orders = ordersMap.get(pairId);

    if (orders) {
      if (orders.buyOrders.has(orderId)) {
        orders.buyOrders.delete(orderId);
        return true;
      } else if (orders.sellOrders.has(orderId)) {
        orders.sellOrders.delete(orderId);
        return true;
      }
>>>>>>> 9053d9aa
    }

    this.localIdMap.delete(order.localId);
    this.logger.debug(`order removed: ${JSON.stringify(orderId)}`);
    return true;
  }

<<<<<<< HEAD
  private removePeerOrder = (orderId: string, pairId: string, quantityToDecrease?: number): orders.StampedPeerOrder | undefined => {
    const matchingEngine = this.matchingEngines.get(pairId);
    if (!matchingEngine) {
      this.logger.warn(`incoming order invalidation: invalid pairId (${pairId})`);
      return;
=======
  private getOrderMap = (ordersMap: OrdersMap, order: orders.StampedOrder): Map<string, orders.StampedOrder> => {
    const orders = ordersMap.get(order.pairId);
    if (!orders) {
      throw errors.PAIR_DOES_NOT_EXIST(order.pairId);
>>>>>>> 9053d9aa
    }
    const order = matchingEngine.removePeerOrderQuantity(orderId, quantityToDecrease);
    if (!order) {
      this.logger.warn(`incoming order invalidation: invalid orderId (${orderId})`);
      return;
    } else {
      assert(order.quantity === quantityToDecrease, 'order quantity must equal quantityToDecrease');
      this.emit('peerOrder.invalidation', { orderId, pairId, quantity: order.quantity });
      return order;
    }
  }

  private removePeerOrders = async (peer: Peer): Promise<void> => {
    // TODO: remove only from pairs which are supported by the peer
    this.matchingEngines.forEach((matchingEngine) => {
      const orders = matchingEngine.removePeerOrders(peer.nodePubKey!);

      orders.forEach((order) => {
        this.emit('peerOrder.invalidation', {
          orderId: order.id,
          pairId: order.pairId,
        });
      });
    });
  }

  /**
   * Send all local orders to a given peer in an [[OrdersPacket].
   * @param reqId the request id of a [[GetOrdersPacket]] packet that this method is responding to
   */
  private sendOrders = async (peer: Peer, reqId: string) => {
    // TODO: just send supported pairs

    const outgoingOrders: orders.OutgoingOrder[] = [];
<<<<<<< HEAD
    this.matchingEngines.forEach((matchingEngine) => {
      const orders = matchingEngine.getOwnOrders();
      orders.buy.forEach(order => outgoingOrders.push(this.createOutgoingOrder(order)));
      orders.sell.forEach(order => outgoingOrders.push(this.createOutgoingOrder(order)));
    });
=======
    for (const pairId of this.pairs.keys()) {
      const orders = this.getOwnOrders(pairId, 0);
      orders['buyOrders'].forEach(order => outgoingOrders.push(this.createOutgoingOrder(order as orders.StampedOwnOrder)));
      orders['sellOrders'].forEach(order => outgoingOrders.push(this.createOutgoingOrder(order as orders.StampedOwnOrder)));
    }

>>>>>>> 9053d9aa
    peer.sendOrders(outgoingOrders, reqId);
  }

  /**
   * Create an outgoing order and broadcast it to all peers.
   */
  private broadcastOrder =  (order: orders.StampedOwnOrder) => {
    if (this.pool) {
      const outgoingOrder = this.createOutgoingOrder(order);
      if (outgoingOrder) {
        this.pool.broadcastOrder(outgoingOrder);
      }
    }
  }

  private createOutgoingOrder = (order: orders.StampedOwnOrder): orders.OutgoingOrder => {
    const { createdAt, localId, ...outgoingOrder } = order;
    return outgoingOrder;
  }

  private handleMatch = (match: matchingEngine.OrderMatch): void => {
    this.logger.debug(`order match: ${JSON.stringify(match)}`);
    if (this.pool) {
      const { maker } = match;
      if (orders.isOwnOrder(maker)) {
        this.pool.broadcastOrderInvalidation({
          orderId: maker.id,
          pairId: maker.pairId,
          quantity: maker.quantity,
        });
      }
    }

    if (orders.isPeerOrder(match.maker)) {
      // we matched a remote order
      if (this.swaps) {
        // TODO: handle the resolution of the swap
        this.swaps.beginSwap(match.maker, match.taker as orders.StampedOwnOrder);
      }
    } else {
      // internal match
      // TODO: notify client
    }
  }

  private swapHandler = (order: orders.StampedOrder) => {
    if (order.quantity === 0) {
      // full order execution
      if (orders.isPeerOrder(order)) {
        this.removePeerOrder(order.id, order.pairId);
      } else {
        this.removeOwnOrder(order.id, order.pairId);
      }
    } else {
      // TODO: partial order execution, update existing order
    }
  }
}

export default OrderBook;<|MERGE_RESOLUTION|>--- conflicted
+++ resolved
@@ -24,33 +24,17 @@
 
 /** A class representing an orderbook containing all orders for all active trading pairs. */
 class OrderBook extends EventEmitter {
-<<<<<<< HEAD
-  /** An array of supported pair instances for the orderbook. */
-  public pairs: db.PairInstance[] = [];
-  /** An array of supported pair ids for the orderbook. */
-  public pairIds: string[] = [];
-=======
   /** A map of supported currency tickers to currency instances. */
   public currencies = new Map<string, CurrencyInstance>();
   /** A map of supported trading pair tickers to pair instances. */
   public pairs = new Map<string, PairInstance>();
 
->>>>>>> 9053d9aa
   /** A map between active trading pair ids and matching engines. */
   public matchingEngines = new Map<string, MatchingEngine>();
   /** A map between own orders local id and their global id. */
   private localIdMap: Map<string, string> = new Map<string, string>();
 
   private repository: OrderBookRepository;
-<<<<<<< HEAD
-=======
-  /** A map between active trading pair ids and local buy and sell orders. */
-  private ownOrders: OrdersMap = new Map<string, Orders>();
-  /** A map between active trading pair ids and peer buy and sell orders. */
-  private peerOrders: OrdersMap = new Map<string, Orders>();
->>>>>>> 9053d9aa
-
-  private matchesProcessor: MatchesProcessor;
 
   /** Gets an iterable of supported pair ids. */
   public get pairIds() {
@@ -75,8 +59,6 @@
     }
   }
 
-<<<<<<< HEAD
-=======
   private bindSwaps = () => {
     if (this.swaps) {
       this.swaps.on('swap.completed', (deal) => {
@@ -92,7 +74,6 @@
   }
 
   /** Loads the supported pairs and currencies from the database. */
->>>>>>> 9053d9aa
   public init = async () => {
     const promises = [await this.repository.getPairs(), await this.repository.getCurrencies()];
     const results = await Promise.all(promises);
@@ -102,12 +83,7 @@
     currencies.forEach(currency => this.currencies.set(currency.id, currency));
     pairs.forEach((pair) => {
       this.matchingEngines.set(pair.id, new MatchingEngine(this.logger, pair.id));
-<<<<<<< HEAD
-=======
-      this.ownOrders.set(pair.id, this.initOrders());
-      this.peerOrders.set(pair.id, this.initOrders());
       this.pairs.set(pair.id, pair);
->>>>>>> 9053d9aa
     });
   }
 
@@ -117,26 +93,19 @@
   public getPeerOrders = (pairId: string, limit: number) => {
     const matchingEngine = this.matchingEngines.get(pairId);
     if (!matchingEngine) {
-      throw errors.INVALID_PAIR_ID(pairId);
+      throw errors.PAIR_DOES_NOT_EXIST(pairId);
     }
 
     return matchingEngine.getPeerOrders(limit);
   }
 
-<<<<<<< HEAD
   /**
    * Get lists of this node's own buy and sell orders.
    */
   public getOwnOrders = (pairId: string, limit?: number) => {
     const matchingEngine = this.matchingEngines.get(pairId);
     if (!matchingEngine) {
-      throw errors.INVALID_PAIR_ID(pairId);
-=======
-  private getOrders = (pairId: string, maxResults: number, ordersMap: OrdersMap): OrderArrays => {
-    const orders = ordersMap.get(pairId);
-    if (!orders) {
       throw errors.PAIR_DOES_NOT_EXIST(pairId);
->>>>>>> 9053d9aa
     }
 
     return matchingEngine.getOwnOrders(limit);
@@ -203,81 +172,6 @@
     return result;
   }
 
-<<<<<<< HEAD
-=======
-  /**
-   * Removes an order from the order book by its local id. Throws an error if the specified pairId
-   * is not supported or if the order to cancel could not be found.
-   */
-  public removeOwnOrderByLocalId = (pairId: string, localId: string) => {
-    const orderId = this.localIdMap.get(localId);
-
-    if (orderId === undefined) {
-      throw errors.ORDER_NOT_FOUND(localId);
-    }
-
-    if (this.removeOwnOrder(pairId, orderId)) {
-      this.localIdMap.delete(localId);
-
-      if (this.pool) {
-        this.pool.broadcastOrderInvalidation({
-          orderId,
-          pairId,
-        });
-      }
-    } else {
-      throw errors.ORDER_NOT_FOUND(localId);
-    }
-  }
-
-  /**
-   * Attempts to remove a local order from the order book.
-   * @returns true if an order was removed, otherwise false
-   */
-  private removeOwnOrder = (pairId: string, orderId: string): boolean => {
-    const matchingEngine = this.matchingEngines.get(pairId);
-    if (!matchingEngine) {
-      this.logger.warn(`Invalid pairId: ${pairId}`);
-      return false;
-    }
-
-    if (matchingEngine.removeOwnOrder(orderId)) {
-      this.logger.debug(`order removed: ${JSON.stringify(orderId)}`);
-      return this.removeOrder(this.ownOrders, orderId, pairId);
-    } else {
-      return false;
-    }
-  }
-
-  private removePeerOrder = (orderId: string, pairId: string, quantityToDecrease?: number): boolean => {
-    const matchingEngine = this.matchingEngines.get(pairId);
-    const ordersMap = this.peerOrders.get(pairId);
-    if (!matchingEngine || !ordersMap) {
-      this.logger.warn(`Invalid pairId: ${pairId}`);
-      return false;
-    }
-
-    const order = matchingEngine.removePeerOrder(orderId, quantityToDecrease);
-    if (order) {
-      let result;
-
-      if (!quantityToDecrease || quantityToDecrease === 0) {
-        result = this.removeOrder(this.peerOrders, orderId, pairId);
-      } else {
-        result = this.updateOrderQuantity(order, quantityToDecrease);
-      }
-
-      if (result) {
-        this.emit('peerOrder.invalidation', { orderId, pairId, quantity: quantityToDecrease });
-        return true;
-      }
-    }
-
-    this.logger.warn(`Invalid orderId: ${orderId}`);
-    return false;
-  }
-
->>>>>>> 9053d9aa
   private addOwnOrder = (order: orders.OwnOrder, discardRemaining = false): matchingEngine.MatchingResult => {
     if (order.localId === '') {
       // we were given a blank local id, so generate one
@@ -335,19 +229,24 @@
     return true;
   }
 
-  public removeOwnOrderByLocalId = (pairId: string, localId: string): { removed: boolean, globalId?: string } => {
+  /**
+   * Removes an order from the order book by its local id. Throws an error if the specified pairId
+   * is not supported or if the order to cancel could not be found.
+   */
+  public removeOwnOrderByLocalId = (pairId: string, localId: string) => {
     const orderId = this.localIdMap.get(localId);
 
-    if (!orderId) {
-      return { removed: false };
-    } else {
-      return {
-        removed: this.removeOwnOrder(orderId, pairId),
-        globalId: orderId,
-      };
-    }
-  }
-
+    if (orderId === undefined) {
+      throw errors.ORDER_NOT_FOUND(localId);
+    }
+
+    this.removeOwnOrder(orderId, pairId);
+  }
+
+  /**
+   * Attempts to remove a local order from the order book.
+   * @returns true if an order was removed, otherwise false
+   */
   private removeOwnOrder = (orderId: string, pairId: string): boolean => {
     const matchingEngine = this.matchingEngines.get(pairId);
     if (!matchingEngine) {
@@ -355,46 +254,30 @@
       return false;
     }
 
-<<<<<<< HEAD
     const order = matchingEngine.removeOwnOrder(orderId);
     if (!order) {
       this.logger.warn(`invalid orderId: ${pairId}`);
       return false;
-=======
-  private removeOrder = (ordersMap: OrdersMap, orderId: string, pairId: string): boolean => {
-    if (!this.pairs.has(pairId)) {
-      throw errors.PAIR_DOES_NOT_EXIST(pairId);
-    }
-    const orders = ordersMap.get(pairId);
-
-    if (orders) {
-      if (orders.buyOrders.has(orderId)) {
-        orders.buyOrders.delete(orderId);
-        return true;
-      } else if (orders.sellOrders.has(orderId)) {
-        orders.sellOrders.delete(orderId);
-        return true;
-      }
->>>>>>> 9053d9aa
     }
 
     this.localIdMap.delete(order.localId);
     this.logger.debug(`order removed: ${JSON.stringify(orderId)}`);
+
+    if (this.pool) {
+      this.pool.broadcastOrderInvalidation({
+        orderId,
+        pairId,
+      });
+    }
+
     return true;
   }
 
-<<<<<<< HEAD
   private removePeerOrder = (orderId: string, pairId: string, quantityToDecrease?: number): orders.StampedPeerOrder | undefined => {
     const matchingEngine = this.matchingEngines.get(pairId);
     if (!matchingEngine) {
       this.logger.warn(`incoming order invalidation: invalid pairId (${pairId})`);
       return;
-=======
-  private getOrderMap = (ordersMap: OrdersMap, order: orders.StampedOrder): Map<string, orders.StampedOrder> => {
-    const orders = ordersMap.get(order.pairId);
-    if (!orders) {
-      throw errors.PAIR_DOES_NOT_EXIST(order.pairId);
->>>>>>> 9053d9aa
     }
     const order = matchingEngine.removePeerOrderQuantity(orderId, quantityToDecrease);
     if (!order) {
@@ -429,20 +312,11 @@
     // TODO: just send supported pairs
 
     const outgoingOrders: orders.OutgoingOrder[] = [];
-<<<<<<< HEAD
     this.matchingEngines.forEach((matchingEngine) => {
       const orders = matchingEngine.getOwnOrders();
       orders.buy.forEach(order => outgoingOrders.push(this.createOutgoingOrder(order)));
       orders.sell.forEach(order => outgoingOrders.push(this.createOutgoingOrder(order)));
     });
-=======
-    for (const pairId of this.pairs.keys()) {
-      const orders = this.getOwnOrders(pairId, 0);
-      orders['buyOrders'].forEach(order => outgoingOrders.push(this.createOutgoingOrder(order as orders.StampedOwnOrder)));
-      orders['sellOrders'].forEach(order => outgoingOrders.push(this.createOutgoingOrder(order as orders.StampedOwnOrder)));
-    }
-
->>>>>>> 9053d9aa
     peer.sendOrders(outgoingOrders, reqId);
   }
 
@@ -487,19 +361,6 @@
       // TODO: notify client
     }
   }
-
-  private swapHandler = (order: orders.StampedOrder) => {
-    if (order.quantity === 0) {
-      // full order execution
-      if (orders.isPeerOrder(order)) {
-        this.removePeerOrder(order.id, order.pairId);
-      } else {
-        this.removeOwnOrder(order.id, order.pairId);
-      }
-    } else {
-      // TODO: partial order execution, update existing order
-    }
-  }
 }
 
 export default OrderBook;