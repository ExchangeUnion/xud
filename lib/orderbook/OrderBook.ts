--- conflicted
+++ resolved
@@ -185,16 +185,11 @@
 
     const pairInstance = await this.repository.addPair(pair);
     this.pairs.set(pairInstance.id, pairInstance);
-<<<<<<< HEAD
     this.tradingPairs.set(pairInstance.id, new TradingPair(this.logger, pairInstance.id, !this.nomatching));
-    // TODO: update handshake state
-=======
-    this.matchingEngines.set(pairInstance.id, new MatchingEngine(this.logger, pairInstance.id));
 
     if (this.pool) {
       this.pool.updateHandshake({ pairs: this.pairIds });
     }
->>>>>>> ece057c6
     return pairInstance;
   }
 
@@ -223,22 +218,12 @@
 
   public removePair = (pairId: string) => {
     const pair = this.pairs.get(pairId);
-<<<<<<< HEAD
-    if (pair) {
-      this.pairs.delete(pairId);
-      this.tradingPairs.delete(pairId);
-      // TODO: invalidate all orders for this pair
-      // TODO: update handshake state
-      return pair.destroy();
-    } else {
-=======
     if (!pair) {
->>>>>>> ece057c6
       throw errors.PAIR_DOES_NOT_EXIST(pairId);
     }
 
     this.pairs.delete(pairId);
-    this.matchingEngines.delete(pairId);
+    this.tradingPairs.delete(pairId);
 
     if (this.pool) {
       this.pool.updateHandshake({ pairs: this.pairIds });
@@ -353,16 +338,7 @@
 
     const { remainingOrder } = result;
     if (remainingOrder && !discardRemaining) {
-<<<<<<< HEAD
       this.addOwnOrder(remainingOrder);
-=======
-      matchingEngine.addOwnOrder(remainingOrder);
-      this.localIdMap.set(remainingOrder.localId, { id: remainingOrder.id, pairId: remainingOrder.pairId });
-      this.emit('ownOrder.added', remainingOrder);
-      this.logger.debug(`order added: ${JSON.stringify(remainingOrder)}`);
-
-      this.broadcastOrder(remainingOrder);
->>>>>>> ece057c6
       onUpdate && onUpdate({ case: PlaceOrderEventCase.RemainingOrder, payload: remainingOrder });
     }
 
@@ -454,23 +430,10 @@
    * Removes all or part of a peer order from the order book and emits the `peerOrder.invalidation` event.
    * @param quantityToRemove the quantity to remove from the order, if undefined then the full order is removed
    */
-<<<<<<< HEAD
-  private removePeerOrder = (peerPubKey: string, orderId: string, pairId: string, quantityToRemove?: number) => {
+  private removePeerOrder = (orderId: string, pairId: string, peerPubKey: string, quantityToRemove?: number) => {
     const tp = this.getTradingPair(pairId);
-    try {
-      const removeResult = tp.removePeerOrder(peerPubKey, orderId, quantityToRemove);
-      this.emit('peerOrder.invalidation', { orderId, pairId, quantity: removeResult.order.quantity });
-      return true;
-    } catch (err) {
-      this.logger.error(`attempted to remove non-existing orderId (${orderId})`);
-      return false;
-    }
-=======
-  private removePeerOrder = (orderId: string, pairId: string, peerPubKey: string, quantityToRemove?: number) => {
-    const matchingEngine = this.getMatchingEngine(pairId);
-    const removeResult = matchingEngine.removePeerOrder(orderId, peerPubKey, quantityToRemove);
+    const removeResult = tp.removePeerOrder(orderId, peerPubKey, quantityToRemove);
     this.emit('peerOrder.invalidation', removeResult.order);
->>>>>>> ece057c6
   }
 
   private removePeerOrders = async (peer: Peer): Promise<void> => {
@@ -533,10 +496,6 @@
     return outgoingOrder;
   }
 
-<<<<<<< HEAD
-  private handleOrderInvalidation = (oi: OrderInvalidation) => {
-    this.removePeerOrder(oi.peerPubKey, oi.orderId, oi.pairId, oi.quantity);
-=======
   private handleOrderInvalidation = (oi: OrderPortion, peerPubKey: string) => {
     try {
       this.removePeerOrder(oi.id, oi.pairId, peerPubKey, oi.quantity);
@@ -544,7 +503,6 @@
       this.logger.error(`failed to remove order (${oi.id}) of peer ${peerPubKey}`);
       // TODO: Penalize peer
     }
->>>>>>> ece057c6
   }
 
   /**
