import uuidv1 from 'uuid/v1';

import OrderBookRepository, { Orders } from './OrderBookRepository';
import MatchingEngine from './MatchingEngine';
import MatchesProcessor from './MatchesProcessor';
import errors from './errors';
import Pool from '../p2p/Pool';
import { orders, matchingEngine, db } from '../types';
import DB from '../db/DB';
import { groupBy } from '../utils/utils';
import Logger from '../Logger';
import LndClient from '../lndclient/LndClient';
import { EventEmitter } from 'events';

<<<<<<< HEAD
class OrderBook {
=======
type OrderBookConfig = {
  internalmatching: boolean;
};

class OrderBook extends EventEmitter {
>>>>>>> 2e756be2
  private logger: Logger = Logger.orderbook;
  private repository: OrderBookRepository;
  private matchesProcessor: MatchesProcessor = new MatchesProcessor();
  public pairs: db.PairInstance[] = [];
  public matchingEngines: {[ pairId: string ]: MatchingEngine} = {};

<<<<<<< HEAD
  constructor(db: DB, private pool?: Pool, private lndClient?: LndClient) {
=======
  constructor(private config: OrderBookConfig, db: DB, private pool?: Pool, private lndClient?: LndClient) {
    super();

>>>>>>> 2e756be2
    this.repository = new OrderBookRepository(db);
    if (pool) {
      pool.on('packet.order', this.addPeerOrder);
    }
  }

  public async init() {
    const [pairs, Orders] = await Promise.all([
      this.repository.getPairs(),
      this.repository.getOrders(),
    ]);

    const buyOrdersByPairs = groupBy(Orders.buyOrders, order => order.pairId);
    const sellOrdersByPairs = groupBy(Orders.sellOrders, order => order.pairId);

    pairs.forEach((pair) => {
      this.matchingEngines[pair.id] = new MatchingEngine(
        pair.id,
        buyOrdersByPairs[pair.id],
        sellOrdersByPairs[pair.id],
      );
    });

    this.pairs = pairs;
  }

  /**
   * Returns the list of available trading pairs.
   */
  public getPairs(): Promise<db.PairInstance[]> {
    return this.repository.getPairs();
  }

  /**
   * Returns lists of buy and sell orders of peers sorted by price.
   */
  public getPeerOrders(pairId: string, maxResults: number): Promise<Orders> {
    return this.repository.getOrders(pairId, maxResults);
  }

  /*
  * Returns lists of the node's own buy and sell orders sorted by price.
  */
  public getOwnOrders(pairId: string, maxResults: number): Promise<Orders> {
    return this.repository.getOrders(pairId, maxResults);
  }

  public addLimitOrder = async (order: orders.OwnOrder): Promise<matchingEngine.MatchingResult>  => {
    return this.addOwnOrder(order);
  }

  public addMarketOrder = async (_order: orders.OwnOrder) => {
    // TODO: implement
  }

  private addOwnOrder = async (order: orders.OwnOrder): Promise<matchingEngine.MatchingResult>  => {
    const matchingEngine = this.matchingEngines[order.pairId];
    if (!matchingEngine) {
      throw errors.INVALID_PAIR_ID(order.pairId);
    }

    const stampedOrder: orders.StampedOwnOrder = { ...order, id: uuidv1(), createdAt: new Date() };
    const matchingResult = matchingEngine.matchOrAddOwnOrder(stampedOrder);
    const { matches, remainingOrder } = matchingResult;

    if (matches.length > 0) {
      const updatedOrders: Promise<void>[] = [];
      for (const { maker, taker } of matches) {
        this.handleMatch({ maker, taker });
        updatedOrders.push(this.repository.updateOrderQuantity(maker.id, maker.quantity));
      }
      await Promise.all(updatedOrders);
    }
    if (remainingOrder) {
      this.broadcastOrder(remainingOrder);
    }

    return matchingResult;
  }

  private addPeerOrder = async (order: orders.PeerOrder): Promise<void> => {
    const matchingEngine = this.matchingEngines[order.pairId];
    if (!matchingEngine) {
      this.logger.debug(`incoming peer order invalid pairId: ${order.pairId}`);
      return;
    }

    this.emit('peerOrder', order);

    const stampedOrder: orders.StampedPeerOrder = { ...order, createdAt: new Date() };
    matchingEngine.addPeerOrder(stampedOrder);
    const dbOrder = await this.repository.addOrder(stampedOrder);
    this.logger.debug(`order added: ${JSON.stringify(dbOrder)}`);
  }

  private broadcastOrder = async (order: orders.StampedOwnOrder): Promise<void> => {
    if (!this.pool) {
      return;
    }
    const invoice = await this.getInvoice(order);
    if (!invoice) {
      return;
    }

    const { createdAt, ...outgoingOrder } = { ...order, invoice };
    this.pool.broadcastOrder(outgoingOrder);
  }

  private handleMatch = ({ maker, taker }): void => {
    this.logger.debug(`order match: ${JSON.stringify({ maker, taker })}`);
    this.matchesProcessor.add({ maker, taker });
  }

  private getInvoice = async (order: orders.StampedOwnOrder): Promise<string|void> => {
    if (!this.lndClient) {
      return;
    }

    if (this.lndClient.isDisabled()) {
      return 'dummyInvoice'; // temporarily testing invoices while lnd is not available
    } else {
      // temporary simple invoices until swaps are operational
      const invoice = await this.lndClient.addInvoice(order.price * order.quantity);
      return invoice.paymentRequest;
    }
  }
}

export default OrderBook;<|MERGE_RESOLUTION|>--- conflicted
+++ resolved
@@ -12,28 +12,16 @@
 import LndClient from '../lndclient/LndClient';
 import { EventEmitter } from 'events';
 
-<<<<<<< HEAD
-class OrderBook {
-=======
-type OrderBookConfig = {
-  internalmatching: boolean;
-};
-
 class OrderBook extends EventEmitter {
->>>>>>> 2e756be2
   private logger: Logger = Logger.orderbook;
   private repository: OrderBookRepository;
   private matchesProcessor: MatchesProcessor = new MatchesProcessor();
   public pairs: db.PairInstance[] = [];
   public matchingEngines: {[ pairId: string ]: MatchingEngine} = {};
 
-<<<<<<< HEAD
   constructor(db: DB, private pool?: Pool, private lndClient?: LndClient) {
-=======
-  constructor(private config: OrderBookConfig, db: DB, private pool?: Pool, private lndClient?: LndClient) {
     super();
 
->>>>>>> 2e756be2
     this.repository = new OrderBookRepository(db);
     if (pool) {
       pool.on('packet.order', this.addPeerOrder);
