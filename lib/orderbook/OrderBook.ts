import uuidv1 from 'uuid/v1';
import { EventEmitter } from 'events';
import OrderBookRepository from './OrderBookRepository';
import MatchingEngine from './MatchingEngine';
import MatchesProcessor from './MatchesProcessor';
import errors from './errors';
import Pool from '../p2p/Pool';
import { orders, matchingEngine, db } from '../types';
import Logger from '../Logger';
import LndClient from '../lndclient/LndClient';
import { ms } from '../utils/utils';
import Peer from '../p2p/Peer';
import { Models } from '../db/DB';

<<<<<<< HEAD
=======
type OrderBookConfig = {
  internalmatching: boolean;
};

type Orders = {
  buyOrders: { [ id: string ]: orders.StampedOrder };
  sellOrders: { [ id: string ]: orders.StampedOrder };
};

>>>>>>> 4554bca2
class OrderBook extends EventEmitter {
  public pairs: db.PairInstance[] = [];
  public matchingEngines: { [ pairId: string ]: MatchingEngine } = {};

  private logger: Logger = Logger.orderbook;
  private repository: OrderBookRepository;
  private matchesProcessor: MatchesProcessor = new MatchesProcessor();

<<<<<<< HEAD
  constructor(db: DB, private pool?: Pool, private lndClient?: LndClient) {
=======
  private ownOrders: { [ pairId: string ]: Orders } = {};
  private peerOrders: { [ pairId: string ]: Orders } = {};

  constructor(private config: OrderBookConfig, models: Models, private pool?: Pool, private lndClient?: LndClient) {
>>>>>>> 4554bca2
    super();

    this.repository = new OrderBookRepository(models);
    if (pool) {
      pool.on('packet.order', this.addPeerOrder);
      pool.on('packet.getOrders', this.sendOrders);
    }
  }

<<<<<<< HEAD
  public async init() {
    const [pairs, Orders] = await Promise.all([
      this.repository.getPairs(),
      this.repository.getOrders(),
    ]);

    const buyOrdersByPairs = groupBy(Orders.buyOrders, order => order.pairId);
    const sellOrdersByPairs = groupBy(Orders.sellOrders, order => order.pairId);
=======
  public init = async () => {
    const pairs = await this.repository.getPairs();
>>>>>>> 4554bca2

    pairs.forEach((pair) => {
      this.matchingEngines[pair.id] = new MatchingEngine(
        pair.id,
<<<<<<< HEAD
        buyOrdersByPairs[pair.id],
        sellOrdersByPairs[pair.id],
=======
        this.config.internalmatching,
>>>>>>> 4554bca2
      );
      this.ownOrders[pair.id] = this.initOrders();
      this.peerOrders[pair.id] = this.initOrders();
    });

    this.pairs = pairs;
  }

  private initOrders = (): Orders => {
    return {
      buyOrders: {},
      sellOrders: {},
    };
  }

  /**
   * Returns the list of available trading pairs.
   */
  public getPairs = (): Promise<db.PairInstance[]> => {
    return this.repository.getPairs();
  }

  /**
   * Returns lists of buy and sell orders of peers sorted by price.
   */
<<<<<<< HEAD
  public getPeerOrders(pairId: string, maxResults: number): Promise<Orders> {
    return this.repository.getOrders(pairId, maxResults);
=======
  public getPeerOrders = (pairId: string, maxResults: number): { [type: string]: orders.StampedOrder[] } => {
    return this.getOrders(maxResults, this.peerOrders[pairId]);
>>>>>>> 4554bca2
  }

  /*
  * Returns lists of the node's own buy and sell orders sorted by price.
  */
<<<<<<< HEAD
  public getOwnOrders(pairId: string, maxResults: number): Promise<Orders> {
    return this.repository.getOrders(pairId, maxResults);
=======
  public getOwnOrders = (pairId: string, maxResults: number): { [type: string]: orders.StampedOrder[] } => {
    return this.getOrders(maxResults, this.ownOrders[pairId]);
  }

  private getOrders = (maxResults: number, orders: Orders): { [ type: string ]: orders.StampedOrder[]} => {
    if (maxResults > 0) {
      return {
        buyOrders: Object.values(orders.buyOrders).slice(0, maxResults),
        sellOrders: Object.values(orders.sellOrders).slice(0, maxResults),
      };
    } else {
      return {
        buyOrders: Object.values(orders.buyOrders),
        sellOrders: Object.values(orders.sellOrders),
      };
    }
>>>>>>> 4554bca2
  }

  public addLimitOrder = (order: orders.OwnOrder): matchingEngine.MatchingResult => {
    return this.addOwnOrder(order);
  }

  public addMarketOrder = (_order: orders.OwnOrder) => {
    // TODO: implement
  }

  private addOwnOrder = (order: orders.OwnOrder): matchingEngine.MatchingResult => {
    const matchingEngine = this.matchingEngines[order.pairId];
    if (!matchingEngine) {
      throw errors.INVALID_PAIR_ID(order.pairId);
    }

    const stampedOrder: orders.StampedOwnOrder = { ...order, id: uuidv1(), createdAt: ms() };
    const matchingResult = matchingEngine.matchOrAddOwnOrder(stampedOrder);
    const { matches, remainingOrder } = matchingResult;

    if (matches.length > 0) {
      matches.forEach(({ maker, taker }) => {
        this.handleMatch({ maker, taker });
        this.updateOrderQuantity(this.ownOrders, maker, maker.quantity);
      });
    }
    if (remainingOrder) {
      this.broadcastOrder(remainingOrder);
<<<<<<< HEAD
=======

      if (this.config.internalmatching) {
        this.addOrder(this.ownOrders, remainingOrder);
        this.logger.debug(`order added: ${JSON.stringify(remainingOrder)}`);
      }
>>>>>>> 4554bca2
    }

    return matchingResult;
  }

  private addPeerOrder = (order: orders.PeerOrder) => {
    const matchingEngine = this.matchingEngines[order.pairId];
    if (!matchingEngine) {
      this.logger.debug(`incoming peer order invalid pairId: ${order.pairId}`);
      return;
    }

    const stampedOrder: orders.StampedPeerOrder = { ...order, createdAt: ms() };
    this.emit('peerOrder', order);
    matchingEngine.addPeerOrder(stampedOrder);
    this.addOrder(this.peerOrders, stampedOrder);
    this.logger.debug(`order added: ${JSON.stringify(stampedOrder)}`);
  }

  private updateOrderQuantity = (type: { [pairId: string]: Orders }, order: orders.StampedOrder, decreasedQuantity: number) => {
    const object = this.getOrderMap(type, order);
    object[order.id].quantity = object[order.id].quantity - decreasedQuantity;
    if (object[order.id].quantity === 0) {
      delete object[order.id];
    }
  }

  private addOrder = (type: { [pairId: string]: Orders }, order: orders.StampedOrder) => {
    this.getOrderMap(type, order)[order.id] = order;
  }

  private getOrderMap = (type: { [pairId: string]: Orders }, order: orders.StampedOrder): { [ id: string ]: orders.StampedOrder } => {
    const orders = type[order.pairId];
    if (order.quantity > 0) {
      return orders.buyOrders;
    } else {
      return orders.sellOrders;
    }
  }

  private sendOrders = async (peer: Peer) => {
    // TODO: just send supported pairs
    const pairs = await this.getPairs();

    const promises: Promise<orders.OutgoingOrder | void>[] = [];
    for (const { id } of pairs) {
      const orders = await this.getOwnOrders(id, 0);
      Object.values(orders.buyOrders).forEach(order => promises.push(this.createOutgoingOrder(order)));
      Object.values(orders.sellOrders).forEach(order => promises.push(this.createOutgoingOrder(order)));
    }
    await Promise.all(promises).then((outgoingOrders) => {
      peer.sendOrders(outgoingOrders as orders.OutgoingOrder[]);
    });
  }

  private broadcastOrder = async (order: orders.StampedOwnOrder): Promise<void> => {
    if (this.pool) {
      const outgoingOrder = await this.createOutgoingOrder(order);

      if (outgoingOrder) {
        this.pool.broadcastOrder(outgoingOrder);
      }
    }
  }

  private createOutgoingOrder = async (order: orders.StampedOwnOrder): Promise<orders.OutgoingOrder | void> => {
    const invoice = await this.createInvoice(order);

    if (!invoice) return;

    const { createdAt, ...outgoingOrder } = { ...order, invoice };
    return outgoingOrder;
  }

  private handleMatch = ({ maker, taker }): void => {
    this.logger.debug(`order match: ${JSON.stringify({ maker, taker })}`);
    this.matchesProcessor.add({ maker, taker });
  }

  public createInvoice = async (order: orders.StampedOwnOrder): Promise<string|void> => {
    if (!this.lndClient) {
      return;
    }

    if (this.lndClient.isDisabled()) {
      return 'dummyInvoice'; // temporarily testing invoices while lnd is not available
    } else {
      // temporary simple invoices until swaps are operational
      const invoice = await this.lndClient.addInvoice(order.price * Math.abs(order.quantity));
      return invoice.paymentRequest;
    }
  }
}

<<<<<<< HEAD
export default OrderBook;
=======
export default OrderBook;
export { OrderBookConfig, Orders };
>>>>>>> 4554bca2
<|MERGE_RESOLUTION|>--- conflicted
+++ resolved
@@ -12,8 +12,6 @@
 import Peer from '../p2p/Peer';
 import { Models } from '../db/DB';
 
-<<<<<<< HEAD
-=======
 type OrderBookConfig = {
   internalmatching: boolean;
 };
@@ -23,7 +21,6 @@
   sellOrders: { [ id: string ]: orders.StampedOrder };
 };
 
->>>>>>> 4554bca2
 class OrderBook extends EventEmitter {
   public pairs: db.PairInstance[] = [];
   public matchingEngines: { [ pairId: string ]: MatchingEngine } = {};
@@ -32,14 +29,10 @@
   private repository: OrderBookRepository;
   private matchesProcessor: MatchesProcessor = new MatchesProcessor();
 
-<<<<<<< HEAD
-  constructor(db: DB, private pool?: Pool, private lndClient?: LndClient) {
-=======
   private ownOrders: { [ pairId: string ]: Orders } = {};
   private peerOrders: { [ pairId: string ]: Orders } = {};
 
   constructor(private config: OrderBookConfig, models: Models, private pool?: Pool, private lndClient?: LndClient) {
->>>>>>> 4554bca2
     super();
 
     this.repository = new OrderBookRepository(models);
@@ -49,29 +42,13 @@
     }
   }
 
-<<<<<<< HEAD
-  public async init() {
-    const [pairs, Orders] = await Promise.all([
-      this.repository.getPairs(),
-      this.repository.getOrders(),
-    ]);
-
-    const buyOrdersByPairs = groupBy(Orders.buyOrders, order => order.pairId);
-    const sellOrdersByPairs = groupBy(Orders.sellOrders, order => order.pairId);
-=======
   public init = async () => {
     const pairs = await this.repository.getPairs();
->>>>>>> 4554bca2
 
     pairs.forEach((pair) => {
       this.matchingEngines[pair.id] = new MatchingEngine(
         pair.id,
-<<<<<<< HEAD
-        buyOrdersByPairs[pair.id],
-        sellOrdersByPairs[pair.id],
-=======
         this.config.internalmatching,
->>>>>>> 4554bca2
       );
       this.ownOrders[pair.id] = this.initOrders();
       this.peerOrders[pair.id] = this.initOrders();
@@ -97,22 +74,13 @@
   /**
    * Returns lists of buy and sell orders of peers sorted by price.
    */
-<<<<<<< HEAD
-  public getPeerOrders(pairId: string, maxResults: number): Promise<Orders> {
-    return this.repository.getOrders(pairId, maxResults);
-=======
   public getPeerOrders = (pairId: string, maxResults: number): { [type: string]: orders.StampedOrder[] } => {
     return this.getOrders(maxResults, this.peerOrders[pairId]);
->>>>>>> 4554bca2
   }
 
   /*
   * Returns lists of the node's own buy and sell orders sorted by price.
   */
-<<<<<<< HEAD
-  public getOwnOrders(pairId: string, maxResults: number): Promise<Orders> {
-    return this.repository.getOrders(pairId, maxResults);
-=======
   public getOwnOrders = (pairId: string, maxResults: number): { [type: string]: orders.StampedOrder[] } => {
     return this.getOrders(maxResults, this.ownOrders[pairId]);
   }
@@ -129,7 +97,6 @@
         sellOrders: Object.values(orders.sellOrders),
       };
     }
->>>>>>> 4554bca2
   }
 
   public addLimitOrder = (order: orders.OwnOrder): matchingEngine.MatchingResult => {
@@ -158,14 +125,11 @@
     }
     if (remainingOrder) {
       this.broadcastOrder(remainingOrder);
-<<<<<<< HEAD
-=======
 
       if (this.config.internalmatching) {
         this.addOrder(this.ownOrders, remainingOrder);
         this.logger.debug(`order added: ${JSON.stringify(remainingOrder)}`);
       }
->>>>>>> 4554bca2
     }
 
     return matchingResult;
@@ -260,9 +224,5 @@
   }
 }
 
-<<<<<<< HEAD
 export default OrderBook;
-=======
-export default OrderBook;
-export { OrderBookConfig, Orders };
->>>>>>> 4554bca2
+export { OrderBookConfig, Orders };