import uuidv1 from 'uuid/v1';
import { EventEmitter } from 'events';
import OrderBookRepository from './OrderBookRepository';
import MatchingEngine from './MatchingEngine';
import MatchesProcessor from './MatchesProcessor';
import errors from './errors';
import Pool from '../p2p/Pool';
import Peer from '../p2p/Peer';
import { orders, matchingEngine, db } from '../types';
import Logger from '../Logger';
import LndClient from '../lndclient/LndClient';
import { ms } from '../utils/utils';
import Peer from '../p2p/Peer';
import { Models } from '../db/DB';

type Orders = {
  buyOrders: { [ id: string ]: orders.StampedOrder };
  sellOrders: { [ id: string ]: orders.StampedOrder };
};

class OrderBook extends EventEmitter {
  public pairs: db.PairInstance[] = [];
  public matchingEngines: { [ pairId: string ]: MatchingEngine } = {};

  private logger: Logger = Logger.orderbook;
  private repository: OrderBookRepository;
  private matchesProcessor: MatchesProcessor = new MatchesProcessor();

  private ownOrders: { [ pairId: string ]: Orders } = {};
  private peerOrders: { [ pairId: string ]: Orders } = {};

  constructor(models: Models, private pool?: Pool, private lndClient?: LndClient) {
    super();

    this.repository = new OrderBookRepository(models);
    if (pool) {
      pool.on('packet.order', this.addPeerOrder);
<<<<<<< HEAD
      pool.on('peer.destroy', this.removePeerOrders);
=======
      pool.on('packet.getOrders', this.sendOrders);
>>>>>>> f87a3361
    }
  }

  public init = async () => {
    const pairs = await this.repository.getPairs();

    pairs.forEach((pair) => {
      this.matchingEngines[pair.id] = new MatchingEngine(pair.id);
      this.ownOrders[pair.id] = this.initOrders();
      this.peerOrders[pair.id] = this.initOrders();
    });

    this.pairs = pairs;
  }

  private initOrders = (): Orders => {
    return {
      buyOrders: {},
      sellOrders: {},
    };
  }

  /**
   * Returns the list of available trading pairs.
   */
  public getPairs = (): Promise<db.PairInstance[]> => {
    return this.repository.getPairs();
  }

  /**
   * Returns lists of buy and sell orders of peers sorted by price.
   */
  public getPeerOrders = (pairId: string, maxResults: number): { [type: string]: orders.StampedOrder[] } => {
    return this.getOrders(maxResults, this.peerOrders[pairId]);
  }

  /*
  * Returns lists of the node's own buy and sell orders sorted by price.
  */
  public getOwnOrders = (pairId: string, maxResults: number): { [type: string]: orders.StampedOrder[] } => {
    return this.getOrders(maxResults, this.ownOrders[pairId]);
  }

  private getOrders = (maxResults: number, orders: Orders): { [ type: string ]: orders.StampedOrder[]} => {
    if (maxResults > 0) {
      return {
        buyOrders: Object.values(orders.buyOrders).slice(0, maxResults),
        sellOrders: Object.values(orders.sellOrders).slice(0, maxResults),
      };
    } else {
      return {
        buyOrders: Object.values(orders.buyOrders),
        sellOrders: Object.values(orders.sellOrders),
      };
    }
  }

  public addLimitOrder = (order: orders.OwnOrder): matchingEngine.MatchingResult => {
    return this.addOwnOrder(order);
  }

  public addMarketOrder = (_order: orders.OwnOrder) => {
    // TODO: implement
  }

  private addOwnOrder = (order: orders.OwnOrder): matchingEngine.MatchingResult => {
    const matchingEngine = this.matchingEngines[order.pairId];
    if (!matchingEngine) {
      throw errors.INVALID_PAIR_ID(order.pairId);
    }

    const stampedOrder: orders.StampedOwnOrder = { ...order, id: uuidv1(), createdAt: ms() };
    const matchingResult = matchingEngine.matchOrAddOwnOrder(stampedOrder);
    const { matches, remainingOrder } = matchingResult;

    if (matches.length > 0) {
      matches.forEach(({ maker, taker }) => {
        this.handleMatch({ maker, taker });
        this.updateOrderQuantity(this.ownOrders, maker, maker.quantity);
      });
    }
    if (remainingOrder) {
      this.broadcastOrder(remainingOrder);
      this.addOrder(this.ownOrders, remainingOrder);
      this.logger.debug(`order added: ${JSON.stringify(remainingOrder)}`);

    }

    return matchingResult;
  }

  private addPeerOrder = (order: orders.PeerOrder) => {
    const matchingEngine = this.matchingEngines[order.pairId];
    if (!matchingEngine) {
      this.logger.debug(`incoming peer order invalid pairId: ${order.pairId}`);
      return;
    }

    const stampedOrder: orders.StampedPeerOrder = { ...order, createdAt: ms() };
    this.emit('peerOrder', order);
    matchingEngine.addPeerOrder(stampedOrder);
    this.addOrder(this.peerOrders, stampedOrder);
    this.logger.debug(`order added: ${JSON.stringify(stampedOrder)}`);
  }

<<<<<<< HEAD
  private removePeerOrders = async (peer: Peer): Promise<void> => {
    this.pairs.forEach((pair) => {
      this.matchingEngines[pair.id].dropPeerOrders(peer.getHostId());
    });
  }

  private broadcastOrder = async (order: orders.StampedOwnOrder): Promise<void> => {
    if (!this.pool) {
      return;
=======
  private updateOrderQuantity = (type: { [pairId: string]: Orders }, order: orders.StampedOrder, decreasedQuantity: number) => {
    const object = this.getOrderMap(type, order);
    object[order.id].quantity = object[order.id].quantity - decreasedQuantity;
    if (object[order.id].quantity === 0) {
      delete object[order.id];
>>>>>>> f87a3361
    }
  }

  private addOrder = (type: { [pairId: string]: Orders }, order: orders.StampedOrder) => {
    this.getOrderMap(type, order)[order.id] = order;
  }

  private getOrderMap = (type: { [pairId: string]: Orders }, order: orders.StampedOrder): { [ id: string ]: orders.StampedOrder } => {
    const orders = type[order.pairId];
    if (order.quantity > 0) {
      return orders.buyOrders;
    } else {
      return orders.sellOrders;
    }
  }

  private sendOrders = async (peer: Peer) => {
    // TODO: just send supported pairs
    const pairs = await this.getPairs();

    const promises: Promise<orders.OutgoingOrder | void>[] = [];
    for (const { id } of pairs) {
      const orders = await this.getOwnOrders(id, 0);
      Object.values(orders.buyOrders).forEach(order => promises.push(this.createOutgoingOrder(order)));
      Object.values(orders.sellOrders).forEach(order => promises.push(this.createOutgoingOrder(order)));
    }
    await Promise.all(promises).then((outgoingOrders) => {
      peer.sendOrders(outgoingOrders as orders.OutgoingOrder[]);
    });
  }

  private broadcastOrder = async (order: orders.StampedOwnOrder): Promise<void> => {
    if (this.pool) {
      const outgoingOrder = await this.createOutgoingOrder(order);

      if (outgoingOrder) {
        this.pool.broadcastOrder(outgoingOrder);
      }
    }
  }

  private createOutgoingOrder = async (order: orders.StampedOwnOrder): Promise<orders.OutgoingOrder | void> => {
    const invoice = await this.createInvoice(order);

    if (!invoice) return;

    const { createdAt, ...outgoingOrder } = { ...order, invoice };
    return outgoingOrder;
  }

  private handleMatch = ({ maker, taker }): void => {
    this.logger.debug(`order match: ${JSON.stringify({ maker, taker })}`);
    this.matchesProcessor.add({ maker, taker });
  }

  public createInvoice = async (order: orders.StampedOwnOrder): Promise<string|void> => {
    if (!this.lndClient) {
      return;
    }

    if (this.lndClient.isDisabled()) {
      return 'dummyInvoice'; // temporarily testing invoices while lnd is not available
    } else {
      // temporary simple invoices until swaps are operational
      const invoice = await this.lndClient.addInvoice(order.price * Math.abs(order.quantity));
      return invoice.paymentRequest;
    }
  }
}

export default OrderBook;
export { Orders };<|MERGE_RESOLUTION|>--- conflicted
+++ resolved
@@ -10,7 +10,6 @@
 import Logger from '../Logger';
 import LndClient from '../lndclient/LndClient';
 import { ms } from '../utils/utils';
-import Peer from '../p2p/Peer';
 import { Models } from '../db/DB';
 
 type Orders = {
@@ -35,11 +34,8 @@
     this.repository = new OrderBookRepository(models);
     if (pool) {
       pool.on('packet.order', this.addPeerOrder);
-<<<<<<< HEAD
       pool.on('peer.destroy', this.removePeerOrders);
-=======
       pool.on('packet.getOrders', this.sendOrders);
->>>>>>> f87a3361
     }
   }
 
@@ -145,23 +141,17 @@
     this.logger.debug(`order added: ${JSON.stringify(stampedOrder)}`);
   }
 
-<<<<<<< HEAD
   private removePeerOrders = async (peer: Peer): Promise<void> => {
     this.pairs.forEach((pair) => {
       this.matchingEngines[pair.id].dropPeerOrders(peer.getHostId());
     });
   }
 
-  private broadcastOrder = async (order: orders.StampedOwnOrder): Promise<void> => {
-    if (!this.pool) {
-      return;
-=======
   private updateOrderQuantity = (type: { [pairId: string]: Orders }, order: orders.StampedOrder, decreasedQuantity: number) => {
     const object = this.getOrderMap(type, order);
     object[order.id].quantity = object[order.id].quantity - decreasedQuantity;
     if (object[order.id].quantity === 0) {
       delete object[order.id];
->>>>>>> f87a3361
     }
   }
 
@@ -196,7 +186,6 @@
   private broadcastOrder = async (order: orders.StampedOwnOrder): Promise<void> => {
     if (this.pool) {
       const outgoingOrder = await this.createOutgoingOrder(order);
-
       if (outgoingOrder) {
         this.pool.broadcastOrder(outgoingOrder);
       }
