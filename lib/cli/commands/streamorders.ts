<<<<<<< HEAD
=======
import { ServiceError, status } from '@grpc/grpc-js';
>>>>>>> cd754168
import { Arguments, Argv } from 'yargs';
import { XudClient } from 'lib/proto/xudrpc_grpc_pb';
import * as xudrpc from '../../proto/xudrpc_pb';
import { loadXudClient } from '../command';
import { onStreamError, waitForClient } from '../utils';

export const command = 'streamorders [existing]';

export const describe = 'stream order added, removed, and swapped events (DEMO)';

export const builder = (argv: Argv) =>
  argv.option('existing', {
    description: 'whether to return existing orders',
    type: 'boolean',
    default: true,
  });

export const handler = async (argv: Arguments) => {
  await ensureConnection(argv, true);
};

let client: XudClient;

const ensureConnection = async (argv: Arguments, printError?: boolean) => {
  if (!client) {
    client = await loadXudClient(argv);
  }
<<<<<<< HEAD
=======
  client.waitForReady(Date.now() + 3000, (error?: Error) => {
    if (error) {
      if (error.message === 'Failed to connect before the deadline') {
        console.error(`could not connect to xud at ${argv.rpchost}:${argv.rpcport}, is xud running?`);
        process.exit(1);
      }
>>>>>>> cd754168

  waitForClient(client, argv, ensureConnection, streamOrders, printError);
};

const streamOrders = (argv: Arguments<any>) => {
  const ordersReqeust = new xudrpc.SubscribeOrdersRequest();
  ordersReqeust.setExisting(argv.existing);
  const ordersSubscription = client.subscribeOrders(ordersReqeust);
  ordersSubscription.on('data', (orderUpdate: xudrpc.OrderUpdate) => {
    if (orderUpdate.getOrder() !== undefined) {
      console.log(`Order added: ${JSON.stringify(orderUpdate.getOrder()!.toObject())}`);
    } else if (orderUpdate.getOrderRemoval() !== undefined) {
      console.log(`Order removed: ${JSON.stringify(orderUpdate.getOrderRemoval()!.toObject())}`);
    }
  });

  // adding end, close, error events only once,
  // since they'll be thrown for three of subscriptions in the corresponding cases, catching once is enough.
  ordersSubscription.on('end', reconnect.bind(undefined, argv));
  ordersSubscription.on('error', onStreamError.bind(undefined, ensureConnection.bind(undefined, argv)));

  const swapsRequest = new xudrpc.SubscribeSwapsRequest();
  swapsRequest.setIncludeTaker(true);
  const swapsSubscription = client.subscribeSwaps(swapsRequest);
  swapsSubscription.on('data', (swapSuccess: xudrpc.SwapSuccess) => {
    console.log(`Order swapped: ${JSON.stringify(swapSuccess.toObject())}`);
  });

  const swapsAcceptedRequest = new xudrpc.SubscribeSwapsAcceptedRequest();
  const swapsAcceptedSubscription = client.subscribeSwapsAccepted(swapsAcceptedRequest);
  swapsAcceptedSubscription.on('data', (swapAccepted: xudrpc.SwapAccepted) => {
    console.log(`Swap deal accepted: ${JSON.stringify(swapAccepted.toObject())}`);
  });

  const swapFailuresSubscription = client.subscribeSwapFailures(swapsRequest);
  swapFailuresSubscription.on('data', (swapFailure: xudrpc.SwapFailure) => {
    console.log(`Swap failed: ${JSON.stringify(swapFailure.toObject())}`);
  });

  // prevent exiting and do nothing, it's already caught above.
  swapsSubscription.on('error', () => {});
  swapsAcceptedSubscription.on('error', () => {});
  swapFailuresSubscription.on('error', () => {});
};

const reconnect = async (argv: Arguments) => {
  console.log('Stream has closed, trying to reconnect');
  await ensureConnection(argv, false);
};<|MERGE_RESOLUTION|>--- conflicted
+++ resolved
@@ -1,9 +1,5 @@
-<<<<<<< HEAD
-=======
-import { ServiceError, status } from '@grpc/grpc-js';
->>>>>>> cd754168
+import { XudClient } from 'lib/proto/xudrpc_grpc_pb';
 import { Arguments, Argv } from 'yargs';
-import { XudClient } from 'lib/proto/xudrpc_grpc_pb';
 import * as xudrpc from '../../proto/xudrpc_pb';
 import { loadXudClient } from '../command';
 import { onStreamError, waitForClient } from '../utils';
@@ -29,15 +25,6 @@
   if (!client) {
     client = await loadXudClient(argv);
   }
-<<<<<<< HEAD
-=======
-  client.waitForReady(Date.now() + 3000, (error?: Error) => {
-    if (error) {
-      if (error.message === 'Failed to connect before the deadline') {
-        console.error(`could not connect to xud at ${argv.rpchost}:${argv.rpcport}, is xud running?`);
-        process.exit(1);
-      }
->>>>>>> cd754168
 
   waitForClient(client, argv, ensureConnection, streamOrders, printError);
 };
