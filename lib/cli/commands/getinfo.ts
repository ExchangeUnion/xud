import { callback, loadXudClient } from '../command';
import { Arguments } from 'yargs';
import Table, { VerticalTable } from 'cli-table3';
import colors from 'colors/safe';
import { GetInfoRequest, GetInfoResponse, LndInfo, RaidenInfo } from '../../proto/xudrpc_pb';
import { SwapClientStatus } from '../../constants/enums';

<<<<<<< HEAD
type generalInfo = {
  alias: string;
  address: string;
  network: string;
  version: string;
  numPeers: number;
  numPairs: number;
  nodePubKey: string;
  orders: {own: number, peer: number} | undefined
=======
const displayChannels = (channels: any, asset: string) => {
  const table = new Table() as VerticalTable;
  Object.keys(channels).forEach((key: any) => {
    table.push({
      [colors.blue(key)] : channels[key],
    });
  });
  console.log(colors.underline(colors.bold(`\nLnd ${asset} channels:`)));
  console.log(table.toString(), '\n');
};

const displayChainsList = (list: any[], asset: string) => {
  const table = new Table() as VerticalTable;
  list.forEach((asset, i) => {
    if (asset) {
      table.push({ [colors.blue(`${i + 1}.`)]: `${asset.chain}-${asset.network}` });
    }
  });
  if (table.length !== 0) {
    console.log(colors.underline(colors.bold(`\nLnd ${asset} chains:`)));
    console.log(table.toString(), '\n');
  }
};

const displayUriList = (uris: string[], asset: string) => {
  const table = new Table() as VerticalTable;
  uris.forEach((uri, i) => table.push({ [`${i + 1}.`]: uri }));
  console.log(colors.underline(colors.bold(`\nLnd ${asset} uris:`)));
  console.log(table.toString(), '\n');
>>>>>>> 365b52bd
};

const displayLndInfo = (asset: string, info: LndInfo.AsObject) => {
  const basicInfotable = new Table() as VerticalTable;
  basicInfotable.push(
    { [colors.blue('Status')]: SwapClientStatus[info.status] },
  );
  if (info.error) {
    basicInfotable.push(
        { [colors.blue('Error')]: info.error },
    );
  }

  const address = info.urisList[0] ? `${info.urisList[0].substring(0, info.urisList[0].indexOf('@'))}
${info.urisList[0].substring(info.urisList[0].indexOf('@'))}` : '';

  basicInfotable.push(
    { [colors.blue('Version')]: info.version || ''   },
    { [colors.blue('Address')]: address },
    { [colors.blue('Alias')] : info.alias || '' },
    { [colors.blue('Channels')] :
 `Active: ${info.channels ? info.channels['active'] : 0}\
 | Pending: ${info.channels ? info.channels['pending'] : 0}\
 | Closed: ${info.channels ? info.channels['closed'] : 0}`,
    },
    { [colors.blue('Chain')] : info.chainsList ? `${info.chainsList[0].chain} ${info.chainsList[0].network}` : '' },
  );

  console.log(colors.underline(colors.bold(`\nLND-${asset} Info:`)));
  console.log(basicInfotable.toString(), '\n');
};

const displayGeneral = (info: GetInfoResponse.AsObject) => {
  const table = new Table() as VerticalTable;
  table.push(
    { [colors.blue('Alias')]: info.alias },
    { [colors.blue('Public Key')]: info.nodePubKey },
    { [colors.blue('Address')]: info.address },
    { [colors.blue('Network')]: info.network },
    { [colors.blue('Version')]: info.version },
    { [colors.blue('Peers')]: info.numPeers },
    { [colors.blue('Pairs')]: info.numPairs },
    { [colors.blue('Own orders')]: info.orders ? info.orders.own : '0' },
    { [colors.blue('Peer orders')]: info.orders ? info.orders.peer : '0' },
  );
<<<<<<< HEAD
  console.log(colors.underline(colors.bold('\nXUD Info')));
=======
  if (info.orders) {
    table.push(
      { [colors.blue('Own orders')]: info.orders.own },
      { [colors.blue('Peer orders')]: info.orders.peer },
    );
  }
  if (info.pendingSwapHashesList) {
    table.push(
      { [colors.blue('Pending swaps')]: JSON.stringify(info.pendingSwapHashesList) },
    );
  }
  console.log(colors.underline(colors.bold('\nGeneral XUD Info')));
>>>>>>> 365b52bd
  console.log(table.toString(), '\n');
};

const displayRaiden = (info: RaidenInfo.AsObject) => {
  const table = new Table() as VerticalTable;

  table.push({ [colors.blue('Status')]: SwapClientStatus[info.status] });
  if (info.error) {
    table.push({ [colors.blue('Error')]: info.error });
  }
  table.push(
    { [colors.blue('Version')]: info.version },
    { [colors.blue('Address')]: info.address },
    { [colors.blue('Channels')] :
 `Active: ${info.channels ? info.channels['active'] : 0}\
 | Pending: 0\
 | Closed: ${info.channels ? info.channels['closed'] : 0}`,
    },
    { [colors.blue('Chain')] : info.chain  },
  );

  console.log(colors.underline(colors.bold('\nRaiden info:')));
  console.log(table.toString(), '\n');

};

const displayGetInfo = (response: GetInfoResponse.AsObject) => {
<<<<<<< HEAD
  displayGeneral({
    alias: response.alias,
    address: response.urisList[0],
    network: response.network,
    nodePubKey: response.nodePubKey,
    numPairs: response.numPairs,
    numPeers: response.numPeers,
    version: response.version,
    orders: response.orders,
  });
=======
  displayGeneral(response);
>>>>>>> 365b52bd
  if (response.raiden) {
    displayRaiden(response.raiden);
  }

  response.lndMap.forEach(asset => displayLndInfo(asset[0], asset[1]));
};

export const command = 'getinfo';

export const describe = 'get general info from the xud node';

export const handler = (argv: Arguments) => {
  loadXudClient(argv).getInfo(new GetInfoRequest(), callback(argv, displayGetInfo));
};<|MERGE_RESOLUTION|>--- conflicted
+++ resolved
@@ -4,49 +4,6 @@
 import colors from 'colors/safe';
 import { GetInfoRequest, GetInfoResponse, LndInfo, RaidenInfo } from '../../proto/xudrpc_pb';
 import { SwapClientStatus } from '../../constants/enums';
-
-<<<<<<< HEAD
-type generalInfo = {
-  alias: string;
-  address: string;
-  network: string;
-  version: string;
-  numPeers: number;
-  numPairs: number;
-  nodePubKey: string;
-  orders: {own: number, peer: number} | undefined
-=======
-const displayChannels = (channels: any, asset: string) => {
-  const table = new Table() as VerticalTable;
-  Object.keys(channels).forEach((key: any) => {
-    table.push({
-      [colors.blue(key)] : channels[key],
-    });
-  });
-  console.log(colors.underline(colors.bold(`\nLnd ${asset} channels:`)));
-  console.log(table.toString(), '\n');
-};
-
-const displayChainsList = (list: any[], asset: string) => {
-  const table = new Table() as VerticalTable;
-  list.forEach((asset, i) => {
-    if (asset) {
-      table.push({ [colors.blue(`${i + 1}.`)]: `${asset.chain}-${asset.network}` });
-    }
-  });
-  if (table.length !== 0) {
-    console.log(colors.underline(colors.bold(`\nLnd ${asset} chains:`)));
-    console.log(table.toString(), '\n');
-  }
-};
-
-const displayUriList = (uris: string[], asset: string) => {
-  const table = new Table() as VerticalTable;
-  uris.forEach((uri, i) => table.push({ [`${i + 1}.`]: uri }));
-  console.log(colors.underline(colors.bold(`\nLnd ${asset} uris:`)));
-  console.log(table.toString(), '\n');
->>>>>>> 365b52bd
-};
 
 const displayLndInfo = (asset: string, info: LndInfo.AsObject) => {
   const basicInfotable = new Table() as VerticalTable;
@@ -83,30 +40,16 @@
   table.push(
     { [colors.blue('Alias')]: info.alias },
     { [colors.blue('Public Key')]: info.nodePubKey },
-    { [colors.blue('Address')]: info.address },
+    { [colors.blue('Address')]: info.urisList[0] },
     { [colors.blue('Network')]: info.network },
     { [colors.blue('Version')]: info.version },
     { [colors.blue('Peers')]: info.numPeers },
     { [colors.blue('Pairs')]: info.numPairs },
     { [colors.blue('Own orders')]: info.orders ? info.orders.own : '0' },
     { [colors.blue('Peer orders')]: info.orders ? info.orders.peer : '0' },
+    { [colors.blue('Pending swaps')]: info.pendingSwapHashesList ? JSON.stringify(info.pendingSwapHashesList, undefined, 1) : '' },
   );
-<<<<<<< HEAD
-  console.log(colors.underline(colors.bold('\nXUD Info')));
-=======
-  if (info.orders) {
-    table.push(
-      { [colors.blue('Own orders')]: info.orders.own },
-      { [colors.blue('Peer orders')]: info.orders.peer },
-    );
-  }
-  if (info.pendingSwapHashesList) {
-    table.push(
-      { [colors.blue('Pending swaps')]: JSON.stringify(info.pendingSwapHashesList) },
-    );
-  }
   console.log(colors.underline(colors.bold('\nGeneral XUD Info')));
->>>>>>> 365b52bd
   console.log(table.toString(), '\n');
 };
 
@@ -134,20 +77,7 @@
 };
 
 const displayGetInfo = (response: GetInfoResponse.AsObject) => {
-<<<<<<< HEAD
-  displayGeneral({
-    alias: response.alias,
-    address: response.urisList[0],
-    network: response.network,
-    nodePubKey: response.nodePubKey,
-    numPairs: response.numPairs,
-    numPeers: response.numPeers,
-    version: response.version,
-    orders: response.orders,
-  });
-=======
   displayGeneral(response);
->>>>>>> 365b52bd
   if (response.raiden) {
     displayRaiden(response.raiden);
   }
