--- conflicted
+++ resolved
@@ -1,10 +1,6 @@
 import { Arguments, Argv } from 'yargs';
-<<<<<<< HEAD
-import * as xudrpc from '../proto/xudrpc_pb';
-=======
 import { callback, loadXudClient } from './command';
-import { PlaceOrderRequest, OrderSide } from '../proto/xudrpc_pb';
->>>>>>> 6bfdeb60
+import { PlaceOrderRequest, PlaceOrderEvent, OrderSide } from '../proto/xudrpc_pb';
 
 export const orderBuilder = (argv: Argv, command: string) => argv
   .option('quantity', {
@@ -32,13 +28,13 @@
   .example(`$0 ${command} 10 ZRX/GNT market`, `place a market order to ${command} 10 ZRX for GNT`);
 
 export const orderHandler = (argv: Arguments, isSell = false) => {
-  const request = new xudrpc.PlaceOrderRequest();
+  const request = new PlaceOrderRequest();
 
   const numericPrice = Number(argv.price);
   const priceStr = argv.price.toLowerCase();
 
   request.setQuantity(argv.quantity);
-  request.setSide(isSell ? xudrpc.OrderSide.SELL : xudrpc.OrderSide.BUY);
+  request.setSide(isSell ? OrderSide.SELL : OrderSide.BUY);
   request.setPairId(argv.pair_id.toUpperCase());
 
   if (!isNaN(numericPrice)) {
@@ -53,7 +49,7 @@
 
   if (argv.stream) {
     const subscription = loadXudClient(argv).placeOrder(request);
-    subscription.on('data', (response: xudrpc.PlaceOrderEvent) => {
+    subscription.on('data', (response: PlaceOrderEvent) => {
       console.log(JSON.stringify(response.toObject(), undefined, 2));
     });
   } else {
