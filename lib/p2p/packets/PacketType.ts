enum PacketType {
<<<<<<< HEAD
  Hello = 0,
  HelloRequest = 1,
  HelloResponse = 2,
  NodeStateUpdate = 3,
  Disconnecting = 4,
  Ping = 5,
  Pong = 6,
  Order = 7,
  OrderInvalidation = 8,
  GetOrders = 9,
  Orders = 10,
  GetNodes = 11,
  Nodes = 12,
  SwapRequest = 13,
  SwapAccepted = 14,
  SwapComplete = 15,
  SwapFailed = 16,
=======
  HelloRequest = 0,
  HelloResponse = 1,
  NodeStateUpdate = 2,
  Disconnecting = 3,
  Ping = 4,
  Pong = 5,
  Order = 6,
  OrderInvalidation = 7,
  GetOrders = 8,
  Orders = 9,
  GetNodes = 10,
  Nodes = 11,
  SwapRequest = 12,
  SwapAccepted = 13,
  SwapComplete = 14,
  SwapFailed = 15,
>>>>>>> baf96ab7
}

export default PacketType;<|MERGE_RESOLUTION|>--- conflicted
+++ resolved
@@ -1,23 +1,4 @@
 enum PacketType {
-<<<<<<< HEAD
-  Hello = 0,
-  HelloRequest = 1,
-  HelloResponse = 2,
-  NodeStateUpdate = 3,
-  Disconnecting = 4,
-  Ping = 5,
-  Pong = 6,
-  Order = 7,
-  OrderInvalidation = 8,
-  GetOrders = 9,
-  Orders = 10,
-  GetNodes = 11,
-  Nodes = 12,
-  SwapRequest = 13,
-  SwapAccepted = 14,
-  SwapComplete = 15,
-  SwapFailed = 16,
-=======
   HelloRequest = 0,
   HelloResponse = 1,
   NodeStateUpdate = 2,
@@ -34,7 +15,6 @@
   SwapAccepted = 13,
   SwapComplete = 14,
   SwapFailed = 15,
->>>>>>> baf96ab7
 }
 
 export default PacketType;