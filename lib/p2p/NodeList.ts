import { EventEmitter } from 'events';
import { ReputationEvent } from '../constants/enums';
import { NodeCreationAttributes, NodeInstance } from '../db/types';
import addressUtils from '../utils/addressUtils';
import { pubKeyToAlias } from '../utils/aliasUtils';
import errors from './errors';
import P2PRepository from './P2PRepository';
import { Address } from './types';
<<<<<<< HEAD
import errors from './errors';
import AddrMan/*, {AddrInfo}*/ from './AddrMan';
=======
>>>>>>> c958e862

export const reputationEventWeight = {
  [ReputationEvent.ManualBan]: Number.NEGATIVE_INFINITY,
  [ReputationEvent.ManualUnban]: 0,
  [ReputationEvent.PacketTimeout]: -1,
  [ReputationEvent.SwapFailure]: -10,
  [ReputationEvent.SwapSuccess]: 1,
  [ReputationEvent.WireProtocolErr]: -5,
  [ReputationEvent.InvalidAuth]: -20,
  [ReputationEvent.SwapTimeout]: -15,
  [ReputationEvent.SwapMisbehavior]: -20,
  [ReputationEvent.SwapAbuse]: Number.NEGATIVE_INFINITY,
  [ReputationEvent.SwapDelay]: -25,
};

// TODO: inform node about getting banned
// TODO: remove reputation events after certain amount of time

interface NodeList {
  on(event: 'node.ban', listener: (nodePubKey: string, events: ReputationEvent[]) => void): this;
  emit(event: 'node.ban', nodePubKey: string, events: ReputationEvent[]): boolean;
}

/** Represents a list of nodes for managing network peers activity */
class NodeList extends EventEmitter {
  /** A map of node pub keys to node instances. */
  //private nodes = Map<string, NodeInstance>();
  /** Stochastic data structure for P2P scalability */
  private addrManKey = Math.floor(Math.random() * 999999999);
  public addrManager = new AddrMan({ key: this.addrManKey }); // initialize with random key
  /** Inbound nodes: can have at most 117 inbound connections*/
  public inbound = new Map<string, NodeInstance>();
  /** Outbound nodes: can have at most 8 stochasically selected nodes */
  public outbound = new Map<string, NodeInstance>();
  /** User-specified connections: no upper limit */
  public customOutbound = new Map<string, NodeInstance>();

  /** A map of node ids to node instances. */
  // private nodeIdMap = new Map<number, NodeInstance>();
  /** A map of node pub keys to aliases. */
  private pubKeyToAliasMap = new Map<string, string>();
  /** A map of aliases to node pub keys. */
  private aliasToPubKeyMap = new Map<string, string>();

  private static readonly BAN_THRESHOLD = -50;
  private static readonly MAX_REPUTATION_SCORE = 100;

  public get count() {
    return this.inbound.size + this.outbound.size + this.customOutbound.size;
  }

  constructor(private repository: P2PRepository) {
    super();
  }

  private static updateReputationScore = (node: NodeInstance, event: ReputationEvent) => {
    if (event === ReputationEvent.ManualUnban) {
      node.reputationScore = reputationEventWeight[event];
    } else {
      // events that carry a negative infinity weight will set the
      // reputationScore to negative infinity and result in a ban
      node.reputationScore += reputationEventWeight[event];
      // reputation score for a node cannot exceed the maximum
      node.reputationScore = Math.min(node.reputationScore, NodeList.MAX_REPUTATION_SCORE);
    }
  }

  /**
   * Check if a node with a given nodePubKey exists.
   */
  public has = (nodePubKey: string): boolean => {
    return this.inbound.has(nodePubKey) || this.outbound.has(nodePubKey) || this.customOutbound.has(nodePubKey);
  }

  /**
   * Removes closed peer from lists of active connections 
   */
  public remove = (nodePubKey: string): boolean => {
    if (!this.outbound.delete(nodePubKey)) {
      if (!this.customOutbound.delete(nodePubKey)) {
        return this.inbound.delete(nodePubKey);
      }
    }
    return true;
  }
  /*
  public forEach = (callback: (node: NodeInstance) => void) => {
    this.nodes.addrMap.forEach(callback);
  }*/

  /**
   * Get the node for a given node id.
   */
  public getNodeById = (nodeId: number) => {
    const entry = this.addrManager.addrMap.get(nodeId);
    if (entry) {
      return entry.node;
    }
    return undefined;
  }

  /**
   * Get the internal node id for a given nodePubKey.
   */
  public getId = (nodePubKey: string) => {
    return this.addrManager.GetNodeByPubKey(nodePubKey)?.id;
  }

  /**
   * Get a node that is currently connected
   */
  public get = (nodePubKey: string) => {
    let node = this.outbound.get(nodePubKey);
    if (!node) {
      node = this.customOutbound.get(nodePubKey);
      if (!node) {
        node = this.inbound.get(nodePubKey);
      }
    }
    return node;
  }

  /**
   * Get a node from the DB
   */
  public getFromDB = async (nodePubKey: string) => {
    let node = await this.repository.getNode(nodePubKey);
    return node;
  }

  /**
   * Get the alias for a given nodePubKey.
   */
  public getAlias = (nodePubKey: string) => {
    return this.pubKeyToAliasMap.get(nodePubKey);
  }

<<<<<<< HEAD
=======
  public getId = (nodePubKey: string) => {
    return this.nodes.get(nodePubKey)?.id;
  }

  public get = (nodePubKey: string) => {
    return this.nodes.get(nodePubKey);
  }

>>>>>>> c958e862
  public getPubKeyForAlias = (alias: string) => {
    const nodePubKey = this.aliasToPubKeyMap.get(alias);
    if (!nodePubKey) {
      throw errors.ALIAS_NOT_FOUND(alias);
    }
    if (nodePubKey === 'CONFLICT') {
      throw errors.ALIAS_CONFLICT(alias);
    }
    return nodePubKey;
  }

  /**
   * Ban a node by nodePubKey.
   * @returns true if the node was banned, false otherwise
   */
  public ban = async (nodePubKey: string): Promise<boolean> => {
    return await this.addReputationEvent(nodePubKey, ReputationEvent.ManualBan);
  }

  /**
   * Remove ban from node by nodePubKey.
   * @returns true if ban was removed, false otherwise
   */
  public unBan = async (nodePubKey: string): Promise<boolean> => {
    return await this.addReputationEvent(nodePubKey, ReputationEvent.ManualUnban);
  }

  public isBanned = (nodePubKey: string): boolean => {
    for (let [_, v] of this.addrManager.addrMap) {
      if (nodePubKey == v.node.nodePubKey) {
        return v.node.banned;
      }
    }
    return false
  }

  /**
   * Load this NodeList from the database and initialize the 8 outbound connections.
   */
  public load = async (): Promise<void> => {
    const nodes = await this.repository.getNodes();

    const reputationLoadPromises: Promise<void>[] = [];
    nodes.forEach((node) => {
      this.addNode(node, "none");
      const reputationLoadPromise = this.repository.getReputationEvents(node).then((events) => {
        node.reputationScore = 0;
        events.forEach(({ event }) => {
          NodeList.updateReputationScore(node, event);
        });
      });
      reputationLoadPromises.push(reputationLoadPromise);
    });
    await Promise.all(reputationLoadPromises);
  }

  /**
   * Persists a node to the database and adds it to the address manager.
   */
<<<<<<< HEAD
  public createNode = async (nodeFactory: NodeFactory, sourceIP: string) => {
    // fetch node if already exists
    let existingNode = await this.repository.getNode(nodeFactory.nodePubKey);
    if (existingNode) {
      // duplicates are okay because nodes seen multiple times get greater representation in Address Manager
      this.addNode(existingNode, sourceIP);
    } else {
      let node = await this.repository.addNodeIfNotExists(nodeFactory);
      if (node) {
        this.addNode(node,sourceIP);
      }
    } 
  }
  /**
   * Delete node from NodeList, Address Manager, and DB
   */
  public removeNode = (pubKey: string) => {
    if (!this.outbound.delete(pubKey)) {
      if (!this.customOutbound.delete(pubKey)) {
        this.inbound.delete(pubKey);
      }
=======
  public createNode = async (nodeCreationAttributes: NodeCreationAttributes) => {
    const node = await this.repository.addNodeIfNotExists(nodeCreationAttributes);
    if (node) {
      node.reputationScore = 0;
      this.addNode(node);
>>>>>>> c958e862
    }
    let nodeId = this.getId(pubKey);
    if (nodeId) {
      this.addrManager.Delete(nodeId);
    }
    // this.repository.deleteNode(pubKey); // TODO actually delete node
  }


  /**
   * Update a node's addresses in the db.
   * @return true if the specified node exists and was updated, false otherwise
   */
  public updateAddresses = async (nodePubKey: string, addresses: Address[] = [], lastAddress?: Address): Promise<boolean> => {
    const node = this.get(nodePubKey);
    if (node) {
      // avoid overriding the `lastConnected` field for existing matching addresses unless a new value was set
      node.addresses = addresses.map((newAddress) => {
        const oldAddress = node.addresses.find(address => addressUtils.areEqual(address, newAddress));
        if (oldAddress && !newAddress.lastConnected) {
          return oldAddress;
        } else {
          return newAddress;
        }
      });

      if (lastAddress) {
        node.lastAddress = lastAddress;
      }

      await node.save();
      return true;
    }

    return false;
  }

  /**
   * Retrieves up to 10 of the most recent negative reputation events for a node
   * from the repository.
   * @param node the node for which to retrieve events
   * @param newEvent a reputation event that hasn't been added to the repository yet
   */
  private getNegativeReputationEvents = async (node: NodeInstance, newEvent?: ReputationEvent) => {
    const reputationEvents = await this.repository.getReputationEvents(node);
    const negativeReputationEvents = reputationEvents
      .filter(e => reputationEventWeight[e.event] < 0).slice(0, 9)
      .map(e => e.event);

    if (newEvent) {
      negativeReputationEvents.unshift(newEvent);
    }
    return negativeReputationEvents;
  }

  /**
   * Add a reputation event to the node's history
   * @return true if the specified node exists and the event was added, false otherwise
   */
  public addReputationEvent = async (nodePubKey: string, event: ReputationEvent): Promise<boolean> => {
    const node = this.get(nodePubKey); 

    if (node) {
      const promises: PromiseLike<any>[] = [];

      NodeList.updateReputationScore(node, event);

      if (node.reputationScore < NodeList.BAN_THRESHOLD && !node.banned) {
        promises.push(this.setBanStatus(node, true));

        const negativeReputationEvents = await this.getNegativeReputationEvents(node);
        this.emit('node.ban', nodePubKey, negativeReputationEvents);
      } else if (node.reputationScore >= NodeList.BAN_THRESHOLD && node.banned) {
        // If the reputationScore is not below the banThreshold but node.banned
        // is true that means that the node was unbanned
        promises.push(this.setBanStatus(node, false));
      }

      promises.push(this.repository.addReputationEvent({ event, nodeId: node.id }));

      await Promise.all(promises);

      return true;
    }

    return false;
  }

  public removeAddress = async (nodePubKey: string, address: Address) => {
    const node = this.get(nodePubKey);
    if (node) {
      const index = node.addresses.findIndex(existingAddress => addressUtils.areEqual(address, existingAddress));
      if (index > -1) {
        node.addresses = [...node.addresses.slice(0, index), ...node.addresses.slice(index + 1)];
        await node.save();
        return true;
      }

      // if the lastAddress is removed, then re-assigning lastAddress with the latest connected advertised address
      if (node.lastAddress && addressUtils.areEqual(address, node.lastAddress)) {
        node.lastAddress = addressUtils.sortByLastConnected(node.addresses)[0];
      }
    }

    return false;
  }

  private setBanStatus = (node: NodeInstance, status: boolean) => {
    node.banned = status;
    return node.save();
  }

  private addNode = (node: NodeInstance, sourceIP: string) => {
    const { nodePubKey } = node;
    const alias = pubKeyToAlias(nodePubKey);
    if (this.aliasToPubKeyMap.has(alias)) {
      this.aliasToPubKeyMap.set(alias, 'CONFLICT');
    } else {
      this.aliasToPubKeyMap.set(alias, nodePubKey);
    }

    this.addrManager.Add(node, sourceIP);
    //this.nodeIdMap.set(node.id, node);
    this.pubKeyToAliasMap.set(nodePubKey, alias);
  }
}

export default NodeList;<|MERGE_RESOLUTION|>--- conflicted
+++ resolved
@@ -6,11 +6,8 @@
 import errors from './errors';
 import P2PRepository from './P2PRepository';
 import { Address } from './types';
-<<<<<<< HEAD
 import errors from './errors';
-import AddrMan/*, {AddrInfo}*/ from './AddrMan';
-=======
->>>>>>> c958e862
+import AddrMan from './AddrMan';
 
 export const reputationEventWeight = {
   [ReputationEvent.ManualBan]: Number.NEGATIVE_INFINITY,
@@ -148,17 +145,6 @@
     return this.pubKeyToAliasMap.get(nodePubKey);
   }
 
-<<<<<<< HEAD
-=======
-  public getId = (nodePubKey: string) => {
-    return this.nodes.get(nodePubKey)?.id;
-  }
-
-  public get = (nodePubKey: string) => {
-    return this.nodes.get(nodePubKey);
-  }
-
->>>>>>> c958e862
   public getPubKeyForAlias = (alias: string) => {
     const nodePubKey = this.aliasToPubKeyMap.get(alias);
     if (!nodePubKey) {
@@ -218,7 +204,6 @@
   /**
    * Persists a node to the database and adds it to the address manager.
    */
-<<<<<<< HEAD
   public createNode = async (nodeFactory: NodeFactory, sourceIP: string) => {
     // fetch node if already exists
     let existingNode = await this.repository.getNode(nodeFactory.nodePubKey);
@@ -228,6 +213,7 @@
     } else {
       let node = await this.repository.addNodeIfNotExists(nodeFactory);
       if (node) {
+        // TODO node.reputationScore = 0;
         this.addNode(node,sourceIP);
       }
     } 
@@ -240,13 +226,6 @@
       if (!this.customOutbound.delete(pubKey)) {
         this.inbound.delete(pubKey);
       }
-=======
-  public createNode = async (nodeCreationAttributes: NodeCreationAttributes) => {
-    const node = await this.repository.addNodeIfNotExists(nodeCreationAttributes);
-    if (node) {
-      node.reputationScore = 0;
-      this.addNode(node);
->>>>>>> c958e862
     }
     let nodeId = this.getId(pubKey);
     if (nodeId) {
