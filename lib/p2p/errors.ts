--- conflicted
+++ resolved
@@ -9,10 +9,6 @@
 }
 
 export default {
-<<<<<<< HEAD
-  ADDRESS_ALREADY_CONNECTED: (socketAddress: SocketAddress) => new P2PError(`SocketAddress (${socketAddress}) already connected`),
-=======
   ADDRESS_ALREADY_CONNECTED: (address: string) => new P2PError(`Address (${address}) already connected`),
   NOT_CONNECTED: (address: string) => new P2PError(`Address (${address}) is not connected`),
->>>>>>> c5c64d9a
 };