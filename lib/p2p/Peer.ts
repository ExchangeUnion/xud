--- conflicted
+++ resolved
@@ -4,6 +4,7 @@
 import crypto from 'crypto';
 import secp256k1 from 'secp256k1';
 import stringify from 'json-stable-stringify';
+import semver from 'semver';
 import { ReputationEvent, DisconnectionReason } from '../types/enums';
 import Parser, { ParserError, ParserErrorType } from './Parser';
 import * as packets from './packets/types';
@@ -11,19 +12,12 @@
 import { ms } from '../utils/utils';
 import { OutgoingOrder } from '../types/orders';
 import { Packet, PacketDirection, PacketType } from './packets';
-<<<<<<< HEAD
-import { NodeState, Address, NodeConnectionInfo } from '../types/p2p';
+import { NodeState, Address, NodeConnectionInfo, PoolConfig } from '../types/p2p';
 import errors from './errors';
 import addressUtils from '../utils/addressUtils';
 import NodeKey from '../nodekey/NodeKey';
-=======
-import { HandshakeState, Address, NodeConnectionInfo, PoolConfig } from '../types/p2p';
-import errors from './errors';
-import addressUtils from '../utils/addressUtils';
-import semver from 'semver';
 
 const minCompatibleVersion: string = require('../../package.json').minCompatibleVersion;
->>>>>>> baf96ab7
 
 /** Key info about a peer for display purposes */
 type PeerInfo = {
@@ -40,11 +34,8 @@
 interface Peer {
   on(event: 'packet', listener: (packet: Packet) => void): this;
   on(event: 'error', listener: (err: Error) => void): this;
-<<<<<<< HEAD
+  on(event: 'pairDropped', listener: (pair: string) => void): this;
   on(event: 'nodeStateUpdate', listener: () => void): this;
-=======
-  on(event: 'pairDropped', listener: (pair: string) => void): this;
->>>>>>> baf96ab7
   once(event: 'open', listener: () => void): this;
   once(event: 'close', listener: () => void): this;
   once(event: 'reputation', listener: (event: ReputationEvent) => void): this;
@@ -54,11 +45,8 @@
   emit(event: 'close'): boolean;
   emit(event: 'error', err: Error): boolean;
   emit(event: 'packet', packet: Packet): boolean;
-<<<<<<< HEAD
+  emit(event: 'pairDropped', pair: string): boolean;
   emit(event: 'nodeStateUpdate'): boolean;
-=======
-  emit(event: 'pairDropped', pair: string): boolean;
->>>>>>> baf96ab7
 }
 
 /** Represents a remote XU peer */
@@ -105,7 +93,7 @@
   private static readonly CONNECTION_RETRIES_MAX_PERIOD = 604800000;
 
   private get version(): string {
-    return this.handshakeState ? this.handshakeState.version : '';
+    return this.nodeState ? this.nodeState.version : '';
   }
 
   /** The hex-encoded node public key for this peer, or undefined if it is still not known. */
@@ -532,7 +520,16 @@
       this.close();
     });
 
-    this.socket!.on('data', this.parser.feed);
+    this.socket!.on('data', (data) => {
+      this.lastRecv = Date.now();
+      const dataStr = data.toString();
+      if (this.nodePubKey !== undefined) {
+        this.logger.trace(`Received data from ${this.nodePubKey}: ${dataStr}`);
+      } else {
+        this.logger.trace(`Received data from ${addressUtils.toString(this.address)}: ${data.toString()}`);
+      }
+      this.parser.feed(data);
+    });
 
     this.socket!.setNoDelay(true);
   }
@@ -738,7 +735,6 @@
     }
   }
 
-<<<<<<< HEAD
   private handleNodeStateUpdate = (packet: packets.NodeStateUpdatePacket): void => {
     const { nodeState } = packet.body!;
     this.logger.verbose(`received hello packet from ${this.nodePubKey || addressUtils.toString(this.address)}: ${JSON.stringify(nodeState)}`);
@@ -752,34 +748,6 @@
     this.nodeState = nodeState;
 
     this.emit('nodeStateUpdate');
-=======
-  private handleHello = (packet: packets.HelloPacket): void => {
-    const newHandshakeState = packet.body!;
-    this.logger.verbose(`received hello packet from ${this.nodePubKey || addressUtils.toString(this.address)}: ${JSON.stringify(newHandshakeState)}`);
-    if (this.nodePubKey && this.nodePubKey !== newHandshakeState.nodePubKey) {
-      // peers cannot change their nodepubkey while we are connected to them
-      // TODO: penalize?
-      this.close(DisconnectionReason.ForbiddenIdentityUpdate, newHandshakeState.nodePubKey);
-      return;
-    }
-
-    const entry = this.responseMap.get(PacketType.Hello.toString());
-
-    if (entry) {
-      this.responseMap.delete(PacketType.Hello.toString());
-      entry.resolve(packet);
-    }
-
-    const prevHandshakeState = this.handshakeState!;
-    this.handshakeState = newHandshakeState;
-
-    prevHandshakeState.pairs.forEach((pairId) => {
-      if (!newHandshakeState.pairs.includes(pairId)) {
-        // a trading pair was in the old handshake state but not in the updated one
-        this.emit('pairDropped', pairId);
-      }
-    });
->>>>>>> baf96ab7
   }
 
   private sendPing = (): packets.PingPacket => {
