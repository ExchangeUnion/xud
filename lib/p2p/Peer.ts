--- conflicted
+++ resolved
@@ -5,23 +5,10 @@
 import SocketAddress from './SocketAddress';
 import Parser, { ParserError, ParserErrorType } from './Parser';
 import * as packets from './packets/types';
+import Logger from '../Logger';
 import { ms } from '../utils/utils';
 import { OutgoingOrder } from '../types/orders';
 import { Packet, PacketDirection, PacketType } from './packets';
-<<<<<<< HEAD
-import Logger, { Context, ContextLogger } from 'lib/Logger';
-
-enum ConnectionDirection {
-  INBOUND,
-  OUTBOUND,
-}
-
-type HandshakeState = {
-  version: string;
-  nodePubKey: string;
-  listenPort: number;
-  pairs: string[];
-=======
 import { HostFactory } from '../types/db';
 import { HandshakeState } from '../types/p2p';
 
@@ -33,7 +20,6 @@
   pairs?: string[],
   xudVersion?: string,
   secondsConnected: number,
->>>>>>> 2e8c8eb7
 };
 
 interface Peer {
@@ -59,6 +45,7 @@
   public inbound!: boolean;
   public connected: boolean = false;
   private host?: Host;
+  private logger: Logger = Logger.p2p;
   private opened: boolean = false;
   private socket?: Socket;
   private parser: Parser = new Parser();
@@ -71,7 +58,6 @@
   private banScore: number = 0;
   private lastRecv: number = 0;
   private lastSend: number = 0;
-  private logger: Logger = new Logger({ context: Context.P2P });
   private handshakeState?: HandshakeState;
   /** A counter for packets sent to be used for assigning unique packet ids. */
   private packetCount = 0;
@@ -89,19 +75,7 @@
     return this.socketAddress.toString();
   }
 
-<<<<<<< HEAD
-  constructor(logger?: ContextLogger) {
-    super();
-    if (logger) {
-      this.logger = logger.p2p;
-    }
-    this.bindParser(this.parser);
-  }
-
-  get hostId(): number | null {
-=======
   public get hostId(): number | null {
->>>>>>> 2e8c8eb7
     if (this.host) {
       return this.host.id;
     } else {
@@ -109,8 +83,6 @@
     }
   }
 
-<<<<<<< HEAD
-=======
   public get nodePubKey(): string | undefined {
     if (this.handshakeState) {
       return this.handshakeState.nodePubKey;
@@ -136,7 +108,6 @@
     this.bindParser(this.parser);
   }
 
->>>>>>> 2e8c8eb7
   public static fromOutbound(socketAddress: SocketAddress): Peer {
     const peer = new Peer();
     peer.connect(socketAddress);
