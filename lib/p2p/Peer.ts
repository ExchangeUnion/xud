--- conflicted
+++ resolved
@@ -81,14 +81,14 @@
     }
   }
 
-<<<<<<< HEAD
   public get nodePubKey(): string | undefined {
     if (this.handshakeState) {
       return this.handshakeState.nodePubKey;
     } else {
       return undefined;
     }
-=======
+  }
+
   public get info(): PeerInfo {
     return {
       address: this.id,
@@ -98,7 +98,6 @@
       xudVersion: this.handshakeState ? this.handshakeState.version : undefined,
       secondsConnected: Math.round((Date.now() - this.connectTime) / 1000),
     };
->>>>>>> c4f13cd0
   }
 
   constructor() {
