--- conflicted
+++ resolved
@@ -4,19 +4,14 @@
 import crypto from 'crypto';
 import secp256k1 from 'secp256k1';
 import stringify from 'json-stable-stringify';
-<<<<<<< HEAD
-import semver from 'semver';
 import { ReputationEvent, DisconnectionReason } from '../constants/enums';
-=======
-import { ReputationEvent, DisconnectionReason, NetworkMagic } from '../constants/enums';
->>>>>>> f6279cd5
 import Parser from './Parser';
 import * as packets from './packets/types';
 import Logger from '../Logger';
 import { ms } from '../utils/utils';
 import { OutgoingOrder } from '../orderbook/types';
 import { Packet, PacketDirection, PacketType } from './packets';
-import { NodeState, Address, NodeConnectionInfo } from './types';
+import { NodeState, Address, NodeConnectionInfo, PoolConfig } from './types';
 import errors, { errorCodes } from './errors';
 import addressUtils from '../utils/addressUtils';
 import NodeKey from '../nodekey/NodeKey';
@@ -144,11 +139,7 @@
   /**
    * @param address The socket address for the connection to this peer.
    */
-<<<<<<< HEAD
   constructor(private logger: Logger, public address: Address, private config: PoolConfig, network: Network) {
-=======
-  constructor(private logger: Logger, public address: Address) {
->>>>>>> f6279cd5
     super();
     this.network = network;
     this.framer = new Framer(this.network);
@@ -159,13 +150,8 @@
   /**
    * Creates a Peer from an inbound socket connection.
    */
-<<<<<<< HEAD
   public static fromInbound = (socket: Socket, logger: Logger, config: PoolConfig, network: Network): Peer => {
     const peer = new Peer(logger, addressUtils.fromSocket(socket), config, network);
-=======
-  public static fromInbound = (socket: Socket, logger: Logger): Peer => {
-    const peer = new Peer(logger, addressUtils.fromSocket(socket));
->>>>>>> f6279cd5
 
     peer.inbound = true;
     peer.socket = socket;
