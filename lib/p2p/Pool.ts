--- conflicted
+++ resolved
@@ -69,7 +69,7 @@
  */
 class Pool extends EventEmitter {
   /** The local handshake data to be sent to newly connected peers. */
-  public nodeState: NodeState;
+  public nodeState!: NodeState;
   /** The local node key. */
   private nodeKey!: NodeKey;
   /** A map of pub keys to nodes for which we have pending outgoing connections. */
@@ -84,12 +84,7 @@
   private connected = false;
   /** The port on which to listen for peer connections, undefined if this node is not listening. */
   private listenPort?: number;
-<<<<<<< HEAD
   private interfaces: Address[] = [];
-  /** This node's listening external socket addresses to advertise to peers. */
-  private addresses: Address[] = [];
-=======
->>>>>>> d49d0eee
   /** Points to config comes during construction. */
   private config: PoolConfig;
   private repository: P2PRepository;
@@ -102,7 +97,6 @@
     this.repository = new P2PRepository(models);
     this.nodes = new NodeList(this.repository);
 
-<<<<<<< HEAD
     if (!config.nolisten) {
       this.listenPort = config.port || 0;
 
@@ -111,19 +105,19 @@
         this.interfaces.push(addressUtils.fromString(uri));
       });
 
-=======
-    this.nodeState = {
-      version,
-      nodePubKey: '',
-      addresses: [],
-      pairs: [],
-      raidenAddress: '',
-      lndPubKeys: {},
-    };
-
-    if (config.listen) {
-      this.listenPort = config.port;
->>>>>>> d49d0eee
+      this.nodeState = {
+        version,
+        nodePubKey: '',
+        addresses: [],
+        pairs: [],
+        raidenAddress: '',
+        lndPubKeys: {},
+      };
+
+      if (config.listen) {
+        this.listenPort = config.port;
+      }
+
       this.server = net.createServer();
       config.addresses.forEach((addressString) => {
         const address = addressUtils.fromString(addressString, config.port);
