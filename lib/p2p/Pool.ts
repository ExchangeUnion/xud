import net, { Server, Socket } from 'net';
import { EventEmitter } from 'events';
import errors from './errors';
import Peer, { ConnectionDirection, HandshakeState } from './Peer';
import HostList from './HostList';
import SocketAddress from './SocketAddress';
import PeerList from './PeerList';
import P2PRepository from './P2PRepository';
import { Packet, PacketType, OrderPacket, GetOrdersPacket, HostsPacket, OrdersPacket, GetHostsPacket } from './packets';
import { PeerOrder, OutgoingOrder } from '../types/orders';
import DB from '../db/DB';
import Logger from '../Logger';
import { ms } from '../utils/utils';

type PoolConfig = {
  listen: boolean;
  port: number;
};

/** A pool of peers for handling all network activity */
class Pool extends EventEmitter {
  private hosts: HostList;
  private peers: PeerList = new PeerList();
  private server: Server = net.createServer();
  private logger: Logger = Logger.p2p;
  private connected: boolean = false;

  constructor(private config: PoolConfig, db: DB) {
    super();

    this.hosts = new HostList(new P2PRepository(db));
  }

  get peerCount(): number {
    return this.peers.length;
  }

  /**
   * Initialize the Pool by connecting to known hosts and listening to incoming peer connections, if configured to do so.
   */
  public init = async (): Promise<void> => {
    if (this.connected) {
      return;
    }

    await this.hosts.load();
    for (const host of this.hosts.toArray()) {
      this.addOutbound(host.socketAddress);
    }

    if (this.config.listen) {
      this.bindServer(this.server);
      this.listen();
    }

    this.connected = true;
  }

  public disconnect = async (): Promise<void> => {
    if (!this.connected) {
      return;
    }

    if (this.config.listen) {
      await this.unlisten();
    }

    this.destroyPeers();

    this.connected = false;
  }

  /**
   * Attempt to add an outbound peer by connecting to a given SocketAddress.
   * Throws an error if a connection already exists for the provided address.
   * If the connection is successful, send a [[GetHostsPacket]] to discover new XUD hosts to connect to.
   */
  public addOutbound = async (socketAddress: SocketAddress): Promise<Peer> => {
    if (this.peers.has(socketAddress)) {
      const err = errors.ADDRESS_ALREADY_CONNECTED(socketAddress.address);
      this.logger.info(err.message);
      throw err;
    }

    const peer = Peer.fromOutbound(socketAddress);
    await this.tryConnectPeer(peer);
    return peer;
  }

  private tryConnectPeer = async (peer: Peer): Promise<void> => {
    try {
      await this.connectPeer(peer);
    } catch (err) {
      this.logger.info(`connectPeer failed: ${err}`);
    }
  }

  private connectPeer = async (peer: Peer): Promise<void> => {
    this.bindPeer(peer);
    await peer.open();
    this.peers.add(peer);
  }

  public disconnectPeer = async (address: string, port: number): Promise<void> => {
    const socketAddress = new SocketAddress(address, port);
    const peer = this.peers.get(socketAddress);
    if (peer) {
      peer.destroy();
    } else {
      throw(errors.NOT_CONNECTED(socketAddress.toString()));
    }
  }

  public broadcastOrder = (order: OutgoingOrder) => {
    const orderPacket = new OrderPacket(order);
    this.peers.forEach(peer => peer.sendPacket(orderPacket));
  }

  private addInbound = async (socket: Socket): Promise<Peer> => {
    const peer = Peer.fromInbound(socket);
    await this.connectPeer(peer);
    return peer;
  }

  private handleSocket = (socket: Socket) => {
    if (!socket.remoteAddress) { // client disconnected, socket is destroyed
      this.logger.debug('Ignoring disconnected peer');
      socket.destroy();
      return;
    }

    if (this.hosts.isBanned(socket.remoteAddress)) {
      this.logger.debug(`Ignoring banned peer (${socket.remoteAddress})`);
      socket.destroy();
      return;
    }

    this.addInbound(socket);
  }

  private handlePacket = (peer: Peer, packet: Packet) => {
    switch (packet.type) {
      case PacketType.ORDER: {
        const order: PeerOrder = { ...packet.body, hostId: peer.id };
        this.emit('packet.order', order);
        break;
      }
      case PacketType.GET_ORDERS: {
        this.emit('packet.getOrders', peer);
        break;
      }
      case PacketType.ORDERS: {
        const { orders } = (packet as OrdersPacket).body;
        orders.forEach((order) => {
          this.emit('packet.order', { ...order, hostId: peer.id });
        });
        break;
      }
      case PacketType.GET_HOSTS: {
        peer.sendHosts(this.hosts.toArray(), packet.header.hash);
        break;
      }
      case PacketType.HOSTS: {
        const { hosts } = (packet as HostsPacket).body;
        hosts.forEach(async (host) => {
          try {
            await this.addOutbound(host.socketAddress);
          } catch (err) {
            this.logger.info(err);
          }
        });
        break;
      }
    }
  }

  private handleOpen = async (peer: Peer, handshakeState: HandshakeState): Promise<void> => {
    this.setPeerHost(peer, handshakeState.listenPort);
    peer.sendPacket(new GetOrdersPacket({}));
    peer.sendPacket(new GetHostsPacket({ ts: ms() }));
  }

  private setPeerHost = async (peer: Peer, listenPort?: number): Promise<void> => {
    if (peer.direction === ConnectionDirection.OUTBOUND) {
      const host = await this.hosts.getOrCreateHost(peer.socketAddress);
      peer.setHost(host);
    } else if (peer.direction === ConnectionDirection.INBOUND && listenPort) {
      const socketAddress = new SocketAddress(peer.socketAddress.address, listenPort);
      const host = await this.hosts.getOrCreateHost(socketAddress);
      peer.setHost(host);
    }
  }

  private bindServer = (server: Server) => {
    server.on('error', (err) => {
      console.log('err: ' + err);
    });

    server.on('connection', (socket: Socket) => {
      this.handleSocket(socket);
    });

    server.on('listening', () => {
      const { address, port } = this.server.address();
      this.logger.info(`pool server listening on ${address}:${port}`);
    });
  }

  private bindPeer = (peer: Peer) => {
    peer.on('packet', (packet) => {
      this.handlePacket(peer, packet);
    });

    peer.on('error', (err) => {
      this.logger.error('peer error', err);
    });

    peer.once('open', (handshakeState: HandshakeState) => {
      this.handleOpen(peer, handshakeState);
    });

    peer.once('close', () => {
<<<<<<< HEAD
      this.emit('peer.close', peer);
      this.peers.remove(peer);
=======
      this.peers.remove(peer.socketAddress);
>>>>>>> 856d38cc
    });

    peer.once('ban', () => {
      this.logger.debug(`Banning peer (${peer.id})`);
      this.hosts.ban(peer);

      if (peer) {
        peer.destroy();
      }
    });
  }

  private destroyPeers = (): void => {
    this.peers.forEach((peer) => {
      peer.destroy();
    });
  }

  private listen = (): void => {
    this.server.listen(this.config.port, '0.0.0.0');
  }

  private unlisten = async (): Promise<void> => {
    await this.server.close();
  }
}

export default Pool;
export { PoolConfig };<|MERGE_RESOLUTION|>--- conflicted
+++ resolved
@@ -220,12 +220,8 @@
     });
 
     peer.once('close', () => {
-<<<<<<< HEAD
       this.emit('peer.close', peer);
-      this.peers.remove(peer);
-=======
       this.peers.remove(peer.socketAddress);
->>>>>>> 856d38cc
     });
 
     peer.once('ban', () => {
