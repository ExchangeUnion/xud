--- conflicted
+++ resolved
@@ -69,19 +69,14 @@
  */
 class Pool extends EventEmitter {
   /** The local handshake data to be sent to newly connected peers. */
-<<<<<<< HEAD
-  public nodeState!: NodeState;
-  /** The local node key. */
-  private nodeKey!: NodeKey;
-=======
   public nodeState: NodeState;
->>>>>>> 03d213b4
   /** A map of pub keys to nodes for which we have pending outgoing connections. */
   private pendingOutboundPeers = new Map<string, Peer>();
   /** A set of peers for which we have pending incoming connections. */
   private pendingInboundPeers = new Set<Peer>();
   /** A collection of known nodes on the XU network. */
   private nodes: NodeList;
+  private nodeKey: NodeKey;
   /** A collection of opened, active peers. */
   private peers = new Map<string, Peer>();
   private server?: Server;
@@ -94,7 +89,6 @@
   private repository: P2PRepository;
   private network: Network;
   private logger: Logger;
-  private nodeKey: NodeKey;
 
   constructor({ config, xuNetwork, logger, models, nodeKey, version }: {
     config: PoolConfig,
@@ -106,35 +100,12 @@
   }) {
     super();
     this.logger = logger;
-    this.nodeKey = nodeKey;
     this.config = config;
     this.network = new Network(xuNetwork);
     this.repository = new P2PRepository(models);
     this.nodes = new NodeList(this.repository);
-
-<<<<<<< HEAD
-    if (!config.nolisten) {
-      this.listenPort = config.port || 0;
-
-      /** Makes sure all uris are properly formatted  */
-      config.listen.forEach((uri) => {
-        this.interfaces.push(addressUtils.fromString(uri));
-      });
-
-      this.nodeState = {
-        version,
-        nodePubKey: '',
-        addresses: [],
-        pairs: [],
-        raidenAddress: '',
-        lndPubKeys: {},
-      };
-
-      if (config.listen) {
-        this.listenPort = config.port;
-      }
-
-=======
+    this.nodeKey = nodeKey;
+
     this.nodeState = {
       version,
       nodePubKey: nodeKey.pubKey,
@@ -146,7 +117,6 @@
 
     if (config.listen) {
       this.listenPort = config.port;
->>>>>>> 03d213b4
       this.server = net.createServer();
       config.addresses.forEach((addressString) => {
         const address = addressUtils.fromString(addressString, config.port);
@@ -277,7 +247,7 @@
       this.logger.debug(`Verifying reachability of advertised address: ${externalAddress}`);
       try {
         const peer = new Peer(Logger.DISABLED_LOGGER, address, this.network);
-        await peer.beginOpen(this.nodeState, this.nodeKey, this.nodeState.nodePubKey);
+        await peer.beginOpen(this.nodeState, this.nodeKey);
         await peer.close();
         assert.fail();
       } catch (err) {
