--- conflicted
+++ resolved
@@ -587,20 +587,10 @@
     this.peers.set(peer.nodePubKey, peer);
     peer.active = true;
 
-<<<<<<< HEAD
-    // request peer's orders
-    peer.sendPacket(new packets.GetOrdersPacket({ pairIds: this.handshakeData.pairs }));
-=======
     if (this.handshakeData.pairs.length > 0) {
       // request peer's orders
       peer.sendPacket(new packets.GetOrdersPacket({ pairIds: this.handshakeData.pairs }));
     }
-
-    if (this.config.discover) {
-      // request peer's known nodes only if p2p.discover option is true
-      peer.sendPacket(new packets.GetNodesPacket());
-    }
->>>>>>> a34ebaf3
 
     // if outbound, update the `lastConnected` field for the address we're actually connected to
     const addresses = peer.inbound ? peer.addresses! : peer.addresses!.map((address) => {
