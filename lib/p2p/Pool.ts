--- conflicted
+++ resolved
@@ -7,7 +7,7 @@
 import P2PRepository from './P2PRepository';
 import * as packets from './packets/types';
 import { Packet, PacketType } from './packets';
-import { OutgoingOrder, OrderPortion, OrderInvalidation, StampedPeerOrder } from '../types/orders';
+import { OutgoingOrder, OrderPortion, StampedPeerOrder } from '../types/orders';
 import { Models } from '../db/DB';
 import Logger from '../Logger';
 import { HandshakeState, Address, NodeConnectionInfo, HandshakeStateUpdate } from '../types/p2p';
@@ -39,11 +39,7 @@
 interface Pool {
   on(event: 'packet.order', listener: (order: StampedPeerOrder) => void): this;
   on(event: 'packet.getOrders', listener: (peer: Peer, reqId: string, pairIds: string[]) => void): this;
-<<<<<<< HEAD
-  on(event: 'packet.orderInvalidation', listener: (orderInvalidation: OrderInvalidation) => void): this;
-=======
   on(event: 'packet.orderInvalidation', listener: (orderInvalidation: OrderPortion, peer: string) => void): this;
->>>>>>> ece057c6
   on(event: 'peer.close', listener: (peer: Peer) => void): this;
   on(event: 'packet.swapRequest', listener: (packet: packets.SwapRequestPacket, peer: Peer) => void): this;
   on(event: 'packet.swapResponse', listener: (packet: packets.SwapResponsePacket, peer: Peer) => void): this;
@@ -51,11 +47,7 @@
   on(event: 'packet.swapError', listener: (packet: packets.SwapErrorPacket) => void): this;
   emit(event: 'packet.order', order: StampedPeerOrder): boolean;
   emit(event: 'packet.getOrders', peer: Peer, reqId: string, pairIds: string[]): boolean;
-<<<<<<< HEAD
-  emit(event: 'packet.orderInvalidation', orderInvalidation: OrderInvalidation): boolean;
-=======
   emit(event: 'packet.orderInvalidation', orderInvalidation: OrderPortion, peer: string): boolean;
->>>>>>> ece057c6
   emit(event: 'peer.close', peer: Peer): boolean;
   emit(event: 'packet.swapRequest', packet: packets.SwapRequestPacket, peer: Peer): boolean;
   emit(event: 'packet.swapResponse', packet: packets.SwapResponsePacket, peer: Peer): boolean;
@@ -471,11 +463,7 @@
       case PacketType.OrderInvalidation: {
         const order = (packet as packets.OrderInvalidationPacket).body!;
         this.logger.verbose(`canceled order from ${peer.nodePubKey}: ${JSON.stringify(order)}`);
-<<<<<<< HEAD
-        this.emit('packet.orderInvalidation', { ...order, peerPubKey: peer.nodePubKey! });
-=======
         this.emit('packet.orderInvalidation', order, peer.nodePubKey as string);
->>>>>>> ece057c6
         break;
       }
       case PacketType.GetOrders: {
