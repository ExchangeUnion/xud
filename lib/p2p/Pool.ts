import net, { Server, Socket } from 'net';
import { EventEmitter } from 'events';
import errors from './errors';
import Peer, { PeerInfo } from './Peer';
import HostList from './HostList';
import SocketAddress from './SocketAddress';
import PeerList from './PeerList';
import P2PRepository from './P2PRepository';
import { Packet, PacketType, OrderPacket, OrderInvalidationPacket, GetOrdersPacket, HostsPacket, OrdersPacket, GetHostsPacket } from './packets';
import { PeerOrder, OutgoingOrder, OrderIdentifier } from '../types/orders';
import DB from '../db/DB';
<<<<<<< HEAD
import  Logger, { ContextLogger } from '../Logger';
=======
import Logger from '../Logger';
import { HandshakeState } from '../types/p2p';
>>>>>>> 2e8c8eb7

type PoolConfig = {
  listen: boolean;
  port: number;
};

interface Pool {
  on(event: 'packet.order', listener: (order: PeerOrder) => void): this;
  on(event: 'packet.getOrders', listener: (peer: Peer, reqId: string) => void): this;
  on(event: 'packet.orderInvalidation', listener: (orderInvalidation: OrderIdentifier) => void): this;
  on(event: 'peer.close', listener: (peer: Peer) => void): this;
  emit(event: 'packet.order', order: PeerOrder): boolean;
  emit(event: 'packet.getOrders', peer: Peer, reqId: string): boolean;
  emit(event: 'packet.orderInvalidation', orderInvalidation: OrderIdentifier): boolean;
  emit(event: 'peer.close', peer: Peer): boolean;
}

/** A class representing a pool of peers that handles network activity. */
class Pool extends EventEmitter {
  private hosts: HostList;
  private peers: PeerList = new PeerList();
  private server: Server = net.createServer();
  private logger: Logger;
  private connected: boolean = false;
  private handshakeData!: HandshakeState;

  constructor(private config: PoolConfig, db: DB, logger: ContextLogger) {
    super();
    this.logger = logger.p2p;
    this.hosts = new HostList(new P2PRepository(db, logger));
  }

  public get peerCount(): number {
    return this.peers.length;
  }

  /**
   * Initialize the Pool by connecting to known hosts and listening to incoming peer connections, if configured to do so.
   */
  public init = async (handshakeData: HandshakeState): Promise<void> => {
    if (this.connected) {
      return;
    }

    this.handshakeData = handshakeData;

    this.logger.info('Connecting to known / previously connected peers');
    await this.hosts.load();
    for (const host of this.hosts.toArray()) {
      this.addOutbound(host.socketAddress);
    }

    if (this.config.listen) {
      this.bindServer(this.server);
      this.listen();
    }

    this.connected = true;
  }

  public disconnect = async (): Promise<void> => {
    if (!this.connected) {
      return;
    }

    if (this.config.listen) {
      await this.unlisten();
    }

    this.closePeers();

    this.connected = false;
  }

  /**
   * Attempt to add an outbound peer by connecting to a given SocketAddress.
   * Throws an error if a connection already exists for the provided address.
   * If the connection is successful, send a [[GetHostsPacket]] to discover new XUD hosts to connect to.
   */
  public addOutbound = async (socketAddress: SocketAddress): Promise<Peer> => {
    if (this.peers.has(socketAddress)) {
      const err = errors.ADDRESS_ALREADY_CONNECTED(socketAddress.address);
      this.logger.info(err.message);
      throw err;
    }

    const peer = Peer.fromOutbound(socketAddress);
    await this.tryOpenPeer(peer);
    return peer;
  }

  public listPeers = (): PeerInfo[] => {
    const peerInfos: PeerInfo[] = Array.from({ length: this.peers.length });
    let i = 0;
    this.peers.forEach((peer) => {
      peerInfos[i] = peer.info;
      i += 1;
    });
    return peerInfos;
  }

  private tryOpenPeer = async (peer: Peer): Promise<void> => {
    try {
      await this.openPeer(peer);
    } catch (err) {
      this.logger.warn(`error while connecting to peer ${peer.id}: ${err}`);
    }
  }

  private openPeer = async (peer: Peer): Promise<void> => {
    this.bindPeer(peer);
    await peer.open(this.handshakeData);
    this.peers.add(peer);
  }

  public closePeer = async (address: string, port: number): Promise<void> => {
    const socketAddress = new SocketAddress(address, port);
    const peer = this.peers.get(socketAddress);
    if (peer) {
      peer.close();
      this.logger.info(`Disconnected from ${peer.nodePubKey} ${address}:${port}`);
    } else {
      throw(errors.NOT_CONNECTED(socketAddress.toString()));
    }
  }

  public broadcastOrder = (order: OutgoingOrder) => {
    const orderPacket = new OrderPacket(order);
    this.peers.forEach(peer => peer.sendPacket(orderPacket));

    // TODO: send only to peers which accepts the pairId
  }

  public broadcastOrderInvalidation = (order: OrderIdentifier) => {
    const orderInvalidationPacket = new OrderInvalidationPacket(order);
    this.peers.forEach(peer => peer.sendPacket(orderInvalidationPacket));

    // TODO: send only to peers which accepts the pairId
  }

  private addInbound = async (socket: Socket): Promise<Peer> => {
    const peer = Peer.fromInbound(socket);
    await this.openPeer(peer);
    return peer;
  }

  private handleSocket = (socket: Socket) => {
    if (!socket.remoteAddress) { // client disconnected, socket is destroyed
      this.logger.debug('Ignoring disconnected peer');
      socket.destroy();
      return;
    }

    if (this.hosts.isBanned(socket.remoteAddress)) {
      this.logger.debug(`Ignoring banned peer (${socket.remoteAddress})`);
      socket.destroy();
      return;
    }

    this.addInbound(socket);
  }

  private handlePacket = (peer: Peer, packet: Packet) => {
    switch (packet.type) {
      case PacketType.ORDER: {
        const order = (packet as OrderPacket).body!;
        this.emit('packet.order', { ...order, peerId: peer.id } as PeerOrder);
        break;
      }
      case PacketType.ORDER_INVALIDATION: {
        this.emit('packet.orderInvalidation', (packet as OrderInvalidationPacket).body!);
        break;
      }
      case PacketType.GET_ORDERS: {
        this.emit('packet.getOrders', peer, packet.header.id);
        break;
      }
      case PacketType.ORDERS: {
        const orders = (packet as OrdersPacket).body!;
        orders.forEach((order) => {
          this.emit('packet.order', { ...order, peerId: peer.id } as PeerOrder);
        });
        break;
      }
      case PacketType.GET_HOSTS: {
        peer.sendHosts(this.hosts.toHostFactoryArray(), packet.header.id);
        break;
      }
      case PacketType.HOSTS: {
        const hosts = (packet as HostsPacket).body!;
        hosts.forEach(async (host) => {
          try {
            await this.addOutbound(new SocketAddress(host.address, host.port));
          } catch (err) {
            this.logger.info(err);
          }
        });
        break;
      }
    }
  }

  private handleOpen = async (peer: Peer, handshakeState: HandshakeState): Promise<void> => {
    this.setPeerHost(peer, handshakeState.listenPort);

    // request peer's orders and known hosts
    peer.sendPacket(new GetOrdersPacket());
    peer.sendPacket(new GetHostsPacket());
  }

  private setPeerHost = async (peer: Peer, listenPort?: number): Promise<void> => {
    if (!peer.inbound) {
      const host = await this.hosts.getOrCreateHost(peer);
      peer.setHost(host);
    } else if (listenPort) {
      const socketAddress = new SocketAddress(peer.socketAddress.address, listenPort);
      const host = await this.hosts.getOrCreateHost(peer);
      peer.setHost(host);
    }
  }

  private bindServer = (server: Server) => {
    server.on('error', (err) => {
      console.log('err: ' + err);
    });

    server.on('connection', (socket) => {
      this.handleSocket(socket);
    });

    server.on('listening', () => {
      const { address, port } = this.server.address();
      this.logger.info(`p2p server listening on ${address}:${port}`);
    });
  }

  private bindPeer = (peer: Peer) => {
    peer.on('packet', (packet) => {
      this.handlePacket(peer, packet);
    });

    peer.on('error', (err) => {
      this.logger.error(`peer error (${peer.id}): ${err.message}`);
    });

    peer.once('open', (handshakeState) => {
      this.handleOpen(peer, handshakeState);
    });

    peer.once('close', () => {
      this.peers.remove(peer.socketAddress);
      this.emit('peer.close', peer);
    });

    peer.once('ban', () => {
      this.logger.debug(`Banning peer (${peer.id})`);
      this.hosts.ban(peer);

      if (peer) {
        peer.close();
      }
    });
  }

  private closePeers = (): void => {
    this.peers.forEach(peer => peer.close());
  }

  private listen = (): void => {
    this.server.listen(this.config.port, '0.0.0.0');
  }

  private unlisten = async (): Promise<void> => {
    await this.server.close();
  }
}

export default Pool;
export { PoolConfig };<|MERGE_RESOLUTION|>--- conflicted
+++ resolved
@@ -9,12 +9,8 @@
 import { Packet, PacketType, OrderPacket, OrderInvalidationPacket, GetOrdersPacket, HostsPacket, OrdersPacket, GetHostsPacket } from './packets';
 import { PeerOrder, OutgoingOrder, OrderIdentifier } from '../types/orders';
 import DB from '../db/DB';
-<<<<<<< HEAD
-import  Logger, { ContextLogger } from '../Logger';
-=======
 import Logger from '../Logger';
 import { HandshakeState } from '../types/p2p';
->>>>>>> 2e8c8eb7
 
 type PoolConfig = {
   listen: boolean;
@@ -37,14 +33,14 @@
   private hosts: HostList;
   private peers: PeerList = new PeerList();
   private server: Server = net.createServer();
-  private logger: Logger;
+  private logger: Logger = Logger.p2p;
   private connected: boolean = false;
   private handshakeData!: HandshakeState;
 
-  constructor(private config: PoolConfig, db: DB, logger: ContextLogger) {
+  constructor(private config: PoolConfig, db: DB) {
     super();
-    this.logger = logger.p2p;
-    this.hosts = new HostList(new P2PRepository(db, logger));
+
+    this.hosts = new HostList(new P2PRepository(db));
   }
 
   public get peerCount(): number {
