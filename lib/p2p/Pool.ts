--- conflicted
+++ resolved
@@ -9,11 +9,8 @@
 import { OutgoingOrder, OrderPortion, IncomingOrder } from '../types/orders';
 import { Models } from '../db/DB';
 import Logger from '../Logger';
-<<<<<<< HEAD
-import { NodeState, Address, NodeConnectionInfo, NodeStateUpdate } from '../types/p2p';
-=======
+import { NodeState, Address, NodeConnectionInfo, NodeStateUpdate, PoolConfig } from '../types/p2p';
 import { HandshakeState, Address, NodeConnectionInfo, HandshakeStateUpdate, PoolConfig } from '../types/p2p';
->>>>>>> baf96ab7
 import addressUtils from '../utils/addressUtils';
 import { getExternalIp, ms } from '../utils/utils';
 import assert from 'assert';
@@ -197,13 +194,8 @@
       const externalAddress = addressUtils.toString(address);
       this.logger.debug(`Verifying reachability of advertised address: ${externalAddress}`);
       try {
-<<<<<<< HEAD
-        const peer = new Peer(Logger.DISABLED_LOGGER, address);
+        const peer = new Peer(Logger.DISABLED_LOGGER, address, this.config);
         await peer.open(this.nodeState, this.nodeKey, this.nodeState.nodePubKey);
-=======
-        const peer = new Peer(Logger.DISABLED_LOGGER, address, this.config);
-        await peer.open(this.handshakeData, this.handshakeData.nodePubKey);
->>>>>>> baf96ab7
         assert(false, errors.ATTEMPTED_CONNECTION_TO_SELF.message);
       } catch (err) {
         if (err.code === errors.ATTEMPTED_CONNECTION_TO_SELF.code) {
@@ -577,17 +569,14 @@
     this.peers.set(peer.nodePubKey, peer);
     peer.active = true;
 
-<<<<<<< HEAD
     // request peer's orders
-    peer.sendPacket(new packets.GetOrdersPacket({ pairIds: this.nodeState.pairs }));
+    if (this.nodeState.pairs.length > 0) {
+      peer.sendPacket(new packets.GetOrdersPacket({ pairIds: this.nodeState.pairs }));
+    }
+
+    // request peer's known nodes only if p2p.discover option is true
     if (this.config.discover) {
-      // request peer's known nodes only if p2p.discover option is true
       peer.sendPacket(new packets.GetNodesPacket());
-=======
-    if (this.handshakeData.pairs.length > 0) {
-      // request peer's orders
-      peer.sendPacket(new packets.GetOrdersPacket({ pairIds: this.handshakeData.pairs }));
->>>>>>> baf96ab7
     }
 
     // if outbound, update the `lastConnected` field for the address we're actually connected to
