import net, { Server, Socket } from 'net';
import semver from 'semver';
import { EventEmitter } from 'events';
import errors, { errorCodes } from './errors';
import Peer, { PeerInfo } from './Peer';
import NodeList, { reputationEventWeight } from './NodeList';
import P2PRepository from './P2PRepository';
import * as packets from './packets/types';
import { Packet, PacketType } from './packets';
import { OutgoingOrder, OrderPortion, IncomingOrder } from '../orderbook/types';
import { Models } from '../db/DB';
import Logger from '../Logger';
import { NodeState, Address, NodeConnectionInfo, NodeStateUpdate, PoolConfig } from './types';
import addressUtils from '../utils/addressUtils';
import { getExternalIp } from '../utils/utils';
import assert from 'assert';
import { ReputationEvent, DisconnectionReason, XuNetwork } from '../constants/enums';
import NodeKey from '../nodekey/NodeKey';
<<<<<<< HEAD
import { ReputationEventInstance } from 'lib/db/types';
import Network from './Network';
=======
import { ReputationEventInstance } from '../db/types';
import semver from 'semver';
>>>>>>> 96abaed0

const minCompatibleVersion: string = require('../../package.json').minCompatibleVersion;

type NodeReputationInfo = {
  reputationScore: ReputationEvent;
  banned?: boolean;
};

interface Pool {
  on(event: 'packet.order', listener: (order: IncomingOrder) => void): this;
  on(event: 'packet.getOrders', listener: (peer: Peer, reqId: string, pairIds: string[]) => void): this;
  on(event: 'packet.orderInvalidation', listener: (orderInvalidation: OrderPortion, peer: string) => void): this;
  on(event: 'peer.close', listener: (peerPubKey?: string) => void): this;
  /** Adds a listener to be called when a peer drops support for a trading pair. */
  on(event: 'peer.pairDropped', listener: (peerPubKey: string, pairId: string) => void): this;
  on(event: 'packet.swapRequest', listener: (packet: packets.SwapRequestPacket, peer: Peer) => void): this;
  on(event: 'packet.swapAccepted', listener: (packet: packets.SwapAcceptedPacket, peer: Peer) => void): this;
  on(event: 'packet.swapComplete', listener: (packet: packets.SwapCompletePacket) => void): this;
  on(event: 'packet.swapFailed', listener: (packet: packets.SwapFailedPacket) => void): this;
  emit(event: 'packet.order', order: IncomingOrder): boolean;
  emit(event: 'packet.getOrders', peer: Peer, reqId: string, pairIds: string[]): boolean;
  emit(event: 'packet.orderInvalidation', orderInvalidation: OrderPortion, peer: string): boolean;
  emit(event: 'peer.close', peerPubKey?: string): boolean;
  /** Notifies listeners that a peer has dropped support for a trading pair. */
  emit(event: 'peer.pairDropped', peerPubKey: string, pairId: string): boolean;
  emit(event: 'packet.swapRequest', packet: packets.SwapRequestPacket, peer: Peer): boolean;
  emit(event: 'packet.swapAccepted', packet: packets.SwapAcceptedPacket, peer: Peer): boolean;
  emit(event: 'packet.swapComplete', packet: packets.SwapCompletePacket): boolean;
  emit(event: 'packet.swapFailed', packet: packets.SwapFailedPacket): boolean;
}

/** An interface for an object with a `forEach` method that iterates over [[NodeConnectionInfo]] objects. */
interface NodeConnectionIterator {
  forEach: (callback: (node: NodeConnectionInfo) => void) => void;
}

/** A class representing a pool of peers that handles network activity. */
class Pool extends EventEmitter {
  /** The local handshake data to be sent to newly connected peers. */
  public nodeState!: NodeState;
  /** The local node key. */
  private nodeKey!: NodeKey;
  /** A map of pub keys to nodes for which we have pending outgoing connections. */
  private pendingOutboundPeers = new Map<string, Peer>();
  /** A set of peers for which we have pending incoming connections. */
  private pendingInboundPeers = new Set<Peer>();
  /** A collection of known nodes on the XU network. */
  private nodes: NodeList;
  /** A collection of opened, active peers. */
  private peers = new Map<string, Peer>();
  private server?: Server;
  private connected = false;
  /** The port on which to listen for peer connections, undefined if this node is not listening. */
  private listenPort?: number;
  /** This node's listening external socket addresses to advertise to peers. */
  private addresses: Address[] = [];
  /** Points to config comes during construction. */
  private config: PoolConfig;
  private repository: P2PRepository;
  private network: Network;

  constructor(config: PoolConfig, xuNetwork: XuNetwork, private logger: Logger, models: Models) {
    super();
    this.config = config;
    this.network = new Network(xuNetwork);
    this.repository = new P2PRepository(models);
    this.nodes = new NodeList(this.repository, this.network);

    if (config.listen) {
      this.listenPort = config.port;
      this.server = net.createServer();
      config.addresses.forEach((addressString) => {
        const address = addressUtils.fromString(addressString, config.port);
        this.addresses.push(address);
      });
    }
  }

  public get peerCount(): number {
    return this.peers.size;
  }

  /**
   * Initialize the Pool by connecting to known nodes and listening to incoming peer connections, if configured to do so.
   */
  public init = async (ownNodeState: NodeState, nodeKey: NodeKey): Promise<void> => {
    if (this.connected) {
      return;
    }
    this.logger.info(`Connecting to ${this.network.xuNetwork} XU network`);

    if (this.server) {
      await this.listen();
      this.bindServer();

      if (this.config.detectexternalip) {
        await this.detectExternalIpAddress();
      }
    }

    this.nodeState = ownNodeState;
    this.nodeState.addresses = this.addresses;
    this.nodeKey = nodeKey;

    this.bindNodeList();

    this.nodes.load().then(() => {
      if (this.nodes.count > 0) {
        this.logger.info('Connecting to known / previously connected peers');
      }
      return this.connectNodes(this.nodes, false, true);
    }).then(() => {
      if (this.nodes.count > 0) {
        this.logger.info('Completed start-up connections to known peers');
      }
    }).catch((reason) => {
      this.logger.error('Unexpected error connecting to known peers on startup', reason);
    });

    this.verifyReachability();
    this.connected = true;
  }

  private detectExternalIpAddress = async () => {
    let externalIp: string | undefined;
    try {
      externalIp = await getExternalIp();
      this.logger.info(`retrieved external IP: ${externalIp}`);

      const externalIpExists = this.addresses.some((address) =>  { return address.host === externalIp; });
      if (!externalIpExists) {
        this.addresses.push({
          host: externalIp,
          port: this.listenPort!,
        });
      }
    } catch (error) {
      this.logger.error(`error while retrieving external IP: ${error.message}`);
    }
  }

  /**
   * Updates the node state and sends node state update packet to currently connected
   * peers to notify them of the change.
   */
  public updateNodeState = (nodeStateUpdate: NodeStateUpdate) => {
    this.nodeState = { ...this.nodeState, ...nodeStateUpdate };
    this.sendNodeStateUpdate(nodeStateUpdate);
  }

  public updateLndPubKey = (currency: string, pubKey: string) => {
    this.nodeState.lndPubKeys[currency] = pubKey;
    this.sendNodeStateUpdate(this.nodeState.lndPubKeys);
  }

  private sendNodeStateUpdate = (nodeStateUpdate: NodeStateUpdate) => {
    const packet = new packets.NodeStateUpdatePacket(nodeStateUpdate);
    this.peers.forEach(async (peer) => {
      await peer.sendPacket(packet);
    });
  }

  public disconnect = async (): Promise<void> => {
    if (!this.connected) {
      return;
    }

    // ensure we stop listening for new peers before disconnecting from peers
    if (this.server && this.server.listening) {
      await this.unlisten();
    }

    await this.closePendingConnections();
    this.closePeers();

    this.connected = false;
  }

  private bindNodeList = () => {
    this.nodes.on('node.ban', (nodePubKey: string, events: ReputationEventInstance[]) => {
      this.logger.warn(`node ${nodePubKey} was banned`);

      const peer = this.peers.get(nodePubKey);
      if (peer) {
        const lastNegativeEvents = events.filter(e => reputationEventWeight[e.event] < 0).slice(0, 10);
        return peer.close(DisconnectionReason.Banned, JSON.stringify(lastNegativeEvents));
      }
      return;
    });
  }

  private verifyReachability = () => {
    this.nodeState.addresses!.forEach(async (address) => {
      const externalAddress = addressUtils.toString(address);
      this.logger.debug(`Verifying reachability of advertised address: ${externalAddress}`);
      try {
        const peer = new Peer(Logger.DISABLED_LOGGER, address, this.config, this.network);
        await peer.beginOpen(this.nodeState, this.nodeKey, this.nodeState.nodePubKey);
        await peer.close();
        assert.fail();
      } catch (err) {
        if (typeof err.message === 'string' && err.message.includes(DisconnectionReason[DisconnectionReason.ConnectedToSelf])) {
          this.logger.verbose(`Verified reachability of advertised address: ${externalAddress}`);
        } else {
          this.logger.warn(`Could not verify reachability of advertised address: ${externalAddress}`);
        }
      }
    });
  }

  /**
   * Iterate over a collection of nodes and attempt to connect to them.
   * If the node is banned, already connected, or has no listening addresses, then do nothing.
   * Additionally, if we're already trying to connect to a given node also do nothing.
   * @param nodes a collection of nodes with a `forEach` iterator to attempt to connect to
   * @param ignoreKnown whether to ignore nodes we are already aware of, defaults to false
   * @param retryConnecting whether to attempt retry connecting, defaults to false
   * @returns a promise that will resolve when all outbound connections resolve
   */
  private connectNodes = (nodes: NodeConnectionIterator, ignoreKnown = false, retryConnecting = false) => {
    const connectionPromises: Promise<void>[] = [];
    nodes.forEach((node) => {
      // check that this node is not ourselves
      const isNotUs = node.nodePubKey !== this.nodeState.nodePubKey;

      // check that it has listening addresses,
      const hasAddresses = node.lastAddress || node.addresses.length;

      // ignore nodes that we already know if ignoreKnown is true
      const isNotIgnored = this.nodes.has(node.nodePubKey) && !ignoreKnown;

      // determine whether we should attempt to connect
      if (isNotUs && hasAddresses && isNotIgnored) {
        connectionPromises.push(this.tryConnectNode(node, retryConnecting));
      }
    });
    return Promise.all(connectionPromises);
  }

  /**
   * Attempt to create an outbound connection to a node using its known listening addresses.
   */
  private tryConnectNode = async (node: NodeConnectionInfo, retryConnecting = false) => {
    if (!await this.tryConnectWithLastAddress(node)) {
      if (!await this.tryConnectWithAdvertisedAddresses(node) && retryConnecting) {
        await this.tryConnectWithLastAddress(node, true);
      }
    }
  }

  private tryConnectWithLastAddress = async (node: NodeConnectionInfo, retryConnecting = false) => {
    const { lastAddress, nodePubKey } = node;

    if (!lastAddress) return false;

    try {
      await this.addOutbound(lastAddress, nodePubKey, retryConnecting, false);
      return true;
    } catch (err) {}

    return false;
  }

  private tryConnectWithAdvertisedAddresses = async (node: NodeConnectionInfo) => {
    const { addresses, nodePubKey } = node;

    // sort by lastConnected desc
    const sortedAddresses = addressUtils.sortByLastConnected(addresses);

    for (const address of sortedAddresses) {
      if (node.lastAddress && addressUtils.areEqual(address, node.lastAddress)) continue;

      try {
        await this.addOutbound(address, nodePubKey, false, false);
        return true; // once we've successfully established an outbound connection, stop attempting new connections
      } catch (err) {}
    }

    return false;
  }

  /**
   * Gets a node's reputation score and whether it is banned
   * @param nodePubKey The node pub key of the node for which to get reputation information
   * @return true if the specified node exists and the event was added, false otherwise
   */
  public getNodeReputation = async (nodePubKey: string): Promise<NodeReputationInfo> => {
    const node = await this.repository.getNode(nodePubKey);
    if (node) {
      const { reputationScore, banned } = node;
      return {
        reputationScore,
        banned,
      };
    } else {
      this.logger.warn(`node ${nodePubKey} not found`);
      throw errors.NODE_UNKNOWN(nodePubKey);
    }
  }

  /**
   * Attempt to add an outbound peer by connecting to a given socket address and nodePubKey.
   * Throws an error if a socket connection to or the handshake with the node fails for any reason.
   * @param address the socket address of the node to connect to
   * @param nodePubKey the nodePubKey of the node to connect to
   * @returns a promise that resolves to the connected and opened peer
   */
  public addOutbound = async (address: Address, nodePubKey: string, retryConnecting: boolean, revokeConnectionRetries: boolean): Promise<Peer> => {
    if (nodePubKey === this.nodeState.nodePubKey) {
      const err = errors.ATTEMPTED_CONNECTION_TO_SELF;
      this.logger.warn(err.message);
      throw err;
    }

    if (this.nodes.isBanned(nodePubKey)) {
      throw errors.NODE_IS_BANNED(nodePubKey);
    }

    if (this.peers.has(nodePubKey)) {
      throw errors.NODE_ALREADY_CONNECTED(nodePubKey, address);
    }

    const pendingPeer = this.pendingOutboundPeers.get(nodePubKey);
    if (pendingPeer) {
      if (revokeConnectionRetries) {
        pendingPeer.revokeConnectionRetries();
      } else {
        throw errors.ALREADY_CONNECTING(nodePubKey);
      }
    }

    const peer = new Peer(this.logger, address, this.config, this.network);
    this.pendingOutboundPeers.set(nodePubKey, peer);
    await this.openPeer(peer, nodePubKey, retryConnecting);
    return peer;
  }

  public listPeers = (): PeerInfo[] => {
    const peerInfos: PeerInfo[] = Array.from({ length: this.peers.size });
    let i = 0;
    this.peers.forEach((peer) => {
      peerInfos[i] = peer.info;
      i += 1;
    });
    return peerInfos;
  }

  private tryOpenPeer = async (peer: Peer, peerPubKey?: string, retryConnecting = false): Promise<void> => {
    try {
      await this.openPeer(peer, peerPubKey, retryConnecting);
    } catch (err) {}
  }

  /**
   * Opens a connection to a peer and performs a routine for newly opened peers that includes
   * requesting open orders and updating the database with the peer's information.
   * @returns a promise that resolves once the connection has opened and the newly opened peer
   * routine is complete
   */
  private openPeer = async (peer: Peer, expectedNodePubKey?: string, retryConnecting = false): Promise<void> => {
    this.bindPeer(peer);

    try {
      const sessionInit = await peer.beginOpen(this.nodeState, this.nodeKey, expectedNodePubKey, retryConnecting);

      await this.validatePeer(peer);

      await peer.completeOpen(this.nodeState, this.nodeKey, sessionInit);
    } catch (err) {
      // we don't have nodePubKey for inbound connections, which might fail on handshake
      if (typeof err === 'string') {
        this.logger.warn(`could not open connection to peer (${peer.label}): ${err}`);
      } else {
        this.logger.warn(`could not open connection to peer (${peer.label}): ${err.message}`);
      }

      if (err.code === errorCodes.CONNECTION_RETRIES_MAX_PERIOD_EXCEEDED) {
        await this.nodes.removeAddress(expectedNodePubKey!, peer.address);
      }

      throw err;
    }

    const peerPubKey = peer.nodePubKey!;
    this.logger.verbose(`opened connection to ${peerPubKey} at ${addressUtils.toString(peer.address)}`);
    this.pendingOutboundPeers.delete(peerPubKey);
    this.peers.set(peerPubKey, peer);
    peer.active = true;

    // request peer's known nodes only if p2p.discover option is true
    if (this.config.discover) {
      await peer.sendGetNodes();
      if (this.config.discoverminutes === 0) {
        // timer is disabled
        peer.discoverTimer = undefined; // defensive programming
      } else {
        // timer is enabled
        peer.discoverTimer = setInterval(peer.sendGetNodes, this.config.discoverminutes * 1000 * 60);
      }
    }

    // request peer's orders
    if (this.nodeState.pairs.length > 0) {
      await peer.sendPacket(new packets.GetOrdersPacket({ pairIds: this.nodeState.pairs }));
    }

    // if outbound, update the `lastConnected` field for the address we're actually connected to
    const addresses = peer.inbound ? peer.addresses! : peer.addresses!.map((address) => {
      if (addressUtils.areEqual(peer.address, address)) {
        return { ...address, lastConnected: Date.now() };
      } else {
        return address;
      }
    });

    // upserting the node entry
    if (!this.nodes.has(peerPubKey)) {
      await this.nodes.createNode({
        addresses,
        nodePubKey: peerPubKey,
        lastAddress: peer.inbound ? undefined : peer.address,
      });
    } else {
      // the node is known, update its listening addresses
      await this.nodes.updateAddresses(peer.nodePubKey!, addresses, peer.inbound ? undefined : peer.address);
    }
  }

  public closePeer = async (nodePubKey: string, reason?: DisconnectionReason, reasonPayload?: string) => {
    const peer = this.peers.get(nodePubKey);
    if (peer) {
      await peer.close(reason, reasonPayload);
      this.logger.info(`Disconnected from ${peer.nodePubKey}@${addressUtils.toString(peer.address)}`);
    } else {
      throw(errors.NOT_CONNECTED(nodePubKey));
    }
  }

  public banNode = async (nodePubKey: string): Promise<void> => {
    if (this.nodes.isBanned(nodePubKey)) {
      throw errors.NODE_ALREADY_BANNED(nodePubKey);
    } else {
      const banned = await this.nodes.ban(nodePubKey);

      if (!banned) {
        throw errors.NODE_UNKNOWN(nodePubKey);
      }
    }
  }

  public unbanNode = async (nodePubKey: string, reconnect: boolean): Promise<void> => {
    if (this.nodes.isBanned(nodePubKey)) {
      const unbanned = await this.nodes.unBan(nodePubKey);
      if (!unbanned) {
        throw errors.NODE_UNKNOWN(nodePubKey);
      }

      const node = await this.repository.getNode(nodePubKey);
      if (node) {
        const Node: NodeConnectionInfo = {
          nodePubKey,
          addresses: node.addresses,
          lastAddress: node.lastAddress,
        };

        this.logger.info(`node ${nodePubKey} was unbanned`);
        if (reconnect) {
          await this.tryConnectNode(Node, false);
        }
      }
    } else {
      throw errors.NODE_NOT_BANNED(nodePubKey);
    }
  }

  // A wrapper for [[NodeList.addReputationEvent]].
  public addReputationEvent = (nodePubKey: string, event: ReputationEvent) => {
    return this.nodes.addReputationEvent(nodePubKey, event);
  }

  public sendToPeer = async (nodePubKey: string, packet: Packet) => {
    const peer = this.peers.get(nodePubKey);
    if (!peer) {
      throw errors.NOT_CONNECTED(nodePubKey);
    }
    await peer.sendPacket(packet);
  }

  /**
   * Gets a peer by its node pub key. Throws a [[NOT_CONNECTED]] error if the pub key does not
   * match any currently connected peer.
   */
  public getPeer = (nodePubKey: string) => {
    const peer = this.peers.get(nodePubKey);
    if (!peer) {
      throw errors.NOT_CONNECTED(nodePubKey);
    }
    return peer;
  }

  public broadcastOrder = (order: OutgoingOrder) => {
    const orderPacket = new packets.OrderPacket(order);
    this.peers.forEach(peer => peer.sendPacket(orderPacket));

    // TODO: send only to peers which accepts the pairId
  }

  /**
   * Broadcasts an [[OrderInvalidationPacket]] to all currently connected peers.
   * @param nodeToExclude the node pub key of a node to exclude from the packet broadcast
   */
  public broadcastOrderInvalidation = ({ id, pairId, quantity }: OrderPortion, nodeToExclude?: string) => {
    const orderInvalidationPacket = new packets.OrderInvalidationPacket({ id, pairId, quantity });
    this.peers.forEach(async (peer) => {
      if (!nodeToExclude || peer.nodePubKey !== nodeToExclude) {
        await peer.sendPacket(orderInvalidationPacket);
      }
    });

    // TODO: send only to peers which accepts the pairId
  }

  private addInbound = async (socket: Socket) => {
    const peer = Peer.fromInbound(socket, this.logger, this.config, this.network);
    this.pendingInboundPeers.add(peer);
    await this.tryOpenPeer(peer);
    this.pendingInboundPeers.delete(peer);
  }

  private handleSocket = async (socket: Socket) => {
    if (!socket.remoteAddress) { // client disconnected, socket is destroyed
      this.logger.debug('Ignoring disconnected peer');
      socket.destroy();
      return;
    }

    if (this.nodes.isBanned(socket.remoteAddress)) {
      this.logger.debug(`Ignoring banned peer (${socket.remoteAddress})`);
      socket.destroy();
      return;
    }

    await this.addInbound(socket);
  }

  private handlePacket = async (peer: Peer, packet: Packet) => {
    switch (packet.type) {
      case PacketType.Order: {
        const receivedOrder: OutgoingOrder = (packet as packets.OrderPacket).body!;
        this.logger.verbose(`received order from ${peer.nodePubKey}: ${JSON.stringify(receivedOrder)}`);
        const incomingOrder: IncomingOrder = { ...receivedOrder, peerPubKey: peer.nodePubKey! };
        this.emit('packet.order', incomingOrder);
        break;
      }
      case PacketType.OrderInvalidation: {
        const orderPortion = (packet as packets.OrderInvalidationPacket).body!;
        this.logger.verbose(`received order invalidation from ${peer.nodePubKey}: ${JSON.stringify(orderPortion)}`);
        this.emit('packet.orderInvalidation', orderPortion, peer.nodePubKey as string);
        break;
      }
      case PacketType.GetOrders: {
        const getOrdersPacketBody = (packet as packets.GetOrdersPacket).body;
        const pairIds = getOrdersPacketBody ? getOrdersPacketBody.pairIds : [];
        this.emit('packet.getOrders', peer, packet.header.id, pairIds);
        break;
      }
      case PacketType.Orders: {
        const receivedOrders = (packet as packets.OrdersPacket).body!;
        this.logger.verbose(`received ${receivedOrders.length} orders from ${peer.nodePubKey}`);
        receivedOrders.forEach((order) => {
          this.emit('packet.order', { ...order, peerPubKey: peer.nodePubKey! });
        });
        break;
      }
      case PacketType.GetNodes: {
        await this.handleGetNodes(peer, packet.header.id);
        break;
      }
      case PacketType.Nodes: {
        const nodes = (packet as packets.NodesPacket).body!;
        let newNodesCount = 0;
        nodes.forEach((node) => {
          if (!this.nodes.has(node.nodePubKey)) {
            newNodesCount += 1;
          }
        });
        this.logger.verbose(`received ${nodes.length} nodes (${newNodesCount} new) from ${peer.nodePubKey}`);
        await this.connectNodes(nodes);
        break;
      }
      case PacketType.SwapRequest: {
        this.logger.debug(`received swapRequest from ${peer.nodePubKey}: ${JSON.stringify(packet.body)}`);
        this.emit('packet.swapRequest', packet, peer);
        break;
      }
      case PacketType.SwapAccepted: {
        this.logger.debug(`received swapAccepted from ${peer.nodePubKey}: ${JSON.stringify(packet.body)}`);
        this.emit('packet.swapAccepted', packet, peer);
        break;
      }
      case PacketType.SwapComplete: {
        this.logger.debug(`received swapComplete from ${peer.nodePubKey}: ${JSON.stringify(packet.body)}`);
        this.emit('packet.swapComplete', packet);
        break;
      }
      case PacketType.SwapFailed: {
        this.logger.debug(`received swapFailed from ${peer.nodePubKey}: ${JSON.stringify(packet.body)}`);
        this.emit('packet.swapFailed', packet);
        break;
      }
    }
  }

  /** Validates a peer. If a check fails, closes the peer and throws a p2p error. */
  private validatePeer = async (peer: Peer): Promise<void> => {
    assert(peer.nodePubKey);
    const peerPubKey = peer.nodePubKey!;

    if (peerPubKey === this.nodeState.nodePubKey) {
      await peer.close(DisconnectionReason.ConnectedToSelf);
      throw errors.ATTEMPTED_CONNECTION_TO_SELF;
    }

    // Check if version is semantic, and higher than minCompatibleVersion.
    if (!semver.valid(peer.version)) {
      await peer.close(DisconnectionReason.MalformedVersion);
      throw errors.MALFORMED_VERSION(addressUtils.toString(peer.address), peer.version);
    }
    // dev.note: compare returns 0 if v1 == v2, or 1 if v1 is greater, or -1 if v2 is greater.
    if (semver.compare(peer.version, minCompatibleVersion) === -1) {
      await peer.close(DisconnectionReason.IncompatibleProtocolVersion);
      throw errors.INCOMPATIBLE_VERSION(addressUtils.toString(peer.address), minCompatibleVersion, peer.version);
    }

    if (!this.connected) {
      // if we have disconnected the pool, don't allow any new connections to open
      await peer.close(DisconnectionReason.NotAcceptingConnections);
      throw errors.POOL_CLOSED;
    }

    if (this.nodes.isBanned(peerPubKey)) {
      // TODO: Ban IP address for this session if banned peer attempts repeated connections.
      await peer.close(DisconnectionReason.Banned);
      throw errors.NODE_IS_BANNED(peerPubKey);
    }

    if (this.peers.has(peerPubKey)) {
      // TODO: Penalize peers that attempt to create duplicate connections to us more then once.
      // the first time might be due connection retries
      await peer.close(DisconnectionReason.AlreadyConnected);
      throw errors.NODE_ALREADY_CONNECTED(peerPubKey, peer.address);
    }

    // check to make sure the socket was not destroyed during or immediately after the handshake
    if (!peer.connected) {
      this.logger.error(`the socket to node ${peerPubKey} was disconnected`);
      throw errors.NOT_CONNECTED(peerPubKey);
    }
  }

  /**
   * Responds to a [[GetNodesPacket]] by populating and sending a [[NodesPacket]].
   */
  private handleGetNodes = async (peer: Peer, reqId: string) => {
    const connectedNodesInfo: NodeConnectionInfo[] = [];
    this.peers.forEach((connectedPeer) => {
      if (connectedPeer.nodePubKey !== peer.nodePubKey && connectedPeer.addresses && connectedPeer.addresses.length > 0) {
        // don't send the peer itself or any peers for whom we don't have listening addresses
        connectedNodesInfo.push({
          nodePubKey: connectedPeer.nodePubKey!,
          addresses: connectedPeer.addresses,
        });
      }
    });
    await peer.sendNodes(connectedNodesInfo, reqId);
  }

  private bindServer = () => {
    this.server!.on('error', (err) => {
      this.logger.error(err);
    });

    this.server!.on('connection', async (socket) => {
      await this.handleSocket(socket);
    });
  }

  private bindPeer = (peer: Peer) => {
    peer.on('packet', async (packet) => {
      await this.handlePacket(peer, packet);
    });

    peer.on('pairDropped', (pairId) => {
      // drop all orders for trading pairs that are no longer supported
      this.emit('peer.pairDropped', peer.nodePubKey!, pairId);
    });

    peer.on('error', (err) => {
      // The only situation in which the node should be connected to itself is the
      // reachability check of the advertised addresses and we don't have to log that
      if (peer.nodePubKey !== this.nodeState.nodePubKey) {
        this.logger.error(`Peer (${peer.label}): error: ${err.message}`);
      }
    });

    peer.once('close', () => this.handlePeerClose(peer));

    peer.on('reputation', async (event) => {
      this.logger.debug(`Peer (${peer.label}): reputation event: ${ReputationEvent[event]}`);
      if (peer.nodePubKey) {
        await this.addReputationEvent(peer.nodePubKey, event);
      }
    });
  }

  private handlePeerClose = async (peer: Peer) => {
    if (!peer.nodePubKey && peer.expectedNodePubKey) {
      this.pendingOutboundPeers.delete(peer.expectedNodePubKey);
    }

    if (!peer.active) {
      return;
    }

    if (peer.nodePubKey) {
      this.pendingOutboundPeers.delete(peer.nodePubKey);
      this.peers.delete(peer.nodePubKey);
    }
    this.emit('peer.close', peer.nodePubKey);
    peer.removeAllListeners();
    peer.active = false;

    // if handshake passed and peer disconnected from us for stalling or without specifying any reason -
    // reconnect, for that might have been due to a temporary loss in connectivity
    const unintentionalDisconnect =
      (peer.sentDisconnectionReason === undefined || peer.sentDisconnectionReason === DisconnectionReason.ResponseStalling) &&
      (peer.recvDisconnectionReason === undefined || peer.recvDisconnectionReason === DisconnectionReason.ResponseStalling);
    const addresses = peer.addresses || [];

    let lastAddress;
    if (peer.inbound) {
      lastAddress = addresses.length > 0 ? addresses[0] : undefined;
    } else {
      lastAddress = peer.address;
    }

    if (peer.nodePubKey && unintentionalDisconnect && (addresses.length || lastAddress)) {
      this.logger.debug(`attempting to reconnect to a disconnected peer ${peer.nodePubKey}`);
      const node = { lastAddress, addresses, nodePubKey: peer.nodePubKey };
      await this.tryConnectNode(node, true);
    }
  }

  private closePeers = () => {
    this.peers.forEach(peer => peer.close(DisconnectionReason.Shutdown));
  }

  private closePendingConnections = async () => {
    for (const peer of this.pendingOutboundPeers.values()) {
      await peer.close();
    }
    this.pendingInboundPeers.forEach(peer => peer.close());
  }

  /**
   * Start listening for incoming p2p connections on the configured host and port. If `this.listenPort` is 0 or undefined,
   * a random available port is used and will be assigned to `this.listenPort`.
   * @return a promise that resolves once the server is listening, or rejects if it fails to listen
   */
  private listen = () => {
    return new Promise<void>((resolve, reject) => {
      const listenErrHandler = (err: Error) => {
        reject(err);
      };

      this.server!.listen(this.listenPort || 0, '0.0.0.0').on('listening', () => {
        const { address, port } = this.server!.address() as net.AddressInfo;
        this.logger.info(`p2p server listening on ${address}:${port}`);

        if (this.listenPort === 0) {
          // we didn't specify a port and grabbed any available port
          this.listenPort = port;
        }

        this.server!.removeListener('error', listenErrHandler);
        resolve();
      }).on('error', listenErrHandler);
    });
  }

  /**
   * Stop listening for incoming p2p connections.
   * @return a promise that resolves once the server is no longer listening
   */
  private unlisten = () => {
    return new Promise<void>((resolve) => {
      this.server!.close(() => {
        resolve();
      });
    });
  }
}

export default Pool;
export { PoolConfig };<|MERGE_RESOLUTION|>--- conflicted
+++ resolved
@@ -16,13 +16,8 @@
 import assert from 'assert';
 import { ReputationEvent, DisconnectionReason, XuNetwork } from '../constants/enums';
 import NodeKey from '../nodekey/NodeKey';
-<<<<<<< HEAD
-import { ReputationEventInstance } from 'lib/db/types';
+import { ReputationEventInstance } from '../db/types';
 import Network from './Network';
-=======
-import { ReputationEventInstance } from '../db/types';
-import semver from 'semver';
->>>>>>> 96abaed0
 
 const minCompatibleVersion: string = require('../../package.json').minCompatibleVersion;
 
