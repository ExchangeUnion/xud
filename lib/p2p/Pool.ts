--- conflicted
+++ resolved
@@ -76,12 +76,9 @@
   private listenPort?: number;
   /** This node's listening external socket addresses to advertise to peers. */
   private addresses: Address[] = [];
-<<<<<<< HEAD
   /** Points to config comes during construction. */
   private config: PoolConfig;
-=======
   private repository: P2PRepository;
->>>>>>> 1f0e6f42
 
   constructor(config: PoolConfig, private logger: Logger, models: Models) {
     super();
