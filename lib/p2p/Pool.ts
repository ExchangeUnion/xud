--- conflicted
+++ resolved
@@ -181,7 +181,6 @@
       const has_addresses = node.addresses.length > 0;
 
       // and that either we haven't heard of it, or we're not ignoring known nodes and it's not banned
-<<<<<<< HEAD
       const is_unknown_node = !this.nodes.has(node.nodePubKey);
       if (!is_unknown_node) {
         const is_not_ignored = !ignoreKnown && !this.nodes.isBanned(node.nodePubKey);
@@ -194,11 +193,6 @@
 
       // Validate this node.
       if (is_not_us && has_addresses && is_not_ignored && has_no_pending_connections) {
-=======
-      if (node.nodePubKey !== this.handshakeData.nodePubKey && node.addresses.length > 0 &&
-        (!this.nodes.has(node.nodePubKey) || (!ignoreKnown && !this.nodes.isBanned(node.nodePubKey))) &&
-        !this.peers.has(node.nodePubKey)) {
->>>>>>> 068b5a85
         connectionPromises.push(this.tryConnectNode(node, retryConnecting));
       }
     });
