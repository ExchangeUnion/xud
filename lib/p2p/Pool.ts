import net, { Server, Socket } from 'net';
import { EventEmitter } from 'events';
import errors, { errorCodes } from './errors';
import Peer, { PeerInfo } from './Peer';
import NodeList, { reputationEventWeight } from './NodeList';
import P2PRepository from './P2PRepository';
import * as packets from './packets/types';
import { Packet, PacketType } from './packets';
import { OutgoingOrder, OrderPortion, IncomingOrder } from '../types/orders';
import { Models } from '../db/DB';
import Logger from '../Logger';
import { NodeState, Address, NodeConnectionInfo, NodeStateUpdate, PoolConfig } from '../types/p2p';
import addressUtils from '../utils/addressUtils';
import { getExternalIp, ms } from '../utils/utils';
import assert from 'assert';
import { ReputationEvent, DisconnectionReason } from '../types/enums';
import { db } from '../types';
import NodeKey from '../nodekey/NodeKey';

type NodeReputationInfo = {
  reputationScore: ReputationEvent;
  banned?: boolean;
};

interface Pool {
  on(event: 'packet.order', listener: (order: IncomingOrder) => void): this;
  on(event: 'packet.getOrders', listener: (peer: Peer, reqId: string, pairIds: string[]) => void): this;
  on(event: 'packet.orderInvalidation', listener: (orderInvalidation: OrderPortion, peer: string) => void): this;
  on(event: 'peer.close', listener: (peerPubKey?: string) => void): this;
  /** Adds a listener to be called when a peer drops support for a trading pair. */
  on(event: 'peer.pairDropped', listener: (peerPubKey: string, pairId: string) => void): this;
  on(event: 'packet.swapRequest', listener: (packet: packets.SwapRequestPacket, peer: Peer) => void): this;
  on(event: 'packet.swapAccepted', listener: (packet: packets.SwapAcceptedPacket, peer: Peer) => void): this;
  on(event: 'packet.swapComplete', listener: (packet: packets.SwapCompletePacket) => void): this;
  on(event: 'packet.swapFailed', listener: (packet: packets.SwapFailedPacket) => void): this;
  emit(event: 'packet.order', order: IncomingOrder): boolean;
  emit(event: 'packet.getOrders', peer: Peer, reqId: string, pairIds: string[]): boolean;
  emit(event: 'packet.orderInvalidation', orderInvalidation: OrderPortion, peer: string): boolean;
  emit(event: 'peer.close', peerPubKey?: string): boolean;
  /** Notifies listeners that a peer has dropped support for a trading pair. */
  emit(event: 'peer.pairDropped', peerPubKey: string, pairId: string): boolean;
  emit(event: 'packet.swapRequest', packet: packets.SwapRequestPacket, peer: Peer): boolean;
  emit(event: 'packet.swapAccepted', packet: packets.SwapAcceptedPacket, peer: Peer): boolean;
  emit(event: 'packet.swapComplete', packet: packets.SwapCompletePacket): boolean;
  emit(event: 'packet.swapFailed', packet: packets.SwapFailedPacket): boolean;
}

/** An interface for an object with a `forEach` method that iterates over [[NodeConnectionInfo]] objects. */
interface NodeConnectionIterator {
  forEach: (callback: (node: NodeConnectionInfo) => void) => void;
}

/** A class representing a pool of peers that handles network activity. */
class Pool extends EventEmitter {
  /** The local handshake data to be sent to newly connected peers. */
  public nodeState!: NodeState;
  /** The local node key. */
  private nodeKey!: NodeKey;
  /** A map of pub keys to nodes for which we have pending outgoing connections. */
  private pendingOutboundPeers = new Map<string, Peer>();
  /** A set of peers for which we have pending incoming connections. */
  private pendingInboundPeers = new Set<Peer>();
  /** A collection of known nodes on the XU network. */
  private nodes: NodeList;
  /** A collection of opened, active peers. */
  private peers = new Map<string, Peer>();
  private server?: Server;
  private connected = false;
  /** The port on which to listen for peer connections, undefined if this node is not listening. */
  private listenPort?: number;
  /** This node's listening external socket addresses to advertise to peers. */
  private addresses: Address[] = [];
  /** Points to config comes during construction. */
  private config: PoolConfig;
  private repository: P2PRepository;

  constructor(config: PoolConfig, private logger: Logger, models: Models) {
    super();
    this.config = config;

    if (config.listen) {
      this.listenPort = config.port;
      this.server = net.createServer();
      config.addresses.forEach((addressString) => {
        const address = addressUtils.fromString(addressString, config.port);
        this.addresses.push(address);
      });
    }
    this.repository = new P2PRepository(models);
    this.nodes = new NodeList(this.repository);
  }

  public get peerCount(): number {
    return this.peers.size;
  }

  /**
   * Initialize the Pool by connecting to known nodes and listening to incoming peer connections, if configured to do so.
   */
  public init = async (ownNodeState: NodeState, nodeKey: NodeKey): Promise<void> => {
    if (this.connected) {
      return;
    }

    if (this.server) {
      await this.listen();
      this.bindServer();

      if (this.config.detectexternalip) {
        await this.detectExternalIpAddress();
      }
    }

    this.nodeState = ownNodeState;
    this.nodeState.addresses = this.addresses;
    this.nodeKey = nodeKey;

    this.bindNodeList();

    this.nodes.load().then(() => {
      this.logger.info('Connecting to known / previously connected peers');
      return this.connectNodes(this.nodes, false, true);
    }).then(() => {
      this.logger.info('Completed start-up connections to known peers.');
    }).catch((reason) => {
      this.logger.error('Unexpected error connecting to known peers on startup', reason);
    });

    this.verifyReachability();
    this.connected = true;
  }

  private detectExternalIpAddress = async () => {
    let externalIp: string | undefined;
    try {
      externalIp = await getExternalIp();
      this.logger.info(`retrieved external IP: ${externalIp}`);

      const externalIpExists = this.addresses.some((address) =>  { return address.host === externalIp; });
      if (!externalIpExists) {
        this.addresses.push({
          host: externalIp,
          port: this.listenPort!,
        });
      }
    } catch (error) {
      this.logger.error(`error while retrieving external IP: ${error.message}`);
    }
  }

  /**
   * Updates the node state and sends node state update packet to currently connected
   * peers to notify them of the change.
   */
  public updateNodeState = (nodeStateUpdate: NodeStateUpdate) => {
    this.nodeState = { ...this.nodeState, ...nodeStateUpdate };
    const packet = new packets.NodeStateUpdatePacket(this.nodeState);
    this.peers.forEach((peer) => {
      peer.sendPacket(packet);
    });
  }

  public disconnect = async (): Promise<void> => {
    if (!this.connected) {
      return;
    }

    // ensure we stop listening for new peers before disconnecting from peers
    if (this.server && this.server.listening) {
      await this.unlisten();
    }

    this.closePendingConnections();
    this.closePeers();

    this.connected = false;
  }

  private bindNodeList = () => {
    this.nodes.on('node.ban', (nodePubKey: string, events: db.ReputationEventInstance[]) => {
      this.logger.warn(`node ${nodePubKey} was banned`);

      const peer = this.peers.get(nodePubKey);
      if (peer) {
        const lastNegativeEvents = events.filter(e => reputationEventWeight[e.event] < 0).slice(0, 10);
        peer.close(DisconnectionReason.Banned, JSON.stringify(lastNegativeEvents));
      }
    });
  }

  private verifyReachability = () => {
    this.nodeState.addresses!.forEach(async (address) => {
      const externalAddress = addressUtils.toString(address);
      this.logger.debug(`Verifying reachability of advertised address: ${externalAddress}`);
      try {
        const peer = new Peer(Logger.DISABLED_LOGGER, address, this.config);
        await peer.open(this.nodeState, this.nodeKey, this.nodeState.nodePubKey);
        assert(false, errors.ATTEMPTED_CONNECTION_TO_SELF.message);
      } catch (err) {
        if (err.code === errors.ATTEMPTED_CONNECTION_TO_SELF.code) {
          this.logger.verbose(`Verified reachability of advertised address: ${externalAddress}`);
        } else {
          this.logger.warn(`Could not verify reachability of advertised address: ${externalAddress}`);
        }
      }
    });
  }

  /**
   * Iterate over a collection of nodes and attempt to connect to them.
   * If the node is banned, already connected, or has no listening addresses, then do nothing.
   * Additionally, if we're already trying to connect to a given node also do nothing.
   * @param nodes a collection of nodes with a `forEach` iterator to attempt to connect to
   * @param ignoreKnown whether to ignore nodes we are already aware of, defaults to false
   * @param retryConnecting whether to attempt retry connecting, defaults to false
   * @returns a promise that will resolve when all outbound connections resolve
   */
  private connectNodes = (nodes: NodeConnectionIterator, ignoreKnown = false, retryConnecting = false) => {
    const connectionPromises: Promise<void>[] = [];
    nodes.forEach((node) => {
      // check that this node is not ourselves
      const isNotUs = node.nodePubKey !== this.nodeState.nodePubKey;

      // check that it has listening addresses,
      const hasAddresses = node.lastAddress || node.addresses.length;

      // ignore nodes that we already know if ignoreKnown is true
      const isNotIgnored = this.nodes.has(node.nodePubKey) && !ignoreKnown;

      // determine whether we should attempt to connect
      if (isNotUs && hasAddresses && isNotIgnored) {
        connectionPromises.push(this.tryConnectNode(node, retryConnecting));
      }
    });
    return Promise.all(connectionPromises);
  }

  /**
   * Attempt to create an outbound connection to a node using its known listening addresses.
   */
  private tryConnectNode = async (node: NodeConnectionInfo, retryConnecting = false) => {
    if (!await this.tryConnectWithLastAddress(node)) {
      if (!await this.tryConnectWithAdvertisedAddresses(node) && retryConnecting) {
        await this.tryConnectWithLastAddress(node, true);
      }
    }
  }

  private tryConnectWithLastAddress = async (node: NodeConnectionInfo, retryConnecting = false) => {
    const { lastAddress, nodePubKey } = node;

    if (!lastAddress) return false;

    try {
      await this.addOutbound(lastAddress, nodePubKey, retryConnecting, false);
      return true;
    } catch (err) {}

    return false;
  }

  private tryConnectWithAdvertisedAddresses = async (node: NodeConnectionInfo) => {
    const { addresses, nodePubKey } = node;

    // sort by lastConnected desc
    const sortedAddresses = addressUtils.sortByLastConnected(addresses);

    for (const address of sortedAddresses) {
      if (node.lastAddress && addressUtils.areEqual(address, node.lastAddress)) continue;

      try {
        await this.addOutbound(address, nodePubKey, false, false);
        return true; // once we've successfully established an outbound connection, stop attempting new connections
      } catch (err) {}
    }

    return false;
  }

  /**
   * Gets a node's reputation score and whether it is banned
   * @param nodePubKey The node pub key of the node for which to get reputation information
   * @return true if the specified node exists and the event was added, false otherwise
   */
  public getNodeReputation = async (nodePubKey: string): Promise<NodeReputationInfo> => {
    const node = await this.repository.getNode(nodePubKey);
    if (node) {
      const { reputationScore, banned } = node;
      return {
        reputationScore,
        banned,
      };
    } else {
      this.logger.warn(`node ${nodePubKey} not found`);
      throw errors.NODE_UNKNOWN(nodePubKey);
    }
  }

  /**
   * Attempt to add an outbound peer by connecting to a given socket address.
   * Throws an error if a connection to a node with the given nodePubKey exists or
   * if the connection handshake shows a different nodePubKey than the one provided.
   * @param nodePubKey the nodePubKey of the node to connect to
   * @returns the connected peer
   */
<<<<<<< HEAD
  public addOutbound = async (address: Address, nodePubKey: string, retryConnecting: boolean): Promise<Peer> => {
    if (nodePubKey === this.nodeState.nodePubKey) {
=======
  public addOutbound = async (address: Address, nodePubKey: string, retryConnecting: boolean, revokeConnectionRetries: boolean): Promise<Peer> => {
    if (nodePubKey === this.handshakeData.nodePubKey) {
>>>>>>> af746bce
      const err = errors.ATTEMPTED_CONNECTION_TO_SELF;
      this.logger.warn(err.message);
      throw err;
    }

    if (this.nodes.isBanned(nodePubKey)) {
      throw errors.NODE_IS_BANNED(nodePubKey);
    }

    if (this.peers.has(nodePubKey)) {
      throw errors.NODE_ALREADY_CONNECTED(nodePubKey, address);
    }

    const pendingPeer = this.pendingOutboundPeers.get(nodePubKey);
    if (pendingPeer) {
      if (revokeConnectionRetries) {
        pendingPeer.revokeConnectionRetries();
      } else {
        throw errors.ALREADY_CONNECTING(nodePubKey);
      }
    }

    const peer = new Peer(this.logger, address, this.config);
    this.pendingOutboundPeers.set(nodePubKey, peer);
    await this.openPeer(peer, nodePubKey, retryConnecting);
    return peer;
  }

  public listPeers = (): PeerInfo[] => {
    const peerInfos: PeerInfo[] = Array.from({ length: this.peers.size });
    let i = 0;
    this.peers.forEach((peer) => {
      peerInfos[i] = peer.info;
      i += 1;
    });
    return peerInfos;
  }

  private tryOpenPeer = async (peer: Peer, nodePubKey?: string, retryConnecting = false): Promise<void> => {
    try {
      await this.openPeer(peer, nodePubKey, retryConnecting);
    } catch (err) {}
  }

  private openPeer = async (peer: Peer, nodePubKey?: string, retryConnecting = false): Promise<void> => {
    const isBanned = nodePubKey ? this.nodes.isBanned(nodePubKey) : false;
    if (!isBanned) {
      this.bindPeer(peer);
      try {
        await peer.open(this.nodeState, this.nodeKey, nodePubKey, retryConnecting);
      } catch (err) {
        // we don't have `nodePubKey` for inbound connections, which might fail on handshake
        this.logger.warn(`could not open connection to peer (${peer.label}): ${err.message}`);

        if (err.code === errorCodes.CONNECTION_RETRIES_MAX_PERIOD_EXCEEDED) {
          await this.nodes.removeAddress(nodePubKey!, peer.address);
        }

        throw err;
      }
    }
  }

  public closePeer = (nodePubKey: string, reason?: DisconnectionReason, reasonPayload?: string) => {
    const peer = this.peers.get(nodePubKey);
    if (peer) {
      peer.close(reason, reasonPayload);
      this.logger.info(`Disconnected from ${peer.nodePubKey}@${addressUtils.toString(peer.address)}`);
    } else {
      throw(errors.NOT_CONNECTED(nodePubKey));
    }
  }

  public banNode = async (nodePubKey: string): Promise<void> => {
    if (this.nodes.isBanned(nodePubKey)) {
      throw errors.NODE_ALREADY_BANNED(nodePubKey);
    } else {
      const banned = await this.nodes.ban(nodePubKey);

      if (!banned) {
        throw errors.NODE_UNKNOWN(nodePubKey);
      }
    }
  }

  public unbanNode = async (nodePubKey: string, reconnect: boolean): Promise<void> => {
    if (this.nodes.isBanned(nodePubKey)) {
      const unbanned = await this.nodes.unBan(nodePubKey);
      if (!unbanned) {
        throw errors.NODE_UNKNOWN(nodePubKey);
      }

      const node = await this.repository.getNode(nodePubKey);
      if (node) {
        const Node: NodeConnectionInfo = {
          nodePubKey,
          addresses: node.addresses,
          lastAddress: node.lastAddress,
        };

        this.logger.info(`node ${nodePubKey} was unbanned`);
        if (reconnect) {
          await this.tryConnectNode(Node, false);
        }
      }
    } else {
      throw errors.NODE_NOT_BANNED(nodePubKey);
    }
  }

  public sendToPeer = (nodePubKey: string, packet: Packet) => {
    const peer = this.peers.get(nodePubKey);
    if (!peer) {
      throw errors.NOT_CONNECTED(nodePubKey);
    }
    peer.sendPacket(packet);
  }

  public getPeer = (nodePubKey: string) => {
    const peer = this.peers.get(nodePubKey);
    if (!peer) {
      throw errors.NOT_CONNECTED(nodePubKey);
    }
    return peer;
  }

  public broadcastOrder = (order: OutgoingOrder) => {
    const orderPacket = new packets.OrderPacket(order);
    this.peers.forEach(peer => peer.sendPacket(orderPacket));

    // TODO: send only to peers which accepts the pairId
  }

  /**
   * Broadcasts an [[OrderInvalidationPacket]] to all currently connected peers.
   * @param nodeToExclude the node pub key of a node to exclude from the packet broadcast
   */
  public broadcastOrderInvalidation = ({ id, pairId, quantity }: OrderPortion, nodeToExclude?: string) => {
    const orderInvalidationPacket = new packets.OrderInvalidationPacket({ id, pairId, quantity });
    this.peers.forEach((peer) => {
      if (!nodeToExclude || peer.nodePubKey !== nodeToExclude) {
        peer.sendPacket(orderInvalidationPacket);
      }
    });

    // TODO: send only to peers which accepts the pairId
  }

  private addInbound = async (socket: Socket) => {
    const peer = Peer.fromInbound(socket, this.logger, this.config);
    this.pendingInboundPeers.add(peer);
    await this.tryOpenPeer(peer);
    this.pendingInboundPeers.delete(peer);
  }

  private handleSocket = async (socket: Socket) => {
    if (!socket.remoteAddress) { // client disconnected, socket is destroyed
      this.logger.debug('Ignoring disconnected peer');
      socket.destroy();
      return;
    }

    if (this.nodes.isBanned(socket.remoteAddress)) {
      this.logger.debug(`Ignoring banned peer (${socket.remoteAddress})`);
      socket.destroy();
      return;
    }

    await this.addInbound(socket);
  }

  private handlePacket = async (peer: Peer, packet: Packet) => {
    switch (packet.type) {
      case PacketType.Order: {
        const receivedOrder: OutgoingOrder = (packet as packets.OrderPacket).body!;
        this.logger.verbose(`received order from ${peer.nodePubKey}: ${JSON.stringify(receivedOrder)}`);
        const incomingOrder: IncomingOrder = { ...receivedOrder, peerPubKey: peer.nodePubKey! };
        this.emit('packet.order', incomingOrder);
        break;
      }
      case PacketType.OrderInvalidation: {
        const orderPortion = (packet as packets.OrderInvalidationPacket).body!;
        this.logger.verbose(`received order invalidation from ${peer.nodePubKey}: ${JSON.stringify(orderPortion)}`);
        this.emit('packet.orderInvalidation', orderPortion, peer.nodePubKey as string);
        break;
      }
      case PacketType.GetOrders: {
        const getOrdersPacketBody = (packet as packets.GetOrdersPacket).body;
        const pairIds = getOrdersPacketBody ? getOrdersPacketBody.pairIds : [];
        this.emit('packet.getOrders', peer, packet.header.id, pairIds);
        break;
      }
      case PacketType.Orders: {
        const receivedOrders = (packet as packets.OrdersPacket).body!;
        this.logger.verbose(`received ${receivedOrders.length} orders from ${peer.nodePubKey}`);
        receivedOrders.forEach((order) => {
          this.emit('packet.order', { ...order, peerPubKey: peer.nodePubKey! });
        });
        break;
      }
      case PacketType.GetNodes: {
        this.handleGetNodes(peer, packet.header.id);
        break;
      }
      case PacketType.Nodes: {
        const nodes = (packet as packets.NodesPacket).body!;
        let newNodesCount = 0;
        nodes.forEach((node) => {
          if (!this.nodes.has(node.nodePubKey)) {
            newNodesCount += 1;
          }
        });
        this.logger.verbose(`received ${nodes.length} nodes (${newNodesCount} new) from ${peer.nodePubKey}`);
        await this.connectNodes(nodes);
        break;
      }
      case PacketType.SwapRequest: {
        this.logger.debug(`received swapRequest from ${peer.nodePubKey}: ${JSON.stringify(packet.body)}`);
        this.emit('packet.swapRequest', packet, peer);
        break;
      }
      case PacketType.SwapAccepted: {
        this.logger.debug(`received swapAccepted from ${peer.nodePubKey}: ${JSON.stringify(packet.body)}`);
        this.emit('packet.swapAccepted', packet, peer);
        break;
      }
      case PacketType.SwapComplete: {
        this.logger.debug(`received swapComplete from ${peer.nodePubKey}: ${JSON.stringify(packet.body)}`);
        this.emit('packet.swapComplete', packet);
        break;
      }
      case PacketType.SwapFailed: {
        this.logger.debug(`received swapFailed from ${peer.nodePubKey}: ${JSON.stringify(packet.body)}`);
        this.emit('packet.swapFailed', packet);
        break;
      }
    }
  }

  private handleOpen = async (peer: Peer): Promise<void> => {
    if (!peer.nodePubKey || peer.nodePubKey === this.nodeState.nodePubKey) {
      return;
    }

    if (!this.connected) {
      // if we have disconnected the pool, don't allow any new connections to open
      peer.close(DisconnectionReason.NotAcceptingConnections);
      return;
    }

    if (this.nodes.isBanned(peer.nodePubKey)) {
      // TODO: Ban IP address for this session if banned peer attempts repeated connections.
      peer.close(DisconnectionReason.Banned);
      return;
    }

    if (this.peers.has(peer.nodePubKey)) {
      // TODO: Penalize peers that attempt to create duplicate connections to us more then once.
      // the first time might be due connection retries
      peer.close(DisconnectionReason.AlreadyConnected);
      return;
    }

    // check to make sure the socket was not destroyed during or immediately after the handshake
    if (!peer.connected) {
      this.logger.error(`the socket to node ${peer.nodePubKey} was disconnected`);
      return;
    }

    this.logger.verbose(`opened connection to ${peer.nodePubKey} at ${addressUtils.toString(peer.address)}`);
    this.peers.set(peer.nodePubKey, peer);
    peer.active = true;

    // request peer's orders
    if (this.nodeState.pairs.length > 0) {
      peer.sendPacket(new packets.GetOrdersPacket({ pairIds: this.nodeState.pairs }));
    }

    // if outbound, update the `lastConnected` field for the address we're actually connected to
    const addresses = peer.inbound ? peer.addresses! : peer.addresses!.map((address) => {
      if (addressUtils.areEqual(peer.address, address)) {
        return { ...address, lastConnected: Date.now() };
      } else {
        return address;
      }
    });

    // upserting the node entry
    if (!this.nodes.has(peer.nodePubKey)) {
      await this.nodes.createNode({
        addresses,
        nodePubKey: peer.nodePubKey,
        lastAddress: peer.inbound ? undefined : peer.address,
      });
    } else {
      // the node is known, update its listening addresses
      await this.nodes.updateAddresses(peer.nodePubKey, addresses, peer.inbound ? undefined : peer.address);
    }
  }

  /**
   * Responds to a [[GetNodesPacket]] by populating and sending a [[NodesPacket]].
   */
  private handleGetNodes = (peer: Peer, reqId: string) => {
    const connectedNodesInfo: NodeConnectionInfo[] = [];
    this.peers.forEach((connectedPeer) => {
      if (connectedPeer.nodePubKey !== peer.nodePubKey && connectedPeer.addresses && connectedPeer.addresses.length > 0) {
        // don't send the peer itself or any peers for whom we don't have listening addresses
        connectedNodesInfo.push({
          nodePubKey: connectedPeer.nodePubKey!,
          addresses: connectedPeer.addresses,
        });
      }
    });
    peer.sendNodes(connectedNodesInfo, reqId);
  }

  private bindServer = () => {
    this.server!.on('error', (err) => {
      this.logger.error(err);
    });

    this.server!.on('connection', async (socket) => {
      await this.handleSocket(socket);
    });
  }

  private bindPeer = (peer: Peer) => {
    peer.on('packet', async (packet) => {
      await this.handlePacket(peer, packet);
    });

    peer.on('pairDropped', (pairId) => {
      // drop all orders for trading pairs that are no longer supported
      this.emit('peer.pairDropped', peer.nodePubKey!, pairId);
    });

    peer.on('error', (err) => {
      // The only situation in which the node should be connected to itself is the
      // reachability check of the advertised addresses and we don't have to log that
      if (peer.nodePubKey !== this.nodeState.nodePubKey) {
        this.logger.error(`Peer (${peer.label}): error: ${err.message}`);
      }
    });

    peer.once('open', async () => {
      await this.handleOpen(peer);
      this.pendingOutboundPeers.delete(peer.nodePubKey!);
    });

    peer.once('close', () => this.handlePeerClose(peer));

    peer.once('reputation', async (event) => {
      this.logger.debug(`Peer (${peer.label}): reputation event: ${ReputationEvent[event]}`);
      if (peer.nodePubKey) {
        await this.nodes.addReputationEvent(peer.nodePubKey, event);
      }
    });
  }

  private handlePeerClose = async (peer: Peer) => {
    if (!peer.nodePubKey && peer.expectedNodePubKey) {
      this.pendingOutboundPeers.delete(peer.expectedNodePubKey);
    }

    if (!peer.active) {
      return;
    }

    if (peer.nodePubKey) {
      this.pendingOutboundPeers.delete(peer.nodePubKey);
      this.peers.delete(peer.nodePubKey);
    }
    this.emit('peer.close', peer.nodePubKey);

    // if handshake passed and peer disconnected from us for stalling or without specifying any reason -
    // reconnect, for that might have been due to a temporary loss in connectivity
    const unintentionalDisconnect =
      (peer.sentDisconnectionReason === undefined || peer.sentDisconnectionReason === DisconnectionReason.ResponseStalling) &&
      (peer.recvDisconnectionReason === undefined || peer.recvDisconnectionReason === DisconnectionReason.ResponseStalling);
    const addresses = peer.addresses || [];

    let lastAddress;
    if (peer.inbound) {
      lastAddress = addresses.length > 0 ? addresses[0] : undefined;
    } else {
      lastAddress = peer.address;
    }

    if (peer.nodePubKey && unintentionalDisconnect && (addresses.length || lastAddress)) {
      this.logger.debug(`attempting to reconnect to a disconnected peer ${peer.nodePubKey}`);
      const node = { lastAddress, addresses, nodePubKey: peer.nodePubKey };
      await this.tryConnectNode(node, true);
    }
  }

  private closePeers = () => {
    this.peers.forEach(peer => peer.close(DisconnectionReason.Shutdown));
  }

  private closePendingConnections = () => {
    for (const peer of this.pendingOutboundPeers.values()) {
      peer.close();
    }
    this.pendingInboundPeers.forEach((peer) => {
      peer.close();
    });
  }

  /**
   * Start listening for incoming p2p connections on the configured host and port. If `this.listenPort` is 0 or undefined,
   * a random available port is used and will be assigned to `this.listenPort`.
   * @return a promise that resolves once the server is listening, or rejects if it fails to listen
   */
  private listen = () => {
    return new Promise<void>((resolve, reject) => {
      const listenErrHandler = (err: Error) => {
        reject(err);
      };

      this.server!.listen(this.listenPort || 0, '0.0.0.0').on('listening', () => {
        const { address, port } = this.server!.address();
        this.logger.info(`p2p server listening on ${address}:${port}`);

        if (this.listenPort === 0) {
          // we didn't specify a port and grabbed any available port
          this.listenPort = port;
        }

        this.server!.removeListener('error', listenErrHandler);
        resolve();
      }).on('error', listenErrHandler);
    });
  }

  /**
   * Stop listening for incoming p2p connections.
   * @return a promise that resolves once the server is no longer listening
   */
  private unlisten = () => {
    return new Promise<void>((resolve) => {
      this.server!.close(() => {
        resolve();
      });
    });
  }
}

export default Pool;
export { PoolConfig };<|MERGE_RESOLUTION|>--- conflicted
+++ resolved
@@ -303,13 +303,8 @@
    * @param nodePubKey the nodePubKey of the node to connect to
    * @returns the connected peer
    */
-<<<<<<< HEAD
-  public addOutbound = async (address: Address, nodePubKey: string, retryConnecting: boolean): Promise<Peer> => {
+  public addOutbound = async (address: Address, nodePubKey: string, retryConnecting: boolean, revokeConnectionRetries: boolean): Promise<Peer> => {
     if (nodePubKey === this.nodeState.nodePubKey) {
-=======
-  public addOutbound = async (address: Address, nodePubKey: string, retryConnecting: boolean, revokeConnectionRetries: boolean): Promise<Peer> => {
-    if (nodePubKey === this.handshakeData.nodePubKey) {
->>>>>>> af746bce
       const err = errors.ATTEMPTED_CONNECTION_TO_SELF;
       this.logger.warn(err.message);
       throw err;
