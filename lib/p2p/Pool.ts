--- conflicted
+++ resolved
@@ -1,17 +1,13 @@
-import assert from 'assert';
 import net, { Server, Socket } from 'net';
 import { EventEmitter } from 'events';
 import errors from './errors';
 import Peer from './Peer';
 import Hosts from './Hosts';
 import NetAddress from './SocketAddress';
-<<<<<<< HEAD
+import PeerList from './PeerList';
 import Packet from './packets/Packet';
 import packets, { PacketType, OrderPacket } from './packets';
 import { OutgoingOrder, PeerOrder } from '../types';
-=======
-import PeerList from './PeerList';
->>>>>>> a6502f64
 import Logger from '../Logger';
 
 type PoolConfig = {
@@ -79,7 +75,7 @@
   public broadcastOrder = (order: OutgoingOrder) => {
     const orderPacket = OrderPacket.fromOutgoingOrder(order);
     Object.keys(this.peers).map((key) => {
-      this.peers[key].sendPacket(orderPacket);
+      this.peers[key].sendOrder(order);
     });
   }
 
