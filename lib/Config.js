const fs = require('fs');
const os = require('os');
const toml = require('toml');
<<<<<<< HEAD
const utils = require('./utils/utils');
const enums = require('./constants/enums');

=======
const util = require('./utils/utils');
>>>>>>> 91a47720

class Config {
  constructor(args) {
    this.args = args || null;
    const platform = os.platform();
    let lndDatadir;
    switch (platform) {
      case 'win32': { // windows
        const homeDir = process.env.LOCALAPPDATA;
        this.xuDir = `${homeDir}/Xud/`;
        lndDatadir = `${homeDir}/Lnd/`; // default lnd directory location
        break;
      }
      case 'darwin': { // mac
        const homeDir = process.env.HOME;
        this.xuDir = `${homeDir}/.xud/`;
        lndDatadir = `${homeDir}/Library/Application Support/Lnd/`;
        break;
      }
      default: { // linux
        const homeDir = process.env.HOME;
        this.xuDir = `${homeDir}/.xud/`;
        lndDatadir = `${homeDir}/.lnd/`;
        break;
      }
    }

    // default configuration
    this.p2p = {
      listen: true,
      port: 8885, // X = 88, U = 85 in ASCII
    };
    this.db = {
      host: 'localhost',
      port: 3306,
      username: 'xud',
      password: null,
      database: 'xud',
      dialect: 'mysql',
      pool: { max: 100 },
      operatorsAliases: false,
    };
    this.testDb = {
      ...this.db,
      database: 'xud_test',
    };
    this.rpcPort = 8886;
    this.lnd = {
      disable: false,
      datadir: lndDatadir,
      rpcProtoPath: 'lndrpc.proto',
    };
    this.raiden = {
      disable: false,
      port: 5001,
    };
  }

  async load() {
    if (!fs.existsSync(this.xuDir)) {
      fs.mkdirSync(this.xuDir);
    } else if (fs.existsSync(`${this.xuDir}xud.conf`)) {
      const configText = fs.readFileSync(`${this.xuDir}xud.conf`);
      try {
        const props = toml.parse(configText);

        // merge parsed json properties from config file to this config object
        utils.deepMerge(this, props);
      } catch (e) {
        throw new Error(`Parsing error on line ${e.line}, column ${e.column
        }: ${e.message}`);
      }
    }

    if (this.args) {
      // override our config file with command line arguments
      utils.deepMerge(this, this.args);
      this.args = null;
    }
  }

  get(key) {
    return this.props[key];
  }
}

module.exports = Config;<|MERGE_RESOLUTION|>--- conflicted
+++ resolved
@@ -1,13 +1,7 @@
 const fs = require('fs');
 const os = require('os');
 const toml = require('toml');
-<<<<<<< HEAD
 const utils = require('./utils/utils');
-const enums = require('./constants/enums');
-
-=======
-const util = require('./utils/utils');
->>>>>>> 91a47720
 
 class Config {
   constructor(args) {
