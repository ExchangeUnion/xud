--- conflicted
+++ resolved
@@ -4,12 +4,8 @@
 const errorCodes = {
   INVALID_ARGUMENT: codesPrefix.concat('.1'),
   NOMATCHING_MODE_IS_REQUIRED: codesPrefix.concat('.2'),
-<<<<<<< HEAD
-  PAIRID_NON_EXISTENT: codesPrefix.concat('.3'),
-=======
   UNIMPLEMENTED: codesPrefix.concat('.3'),
   PENDING_CALL_CONFLICT: codesPrefix.concat('.4'),
->>>>>>> eed5107b
 };
 
 const errors = {
@@ -21,12 +17,6 @@
     message: 'nomatching mode is required',
     code: errorCodes.NOMATCHING_MODE_IS_REQUIRED,
   }),
-<<<<<<< HEAD
-  PAIRID_NON_EXISTENT: () => ({
-    message: 'pairId provided dosent exsist',
-    code: errorCodes.PAIRID_NON_EXISTENT,
-  }),
-=======
   UNIMPLEMENTED: {
     message: 'call is not supported by the current state of xud',
     code: errorCodes.UNIMPLEMENTED,
@@ -35,7 +25,6 @@
     message: 'a pending call is ongoing that conflicts with this call',
     code: errorCodes.PENDING_CALL_CONFLICT,
   },
->>>>>>> eed5107b
 };
 
 export { errorCodes };
