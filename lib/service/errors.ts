import errorCodesPrefix from '../constants/errorCodesPrefix';

const codesPrefix = errorCodesPrefix.SERVICE;
const errorCodes = {
  INVALID_ARGUMENT: codesPrefix.concat('.1'),
  NOMATCHING_MODE_IS_REQUIRED: codesPrefix.concat('.2'),
  UNIMPLEMENTED: codesPrefix.concat('.3'),
  PENDING_CALL_CONFLICT: codesPrefix.concat('.4'),
<<<<<<< HEAD
  PAIRID_NON_EXISTENT: codesPrefix.concat('.5'),
=======
  OPEN_CHANNEL_FAILURE: codesPrefix.concat('.5'),
>>>>>>> 6df5e0da
};

const errors = {
  INVALID_ARGUMENT: (message: string) => ({
    message,
    code: errorCodes.INVALID_ARGUMENT,
  }),
  NOMATCHING_MODE_IS_REQUIRED: () => ({
    message: 'nomatching mode is required',
    code: errorCodes.NOMATCHING_MODE_IS_REQUIRED,
  }),
  UNIMPLEMENTED: {
    message: 'call is not supported by the current state of xud',
    code: errorCodes.UNIMPLEMENTED,
  },
  PENDING_CALL_CONFLICT: {
    message: 'a pending call is ongoing that conflicts with this call',
    code: errorCodes.PENDING_CALL_CONFLICT,
  },
<<<<<<< HEAD
  PAIRID_NON_EXISTENT: () => ({
    message: "pairId provided doesn't exist",
    code: errorCodes.PAIRID_NON_EXISTENT,
=======
  OPEN_CHANNEL_FAILURE: (currency: string, nodePubKey: string, amount: number, message: string) => ({
    message: `failed to open channel with nodePubKey: ${nodePubKey}, currency: ${currency}, amount: ${amount}, message: ${message}`,
    code: errorCodes.OPEN_CHANNEL_FAILURE,
>>>>>>> 6df5e0da
  }),
};

export { errorCodes };
export default errors;<|MERGE_RESOLUTION|>--- conflicted
+++ resolved
@@ -6,11 +6,8 @@
   NOMATCHING_MODE_IS_REQUIRED: codesPrefix.concat('.2'),
   UNIMPLEMENTED: codesPrefix.concat('.3'),
   PENDING_CALL_CONFLICT: codesPrefix.concat('.4'),
-<<<<<<< HEAD
-  PAIRID_NON_EXISTENT: codesPrefix.concat('.5'),
-=======
   OPEN_CHANNEL_FAILURE: codesPrefix.concat('.5'),
->>>>>>> 6df5e0da
+  PAIRID_NON_EXISTENT: codesPrefix.concat('.6'),
 };
 
 const errors = {
@@ -30,15 +27,13 @@
     message: 'a pending call is ongoing that conflicts with this call',
     code: errorCodes.PENDING_CALL_CONFLICT,
   },
-<<<<<<< HEAD
+  OPEN_CHANNEL_FAILURE: (currency: string, nodePubKey: string, amount: number, message: string) => ({
+    message: `failed to open channel with nodePubKey: ${nodePubKey}, currency: ${currency}, amount: ${amount}, message: ${message}`,
+    code: errorCodes.OPEN_CHANNEL_FAILURE,
+  }),
   PAIRID_NON_EXISTENT: () => ({
     message: "pairId provided doesn't exist",
     code: errorCodes.PAIRID_NON_EXISTENT,
-=======
-  OPEN_CHANNEL_FAILURE: (currency: string, nodePubKey: string, amount: number, message: string) => ({
-    message: `failed to open channel with nodePubKey: ${nodePubKey}, currency: ${currency}, amount: ${amount}, message: ${message}`,
-    code: errorCodes.OPEN_CHANNEL_FAILURE,
->>>>>>> 6df5e0da
   }),
 };
 
