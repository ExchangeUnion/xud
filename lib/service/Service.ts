--- conflicted
+++ resolved
@@ -4,27 +4,16 @@
 import RaidenClient from '../raidenclient/RaidenClient';
 import { EventEmitter } from 'events';
 import errors from './errors';
-<<<<<<< HEAD
-import { SwapClient, OrderSide, SwapRole, SwapState } from '../constants/enums';
+import { SwapClientType, OrderSide, SwapRole, SwapState } from '../constants/enums';
 import { parseUri, toUri, UriParts } from '../utils/uriUtils';
 import { sortOrders } from '../utils/utils';
-import * as lndrpc from '../proto/lndrpc_pb';
 import { ListSwapsRequest } from '../proto/xudrpc_pb';
-import { Pair, Order, OrderPortion, PlaceOrderEvent } from '../orderbook/types';
-import Swaps from '../swaps/Swaps';
-import { OrderSidesArrays } from '../orderbook/TradingPair';
-import { SwapSuccess, SwapFailure } from '../swaps/types';
 import { SwapDealInstance } from 'lib/db/types';
-=======
-import { SwapClientType, OrderSide, SwapRole } from '../constants/enums';
-import { parseUri, toUri, UriParts } from '../utils/uriUtils';
-import { sortOrders } from '../utils/utils';
 import { Order, OrderPortion, PlaceOrderEvent } from '../orderbook/types';
 import Swaps from '../swaps/Swaps';
 import { OrderSidesArrays } from '../orderbook/TradingPair';
 import { SwapSuccess, SwapFailure, ResolveRequest } from '../swaps/types';
 import { RaidenInfo } from '../raidenclient/types';
->>>>>>> eb14c764
 
 /**
  * The components required by the API service layer.
