import assert from 'assert';
import Logger from '../Logger';
import Pool from '../p2p/Pool';
import OrderBook from '../orderbook/OrderBook';
import LndClient from '../lndclient/LndClient';
import RaidenClient, { TokenSwapPayload } from '../raidenclient/RaidenClient';
import { OwnOrder } from '../types/orders';
import Config from '../Config';
import { EventEmitter } from 'events';
import { orders } from '../types';
import SocketAddress from '../p2p/SocketAddress';

const packageJson = require('../../package.json');

/**
 * The components required by the API service layer.
 */
export type ServiceComponents = {
  orderBook: OrderBook;
  lndClient: LndClient;
  raidenClient: RaidenClient;
  pool: Pool;
  config: Config
  /** The function to be called to shutdown the parent process */
  shutdown: Function;
};

/** Class containing the available RPC methods for XUD */
class Service extends EventEmitter {
  public shutdown: Function;

  private orderBook: OrderBook;
  private lndClient: LndClient;
  private raidenClient: RaidenClient;
  private pool: Pool;
  private config: Config;
  private logger: Logger;

  /** Create an instance of available RPC methods and bind all exposed functions. */
  constructor(components: ServiceComponents) {
    super();

    this.shutdown = components.shutdown;

    this.orderBook = components.orderBook;
    this.lndClient = components.lndClient;
    this.raidenClient = components.raidenClient;
    this.pool = components.pool;
    this.config = components.config;

    this.logger = Logger.rpc;
  }

  /**
   * Get general information about this Exchange Union node.
   */
  public getInfo = async () => {
    const info: any = {};

    info.version = packageJson.version;

    const pairs = await this.orderBook.getPairs();
    info.numPeers = this.pool.peerCount;
    info.numPairs = pairs.length;

    let peerOrdersCount: number = 0;
    let ownOrdersCount: number = 0;
    for (const key in pairs) {
      const pair = pairs[key];

      const [peerOrders, ownOrders] = await Promise.all([
        this.orderBook.getPeerOrders(pair.id, 0),
        this.orderBook.getOwnOrders(pair.id, 0),
      ]);

      peerOrdersCount += Object.keys(peerOrders.buyOrders).length + Object.keys(peerOrders.sellOrders).length;
      ownOrdersCount += Object.keys(ownOrders.buyOrders).length + Object.keys(ownOrders.sellOrders).length;
    }

    info.orders = {
      peer: peerOrdersCount,
      own: ownOrdersCount,
    };

    if (!this.config.lnd.disable) {
      try {
        const lnd = await this.lndClient.getInfo();

        info.lnd = {
          channels: {
            active: lnd.numActiveChannels,
            pending: lnd.numPendingChannels,
          },
          chains: lnd.chainsList,
          blockheight: lnd.blockHeight,
          uris: lnd.urisList,
          version: lnd.version,
        };

      } catch (err) {
        this.logger.error(`LND error: ${err}`);
        info.lnd = {
          error: String(err),
        };
      }
    }

    if (!this.config.raiden.disable) {
      try {
        const [address, channels] = await Promise.all([
          this.raidenClient.getAddress(),
          this.raidenClient.getChannels(),
        ]);

        info.raiden = {
          address,
          channels: channels.length,
          // Hardcoded for now until they expose it to their API
          version: 'v0.3.0',
        };

      } catch (err) {
        info.raiden = {
          error: String(err),
        };
      }

    }

    return info;
  }

  /**
   * Get the list of the order book's available pairs.
   * @returns A list of available trading pairs
   */
  public getPairs = () => {
    return this.orderBook.getPairs();
  }

  /**
   * Get a list of standing orders from the order book.
   */
  public getOrders = ({ pairId, maxResults }: { pairId: string, maxResults: number }) => {
    return this.orderBook.getPeerOrders(pairId, maxResults);
  }

  /**
   * Add an order to the order book.
   */
  public placeOrder = async (order: OwnOrder) => {
    assert(order.price >= 0, 'price cannot be negative');
    assert(order.quantity !== 0, 'quantity must not equal 0');
    if (order.price === 0) {
      return this.orderBook.addMarketOrder(order);
    } else {
      return this.orderBook.addLimitOrder(order);
    }
  }

  /*
   * Cancel placed order from the orderbook.
   */
<<<<<<< HEAD
  public cancelOrder = async ({ orderId, pairId }: { orderId: string, pairId: string }) => {
    this.pool.broadcastOrderInvalidation(orderId, pairId);
    return this.orderBook.removeOwnOrder(orderId, pairId).toString();
=======
  public cancelOrder = async ({ pairId, orderId }: { pairId: string, orderId: string }) => {
    return { canceled: this.orderBook.removeOwnOrderByLocalId(pairId, orderId) };
>>>>>>> b3348a8c
  }

  /**
   * Connect to an XU node on a given host and port.
   */
  public connect = async ({ host, port }: { host: string, port: number }) => {
    const peer = await this.pool.addOutbound(new SocketAddress(host, port));
    return peer.getStatus();
  }

  /*
   * Disconnect from a connected peer XU node on a given host and port.
   */
  public disconnect = async ({ host, port }: { host: string, port: number}) => {
    await this.pool.disconnectPeer(host, port);
    return 'success';
  }

  /**
   * Execute an atomic swap
   */
  public executeSwap = async ({ target_address, payload, identifier }: { target_address: string, payload: TokenSwapPayload, identifier: string }) => {
    return this.raidenClient.tokenSwap(target_address, payload, identifier);
  }

  /*
   * Subscribe to incoming peer orders.
   */
  public subscribePeerOrders = async (callback: Function) => {
    this.orderBook.on('peerOrder', order => callback(order));
  }

  /*
   * Subscribe to executed swaps
   */
  public subscribeSwaps = async (_callback: Function) => {};
}

export default Service;<|MERGE_RESOLUTION|>--- conflicted
+++ resolved
@@ -161,14 +161,9 @@
   /*
    * Cancel placed order from the orderbook.
    */
-<<<<<<< HEAD
   public cancelOrder = async ({ orderId, pairId }: { orderId: string, pairId: string }) => {
     this.pool.broadcastOrderInvalidation(orderId, pairId);
-    return this.orderBook.removeOwnOrder(orderId, pairId).toString();
-=======
-  public cancelOrder = async ({ pairId, orderId }: { pairId: string, orderId: string }) => {
     return { canceled: this.orderBook.removeOwnOrderByLocalId(pairId, orderId) };
->>>>>>> b3348a8c
   }
 
   /**
