--- conflicted
+++ resolved
@@ -4,24 +4,16 @@
 import { RaidenInfo } from '../raidenclient/types';
 import { EventEmitter } from 'events';
 import errors from './errors';
-<<<<<<< HEAD
-import { SwapClient, OrderSide, SwapRole, OrderStatus } from '../constants/enums';
-=======
-import { SwapClientType, OrderSide, SwapRole } from '../constants/enums';
->>>>>>> ee39430e
+import { SwapClientType, OrderSide, SwapRole, OrderStatus } from '../constants/enums';
 import { parseUri, toUri, UriParts } from '../utils/uriUtils';
 import { sortOrders } from '../utils/utils';
 import { Order, OrderPortion, PlaceOrderEvent } from '../orderbook/types';
 import Swaps from '../swaps/Swaps';
 import SwapClientManager from '../swaps/SwapClientManager';
 import { OrderSidesArrays } from '../orderbook/TradingPair';
-<<<<<<< HEAD
-import { SwapSuccess, SwapFailure } from '../swaps/types';
-import { TradeInstance, SwapDealInstance } from 'lib/db/types';
-=======
 import { SwapSuccess, SwapFailure, ResolveRequest } from '../swaps/types';
 import { errors as swapsErrors } from '../swaps/errors';
->>>>>>> ee39430e
+import { TradeInstance, SwapDealInstance } from 'lib/db/types';
 
 /**
  * The components required by the API service layer.
