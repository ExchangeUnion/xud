--- conflicted
+++ resolved
@@ -1,28 +1,20 @@
-import { OrderSide, SwapClientType, SwapRole } from '../constants/enums';
+import { OrderSide, SwapClientType, SwapRole, OrderStatus } from '../constants/enums';
 import { LndInfo } from '../lndclient/types';
 import OrderBook from '../orderbook/OrderBook';
 import { OrderSidesArrays } from '../orderbook/TradingPair';
 import { Order, OrderPortion, PlaceOrderEvent } from '../orderbook/types';
 import Pool from '../p2p/Pool';
 import { RaidenInfo } from '../raidenclient/types';
-<<<<<<< HEAD
-import errors from './errors';
-import orderbookErrors from '../orderbook/errors';
-import { SwapClientType, OrderSide, SwapRole, OrderStatus } from '../constants/enums';
-=======
 import swapsErrors from '../swaps/errors';
 import SwapClientManager from '../swaps/SwapClientManager';
 import Swaps from '../swaps/Swaps';
 import { ResolveRequest, SwapFailure, SwapSuccess } from '../swaps/types';
->>>>>>> aaa9568c
+import errors from './errors';
+import orderbookErrors from '../orderbook/errors';
 import { parseUri, toUri, UriParts } from '../utils/uriUtils';
 import { sortOrders } from '../utils/utils';
 import commitHash from '../Version';
-<<<<<<< HEAD
 import { TradeInstance, SwapDealInstance } from 'lib/db/types';
-=======
-import errors from './errors';
->>>>>>> aaa9568c
 
 /**
  * The components required by the API service layer.
