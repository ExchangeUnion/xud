import { EventEmitter } from 'events';
import { fromEvent, merge, Observable } from 'rxjs';
import { takeUntil } from 'rxjs/operators';
import { ProvidePreimageEvent, TransferReceivedEvent } from '../connextclient/types';
import { AlertType, BalanceSide, OrderSide, Owner, SwapClientType, SwapRole } from '../constants/enums';
import { OrderAttributes, TradeInstance } from '../db/types';
import Logger, { Level, LevelPriority } from '../Logger';
import OrderBook from '../orderbook/OrderBook';
import { Currency, isOwnOrder, Order, OrderPortion, OwnLimitOrder, OwnMarketOrder, OwnOrder, PeerOrder, PlaceOrderEvent } from '../orderbook/types';
import Pool from '../p2p/Pool';
import swapsErrors from '../swaps/errors';
import { ChannelBalance } from '../swaps/SwapClient';
import SwapClientManager from '../swaps/SwapClientManager';
import Swaps from '../swaps/Swaps';
import { BalanceAlert, ChannelBalanceAlert, ResolveRequest, SwapAccepted, SwapDeal, SwapFailure, SwapSuccess, TradingLimits } from '../swaps/types';
import { isNodePubKey } from '../utils/aliasUtils';
import { parseUri, toUri, UriParts } from '../utils/uriUtils';
import { checkDecimalPlaces, sortOrders, toEip55Address } from '../utils/utils';
import commitHash from '../Version';
import errors from './errors';
import { NodeIdentifier, ServiceComponents, ServiceOrder, ServiceOrderSidesArrays, ServicePlaceOrderEvent, ServiceTrade, XudInfo } from './types';
<<<<<<< HEAD
import { satsToCoinsStr } from '../cli/utils';
=======
import NodeKey from 'lib/nodekey/NodeKey';
>>>>>>> eadf5d18

/** Functions to check argument validity and throw [[INVALID_ARGUMENT]] when invalid. */
const argChecks = {
  HAS_HOST: ({ host }: { host: string }) => { if (host === '') throw errors.INVALID_ARGUMENT('host must be specified'); },
  HAS_ORDER_ID: ({ orderId }: { orderId: string }) => { if (orderId === '') throw errors.INVALID_ARGUMENT('orderId must be specified'); },
  HAS_NODE_PUB_KEY: ({ nodePubKey }: { nodePubKey: string }) => {
    if (nodePubKey === '') throw errors.INVALID_ARGUMENT('nodePubKey must be specified');
  },
  HAS_NODE_IDENTIFIER: ({ nodeIdentifier }: { nodeIdentifier: string }) => {
    if (nodeIdentifier === '') throw errors.INVALID_ARGUMENT('peerPubKey or alias must be specified');
  },
  HAS_PAIR_ID: ({ pairId }: { pairId: string }) => { if (pairId === '') throw errors.INVALID_ARGUMENT('pairId must be specified'); },
  HAS_RHASH: ({ rHash }: { rHash: string }) => { if (rHash === '') throw errors.INVALID_ARGUMENT('rHash must be specified'); },
  POSITIVE_AMOUNT: ({ amount }: { amount: number }) => { if (amount <= 0) throw errors.INVALID_ARGUMENT('amount must be greater than 0'); },
  PRICE_NON_NEGATIVE: ({ price }: { price: number }) => { if (price < 0) throw errors.INVALID_ARGUMENT('price cannot be negative'); },
  PRICE_MAX_DECIMAL_PLACES: ({ price }: { price: number }) => {
    if (checkDecimalPlaces(price)) throw errors.INVALID_ARGUMENT('price cannot have more than 12 decimal places');
  },
  VALID_CURRENCY: ({ currency }: { currency: string }) => {
    if (currency.length < 2 || currency.length > 5 || !currency.match(/^[A-Z0-9]+$/)) {
      throw errors.INVALID_ARGUMENT('currency must consist of 2 to 5 upper case English letters or numbers');
    }
  },
  VALID_PORT: ({ port }: { port: number }) => {
    if (port < 1024 || port > 65535 || !Number.isInteger(port)) throw errors.INVALID_ARGUMENT('port must be an integer between 1024 and 65535');
  },
  VALID_SWAP_CLIENT: ({ swapClient }: { swapClient: number }) => {
    if (!SwapClientType[swapClient]) throw errors.INVALID_ARGUMENT('swap client is not recognized');
  },
  VALID_FEE: ({ swapClient, fee }: { swapClient?: SwapClientType, fee?: number }) => {
    if (swapClient === SwapClientType.Connext && fee) throw errors.INVALID_ARGUMENT('fee is not valid for connext');
  },
};

interface Service {
  on(event: 'logLevel', listener: (level: Level) => void): this;
  emit(event: 'logLevel', level: Level): boolean;
}

/** A class containing the available RPC methods for an unlocked, running instance of xud. */
class Service extends EventEmitter {
  public shutdown: () => void;
  /** Whether the service is disabled - in other words whether xud is locked. */
  public disabled = false;
  private orderBook: OrderBook;
  private swapClientManager: SwapClientManager;
  private pool: Pool;
  private version: string;
  private swaps: Swaps;
  private logger: Logger;
  private nodekey: NodeKey;

  /** Create an instance of available RPC methods and bind all exposed functions. */
  constructor(components: ServiceComponents) {
    super();

    this.shutdown = components.shutdown;
    this.orderBook = components.orderBook;
    this.swapClientManager = components.swapClientManager;
    this.pool = components.pool;
    this.swaps = components.swaps;
    this.logger = components.logger;
    this.nodekey = components.nodeKey;

    this.version = components.version;
  }

  /** Adds a currency. */
  public addCurrency = async (args: { currency: string, swapClient: SwapClientType | number, decimalPlaces: number, tokenAddress?: string }) => {
    argChecks.VALID_CURRENCY(args);
    argChecks.VALID_SWAP_CLIENT(args);
    const { currency, swapClient, tokenAddress, decimalPlaces } = args;

    let address = tokenAddress;
    if (args.swapClient === SwapClientType.Connext && address) {
      address = toEip55Address(address);
    }

    await this.orderBook.addCurrency({
      swapClient,
      decimalPlaces,
      id: currency,
      tokenAddress: address,
    });
  }

  /** Adds a trading pair. */
  public addPair = async (args: { baseCurrency: string, quoteCurrency: string }) => {
    await this.orderBook.addPair(args);
  }

  /*
   * Remove placed order from the orderbook.
   */
  public removeOrder = (args: { orderId: string, quantity?: number }) => {
    const { orderId, quantity } = args;
    argChecks.HAS_ORDER_ID(args);

    return this.orderBook.removeOwnOrderByLocalId(orderId, true, quantity);
  }

  /*
   * Removes all placed orders from the orderbook.
   */
  public removeAllOrders = async () => {
    return this.orderBook.removeOwnOrders();
  }

  /** Gets the total balance for one or all currencies. */
  public getBalance = async (args: { currency: string }) => {
    const { currency } = args;
    const channelBalances = new Map<string, ChannelBalance>();
    const walletBalances = new Map<string, { confirmedBalance: number, unconfirmedBalance: number }>();

    if (currency) {
      argChecks.VALID_CURRENCY(args);

      const swapClient = this.swapClientManager.get(currency.toUpperCase());
      if (swapClient) {
        const [channelBalance, walletBalance] = await Promise.all([
          await swapClient.channelBalance(currency),
          await swapClient.walletBalance(currency),
        ]);
        channelBalances.set(currency, channelBalance);
        walletBalances.set(currency, walletBalance);
      } else {
        throw swapsErrors.SWAP_CLIENT_NOT_FOUND(currency);
      }
    } else {
      const balancePromises: Promise<any>[] = [];
      this.swapClientManager.swapClients.forEach((swapClient, currency) => {
        if (swapClient.isConnected()) {
          balancePromises.push(swapClient.channelBalance(currency).then((channelBalance) => {
            channelBalances.set(currency, channelBalance);
          }).catch(this.logger.error));
          balancePromises.push(swapClient.walletBalance(currency).then((walletBalance) => {
            walletBalances.set(currency, walletBalance);
          }).catch(this.logger.error));
        }
      });
      await Promise.all(balancePromises);
    }
    const balances = new Map<string, {
      channelBalance: number, pendingChannelBalance: number, inactiveChannelBalance: number,
      walletBalance: number, unconfirmedWalletBalance: number, totalBalance: number,
    }>();
    channelBalances.forEach((channelBalance, currency) => {
      const walletBalance = walletBalances.get(currency);
      if (walletBalance) {
        // check to make sure we have a wallet balance, which isn't guaranteed since it may involve
        // a separate call from the one to get channel balance. unless we have both wallet and
        // channel balances for a given currency, we don't want to return any balance for it
        const totalBalance = channelBalance.balance + channelBalance.pendingOpenBalance + channelBalance.inactiveBalance +
          walletBalance.confirmedBalance + walletBalance.unconfirmedBalance;
        balances.set(currency, {
          totalBalance,
          channelBalance: channelBalance.balance,
          pendingChannelBalance: channelBalance.pendingOpenBalance,
          inactiveChannelBalance: channelBalance.inactiveBalance,
          walletBalance: walletBalance.confirmedBalance,
          unconfirmedWalletBalance: walletBalance.unconfirmedBalance,
        });
      }
    });
    return balances;
  }

  /** Gets the trading limits (max outbound and inbound capacities for a distinct channel) for one or all currencies. */
  public tradingLimits = async (args: { currency: string }) => {
    const { currency } = args;
    const tradingLimitsMap = new Map<string, TradingLimits>();

    if (currency) {
      argChecks.VALID_CURRENCY(args);

      const tradingLimits = await this.swapClientManager.tradingLimits(currency.toUpperCase());
      tradingLimitsMap.set(currency, tradingLimits);
    } else {
      const promises: Promise<any>[] = [];
      this.swapClientManager.swapClients.forEach((swapClient, currency) => {
        if (swapClient.isConnected()) {
          promises.push(this.swapClientManager.tradingLimits(currency).then((tradingLimits) => {
            tradingLimitsMap.set(currency, tradingLimits);
          }).catch(this.logger.error));
        }
      });
      await Promise.all(promises);
    }

    return tradingLimitsMap;
  }

  /**
   * Connect to an XU node on a given node uri.
   */
  public connect = async (args: { nodeUri: string, retryConnecting: boolean }) => {
    const { nodeUri, retryConnecting } = args;

    let uriParts: UriParts;
    try {
      uriParts = parseUri(nodeUri);
    } catch (err) {
      throw errors.INVALID_ARGUMENT('uri is invalid');
    }
    const { nodePubKey, host, port } = uriParts;
    argChecks.HAS_NODE_PUB_KEY({ nodePubKey });
    argChecks.HAS_HOST({ host });
    argChecks.VALID_PORT({ port });

    await this.pool.addOutbound({ host, port }, nodePubKey, retryConnecting, true);
  }

  public walletDeposit = async (args: { currency: string }) => {
    const { currency } = args;
    const address = await this.swapClientManager.deposit(currency);
    return address;
  }

  public walletWithdraw = async (args: { currency: string, amount: number, destination: string, all: boolean, fee: number}) => {
    const txId = await this.swapClientManager.withdraw(args);
    return txId;
  }

  /*
   * Closes any payment channels for a specified node and currency.
   */
  public closeChannel = async (
    args: { nodeIdentifier: string, currency: string, force: boolean, destination: string, amount: number, fee?: number },
  ) => {
    const { nodeIdentifier, currency, force, destination, amount, fee } = args;
    argChecks.VALID_CURRENCY({ currency });

    const swapClientType = this.swapClientManager.getType(currency);
    let remoteIdentifier: string | undefined;
    if (nodeIdentifier) {
      const nodePubKey = isNodePubKey(nodeIdentifier) ? nodeIdentifier : this.pool.resolveAlias(nodeIdentifier);
      if (swapClientType === undefined) {
        throw swapsErrors.SWAP_CLIENT_NOT_FOUND(currency);
      }
      const peer = this.pool.getPeer(nodePubKey);
      remoteIdentifier = peer.getIdentifier(swapClientType, currency);
    }

    const closeChannelTxs = await this.swapClientManager.closeChannel({
      currency,
      force,
      destination,
      amount,
      remoteIdentifier,
      fee,
    });
    if (closeChannelTxs.length === 0) {
      if (swapClientType === SwapClientType.Connext) {
        throw errors.NO_CHANNELS_TO_CLOSE('connext');
      } else {
        throw errors.NO_CHANNELS_TO_CLOSE(nodeIdentifier);
      }
    }

    return closeChannelTxs;
  }

  /*
   * Opens a payment channel to a specified node, currency and amount.
   */
  public openChannel = async (
    args: { nodeIdentifier: string, amount: number, currency: string, pushAmount?: number, fee?: number },
  ) => {
    const { nodeIdentifier, amount, currency, pushAmount, fee } = args;
    argChecks.POSITIVE_AMOUNT({ amount });
    argChecks.VALID_CURRENCY({ currency });
    argChecks.VALID_FEE({ fee, swapClient: this.swapClientManager.getType(currency) });

    let remoteIdentifier: string | undefined;
    let uris: string[] | undefined;

    if (nodeIdentifier) {
      const nodePubKey = isNodePubKey(nodeIdentifier) ? nodeIdentifier : this.pool.resolveAlias(nodeIdentifier);
      const swapClientType = this.swapClientManager.getType(currency);
      if (swapClientType === undefined) {
        throw swapsErrors.SWAP_CLIENT_NOT_FOUND(currency);
      }
      const peer = this.pool.getPeer(nodePubKey);
      remoteIdentifier = peer.getIdentifier(swapClientType, currency);
      if (swapClientType === SwapClientType.Lnd) {
        uris = peer.getLndUris(currency);
      }
    }

    try {
      return await this.swapClientManager.openChannel({
        remoteIdentifier,
        uris,
        amount,
        currency,
        pushAmount,
        fee,
      });
    } catch (e) {
      const errorMessage = e.message || 'unknown';
      throw errors.OPEN_CHANNEL_FAILURE(currency, amount, errorMessage, nodeIdentifier);
    }
  }

  /*
   * Ban a XU node manually and disconnect from it.
   */
  public ban = async (args: { nodeIdentifier: string }) => {
    argChecks.HAS_NODE_IDENTIFIER(args);
    const nodePubKey = isNodePubKey(args.nodeIdentifier) ? args.nodeIdentifier : this.pool.resolveAlias(args.nodeIdentifier);
    await this.pool.banNode(nodePubKey);
  }

  /*
   * Remove ban from XU node manually and connenct to it.
   */
  public unban = async (args: { nodeIdentifier: string, reconnect: boolean }) => {
    argChecks.HAS_NODE_IDENTIFIER(args);
    const nodePubKey = isNodePubKey(args.nodeIdentifier) ? args.nodeIdentifier : this.pool.resolveAlias(args.nodeIdentifier);
    return this.pool.unbanNode(nodePubKey, args.reconnect);
  }

  public executeSwap = async (args: { orderId: string, pairId: string, peerPubKey: string, quantity: number }) => {
    if (!this.orderBook.nomatching) {
      throw errors.NOMATCHING_MODE_IS_REQUIRED();
    }

    const { orderId, pairId, peerPubKey } = args;
    const quantity = args.quantity > 0 ? args.quantity : undefined; // passing 0 quantity will work fine, but it's prone to bugs

    const maker = this.orderBook.removePeerOrder(orderId, pairId, peerPubKey, quantity).order;
    const taker = this.orderBook.stampOwnOrder({
      pairId,
      localId: '',
      price: maker.price,
      isBuy: !maker.isBuy,
      quantity: quantity || maker.quantity,
    });

    const swapSuccess = await this.orderBook.executeSwap(maker, taker);
    swapSuccess.localId = ''; // we shouldn't return the localId for ExecuteSwap in nomatching mode
    return swapSuccess;
  }

  /**
   * Gets information about a specified node.
   */
  public getMnemonic = async () => {
    const mnemonic = await this.nodekey.getMnemonic();
    return mnemonic;
  }

  /**
   * Gets information about a specified node.
   */
  public getNodeInfo = async (args: { nodeIdentifier: string }) => {
    argChecks.HAS_NODE_IDENTIFIER(args);
    const nodePubKey = isNodePubKey(args.nodeIdentifier) ? args.nodeIdentifier : this.pool.resolveAlias(args.nodeIdentifier);
    const info = await this.pool.getNodeReputation(nodePubKey);
    return info;
  }

  /**
   * Get general information about this Exchange Union node.
   */
  public getInfo = async (): Promise<XudInfo> => {
    const { nodePubKey, addresses, alias } = this.pool;

    const uris: string[] = [];

    if (addresses && addresses.length > 0) {
      addresses.forEach((address) => {
        uris.push(toUri({ nodePubKey, host: address.host, port: address.port }));
      });
    }

    let peerOrdersCount = 0;
    let ownOrdersCount = 0;
    const network = this.pool.getNetwork();

    let numPairs = 0;
    for (const pairId of this.orderBook.pairIds) {
      const peerOrders = this.orderBook.getPeersOrders(pairId);
      const ownOrders = this.orderBook.getOwnOrders(pairId);

      peerOrdersCount += Object.keys(peerOrders.buyArray).length + Object.keys(peerOrders.sellArray).length;
      ownOrdersCount += Object.keys(ownOrders.buyArray).length + Object.keys(ownOrders.sellArray).length;
      numPairs += 1;
    }

    const lnd = await this.swapClientManager.getLndClientsInfo();
    const connext = await this.swapClientManager.connextClient?.getInfo();
    if (connext) {
      connext.chain = `${connext.chain ? connext.chain : ''}connext ${this.pool.getNetwork()}`;
    }

    return {
      lnd,
      connext,
      nodePubKey,
      uris,
      numPairs,
      network,
      alias,
      version: `${this.version}${commitHash}`,
      numPeers: this.pool.peerCount,
      orders: {
        peer: peerOrdersCount,
        own: ownOrdersCount,
      },
      pendingSwapHashes: this.swaps.getPendingSwapHashes(),
    };
  }

  public setLogLevel = async (args: { logLevel: number }) => {
    const level = LevelPriority[args.logLevel] as Level;
    this.emit('logLevel', level);
  }

  private toServiceOrder = (order: Order, includeAliases = false): ServiceOrder => {
    const { id, createdAt, pairId, price, quantity } = order;
    let serviceOrder: ServiceOrder;
    if (isOwnOrder(order)) {
      serviceOrder = {
        id,
        createdAt,
        pairId,
        price,
        quantity,
        side: order.isBuy ? OrderSide.Buy : OrderSide.Sell,
        isOwnOrder: true,
        localId: order.localId,
        hold: order.hold,
        nodeIdentifier: {
          nodePubKey: this.pool.nodePubKey,
          alias: includeAliases ? this.pool.alias : undefined,
        },
      };
    } else {
      serviceOrder = {
        id,
        createdAt,
        pairId,
        price,
        quantity,
        side: order.isBuy ? OrderSide.Buy : OrderSide.Sell,
        isOwnOrder: false,
        nodeIdentifier: {
          nodePubKey: order.peerPubKey,
          alias: includeAliases ? this.pool.getPeer(order.peerPubKey)?.alias : undefined,
        },
      };
    }
    return serviceOrder;
  }

  /**
   * Get a map between pair ids and its orders from the order book.
   */
  public listOrders = (
    args: { pairId: string, owner: Owner | number, limit: number, includeAliases: boolean },
    ): Map<string, ServiceOrderSidesArrays> => {
    const { pairId, owner, limit, includeAliases } = args;
    const includeOwnOrders = owner === Owner.Both || owner === Owner.Own;
    const includePeerOrders = owner === Owner.Both || owner === Owner.Peer;

    const result = new Map<string, ServiceOrderSidesArrays>();

    const listOrderTypes = (pairId: string) => {
      let buyArray: Order[] = [];
      let sellArray: Order[] = [];

      if (includePeerOrders) {
        const peerOrders = this.orderBook.getPeersOrders(pairId);

        buyArray = buyArray.concat(peerOrders.buyArray);
        sellArray = sellArray.concat(peerOrders.sellArray);
      }

      if (includeOwnOrders) {
        const ownOrders = this.orderBook.getOwnOrders(pairId);

        buyArray = buyArray.concat(ownOrders.buyArray);
        sellArray = sellArray.concat(ownOrders.sellArray);
      }

      // sort all orders
      buyArray = sortOrders(buyArray, true);
      sellArray = sortOrders(sellArray, false);

      if (limit > 0) {
        buyArray = buyArray.slice(-limit);
        sellArray = sellArray.slice(-limit);
      }

      return {
        buyArray: buyArray.map(order => this.toServiceOrder(order, includeAliases)),
        sellArray: sellArray.map(order => this.toServiceOrder(order, includeAliases)),
      };
    };

    if (pairId) {
      result.set(pairId, listOrderTypes(pairId));
    } else {
      this.orderBook.pairIds.forEach((pairId) => {
        result.set(pairId, listOrderTypes(pairId));
      });
    }

    return result;
  }

  /**
   * Get the list of the order book's supported currencies
   * @returns A list of supported currency ticker symbols
   */
  public listCurrencies = (): Map<string, Currency> => {
    return this.orderBook.currencies;
  }

  /**
   * Get the list of the order book's supported pairs.
   * @returns A list of supported trading pair tickers
   */
  public listPairs = () => {
    return this.orderBook.pairIds;
  }

  /**
   * Get information about currently connected peers.
   * @returns A list of connected peers with key information for each peer
   */
  public listPeers = () => {
    return this.pool.listPeers();
  }

  /**
   * Gets trading history.
   */
  public tradeHistory = async (args: { limit: number }): Promise<ServiceTrade[]> => {
    const { limit } = args;
    const trades = await this.orderBook.getTrades(limit || undefined);

    const orderInstanceToServiceOrder = (order: OrderAttributes, quantity: number): ServiceOrder => {
      const isOwnOrder = !!order.localId;
      let nodeIdentifier: NodeIdentifier;

      if (isOwnOrder) {
        nodeIdentifier = {
          nodePubKey: this.pool.nodePubKey,
          alias: this.pool.alias,
        };
      } else {
        const nodePubKey = this.pool.getNodePubKeyById(order.nodeId!)!;
        nodeIdentifier = {
          nodePubKey,
          alias: this.pool.getNodeAlias(nodePubKey),
        };
      }

      return {
        isOwnOrder,
        nodeIdentifier,
        quantity,
        id: order.id,
        pairId: order.pairId,
        price: order.price,
        side: order.isBuy ? OrderSide.Buy : OrderSide.Sell,
        localId: order.localId,
        createdAt: order.createdAt,
      };
    };

    const serviceTrades: ServiceTrade[] = trades.map((trade: TradeInstance) => {
      const takerOrder = trade.takerOrder ? orderInstanceToServiceOrder(trade.takerOrder, trade.quantity) : undefined;
      const makerOrder = orderInstanceToServiceOrder(trade.makerOrder!, trade.quantity);
      let role: SwapRole;
      let side: OrderSide;
      let counterparty: NodeIdentifier | undefined;

      if (takerOrder) {
        if (makerOrder.isOwnOrder) {
          role = SwapRole.Internal;
          side = OrderSide.Both;
        } else {
          role = SwapRole.Taker;
          side = takerOrder.side;
        }
      } else {
        // no taker order means we were the maker in a swap
        role = SwapRole.Maker;
        side = makerOrder.side;
      }

      if (trade.SwapDeal) {
        const nodePubKey = trade.SwapDeal.peerPubKey;
        counterparty = {
          nodePubKey,
          alias: this.pool.getNodeAlias(nodePubKey),
        };
      }

      return {
        makerOrder,
        takerOrder,
        role,
        side,
        counterparty,
        rHash: trade.rHash,
        quantity: trade.quantity,
        pairId: makerOrder.pairId,
        price: makerOrder.price!,
        executedAt: trade.createdAt.getTime(),
      };
    });

    return serviceTrades;
  }

  /**
   * Add an order to the order book.
   * If price is zero or unspecified a market order will get added.
   */
  public placeOrder = async (
    args: { pairId: string, price: number, quantity: number, orderId: string, side: number,
      replaceOrderId: string, immediateOrCancel: boolean },
    callback?: (e: ServicePlaceOrderEvent) => void,
  ) => {
    argChecks.PRICE_NON_NEGATIVE(args);
    argChecks.PRICE_MAX_DECIMAL_PLACES(args);
    argChecks.HAS_PAIR_ID(args);
    const { pairId, price, quantity, orderId, side, replaceOrderId, immediateOrCancel } = args;

    const order: OwnMarketOrder | OwnLimitOrder = {
      pairId,
      price,
      quantity,
      isBuy: side === OrderSide.Buy,
      localId: orderId || replaceOrderId,
    };

    /** Modified callback that converts Order to ServiceOrder before passing to callback. */
    const serviceCallback: ((e: PlaceOrderEvent) => void) | undefined = callback ? (e) => {
      const { type, order, swapSuccess, swapFailure } = e;
      callback({
        type,
        swapSuccess,
        swapFailure,
        order: order ? this.toServiceOrder(order, true) : undefined,
      });
    } : undefined;

    const placeOrderRequest = {
      order,
      immediateOrCancel,
      replaceOrderId,
      onUpdate: serviceCallback,
    };
    return price > 0 ? await this.orderBook.placeLimitOrder(placeOrderRequest) :
      await this.orderBook.placeMarketOrder(placeOrderRequest);
  }

  /** Removes a currency. */
  public removeCurrency = async (args: { currency: string }) => {
    argChecks.VALID_CURRENCY(args);
    const { currency } = args;

    await this.orderBook.removeCurrency(currency);
  }

  /** Removes a trading pair. */
  public removePair = async (args: { pairId: string }) => {
    argChecks.HAS_PAIR_ID(args);
    const { pairId } = args;

    return this.orderBook.removePair(pairId);
  }

  /** Discover nodes from a specific peer and apply new connections */
  public discoverNodes = async (args: { nodeIdentifier: string }) => {
    argChecks.HAS_NODE_IDENTIFIER(args);
    const nodePubKey = isNodePubKey(args.nodeIdentifier) ? args.nodeIdentifier : this.pool.resolveAlias(args.nodeIdentifier);
    return this.pool.discoverNodes(nodePubKey);
  }
  /*
   * Subscribe to alerts.
   */
  public subscribeAlerts = (
      callback: (type: AlertType, message: string, payload: ChannelBalanceAlert | BalanceAlert) => void,
      cancelled$: Observable<void>,
  ) => {
    this.subscribeBalanceAlerts(cancelled$, callback, 'lowChannelBalance', AlertType.LowChannelBalance);
    this.subscribeBalanceAlerts(cancelled$, callback, 'lowTradingBalance', AlertType.LowTradingBalance);
  }

  private subscribeBalanceAlerts(cancelled$: Observable<void>,
                                 callback: (type: AlertType,
                                            message: string,
                                            payload: ChannelBalanceAlert | BalanceAlert) => void,
                                 eventName: string,
                                 alertType: AlertType) {
    const balanceObservables: Observable<ChannelBalanceAlert | BalanceAlert>[] = [];
    this.swapClientManager.swapClients.forEach((swapClient) => {
      balanceObservables.push(fromEvent<ChannelBalanceAlert | BalanceAlert>(swapClient, eventName));
    });

    const mergedObservable$ = this.getMergedObservable$(balanceObservables, cancelled$);
    mergedObservable$.subscribe({
      next: (alert) => {
        callback(
            alertType,
            this.structAlertMessage(alertType, alert),
            alert);
      },
      error: this.logger.error,
    });
  }

  private structAlertMessage = (type: AlertType, payload: ChannelBalanceAlert | BalanceAlert) => {
    switch (type) {
      case AlertType.LowChannelBalance:
        return `${BalanceSide[payload.side || 0]} channel balance (${satsToCoinsStr(payload.sideBalance || 0)}) of one of the channels is lower than 10% of channel capacity (${satsToCoinsStr(payload.totalBalance || 0)})`;
      case AlertType.LowTradingBalance:
        return `${BalanceSide[payload.side || 0]} trading balance (${satsToCoinsStr(payload.sideBalance || 0)}) is lower than 10% of trading capacity (${satsToCoinsStr(payload.totalBalance || 0)})`;
      default:
        return 'unknown alert type';
    }
  }

  private getMergedObservable$(observables: Observable<any>[], cancelled$: Observable<void>) {
    return merge(...observables).pipe(takeUntil(cancelled$));
  }

  /*
     * Subscribe to orders being added to the order book.
     */
  public subscribeOrders = (
    args: { existing: boolean },
    callback: (order?: ServiceOrder, orderRemoval?: OrderPortion) => void,
    cancelled$: Observable<void>,
  ) => {
    if (args.existing) {
      this.orderBook.pairIds.forEach((pair) => {
        const ownOrders = this.orderBook.getOwnOrders(pair);
        const peerOrders = this.orderBook.getPeersOrders(pair);
        ownOrders.buyArray.forEach(order => callback(this.toServiceOrder(order, false)));
        peerOrders.buyArray.forEach(order => callback(this.toServiceOrder(order, true)));
        ownOrders.sellArray.forEach(order => callback(this.toServiceOrder(order, false)));
        peerOrders.sellArray.forEach(order => callback(this.toServiceOrder(order, true)));
      });
    }

    const orderAdded$ = merge(
      fromEvent<PeerOrder>(this.orderBook, 'peerOrder.incoming'),
      fromEvent<OwnOrder>(this.orderBook, 'ownOrder.added'),
    ).pipe(takeUntil(cancelled$)); // cleanup listeners when cancelled$ emits a value

    orderAdded$.subscribe({
      next: order => callback(this.toServiceOrder(order, true)),
      error: this.logger.error,
    });

    const orderRemoved$ = merge(
      fromEvent<OrderPortion>(this.orderBook, 'peerOrder.invalidation'),
      fromEvent<OrderPortion>(this.orderBook, 'peerOrder.filled'),
      fromEvent<OrderPortion>(this.orderBook, 'ownOrder.filled'),
      fromEvent<OrderPortion>(this.orderBook, 'ownOrder.removed'),
    ).pipe(takeUntil(cancelled$)); // cleanup listeners when cancelled$ emits a value

    orderRemoved$.subscribe({
      next: (orderPortion) => { callback(undefined, orderPortion); },
      error: this.logger.error,
    });
  }

  /*
   * Subscribe to completed swaps.
   */
  public subscribeSwaps = async (
    args: { includeTaker: boolean },
    callback: (swapSuccess: SwapSuccess) => void,
    cancelled$: Observable<void>,
  ) => {
    const onSwapPaid = (swapSuccess: SwapSuccess) => {
      // always alert client for maker matches, taker matches only when specified
      if (swapSuccess.role === SwapRole.Maker || args.includeTaker) {
        callback(swapSuccess);
      }
    };

    const swapPaid$ = fromEvent<SwapSuccess>(this.swaps, 'swap.paid')
      .pipe(takeUntil(cancelled$));

    swapPaid$.subscribe({
      next: onSwapPaid,
      error: this.logger.error,
    });
  }

  /*
   * Subscribe to completed swaps.
   */
  public subscribeSwapsAccepted = async (
    _args: { },
    callback: (swapAccepted: SwapAccepted) => void,
    cancelled$: Observable<void>,
  ) => {
    const onSwapAccepted = (swapSuccess: SwapAccepted) => {
      callback(swapSuccess);
    };

    const swapAccepted = fromEvent<SwapAccepted>(this.swaps, 'swap.accepted')
      .pipe(takeUntil(cancelled$));

    swapAccepted.subscribe({
      next: onSwapAccepted,
      error: this.logger.error,
    });
  }

  /*
   * Subscribe to failed swaps.
   */
  public subscribeSwapFailures = async (
    args: { includeTaker: boolean },
    callback: (swapFailure: SwapFailure) => void,
    cancelled$: Observable<void>,
  ) => {
    const onSwapFailed = (deal: SwapDeal) => {
      this.logger.trace(`notifying SwapFailure subscription for ${deal.rHash} with role ${SwapRole[deal.role]}`);
      // always alert client for maker matches, taker matches only when specified
      if (deal.role === SwapRole.Maker || args.includeTaker) {
        callback(deal as SwapFailure);
      }
    };

    const swapFailed$ = fromEvent<SwapDeal>(this.swaps, 'swap.failed')
      .pipe(takeUntil(cancelled$));

    swapFailed$.subscribe({
      next: onSwapFailed,
      error: this.logger.error,
    });
  }

  /**
   * Resolves a hash to its preimage.
   */
  public resolveHash = async (request: ResolveRequest) => {
    argChecks.HAS_RHASH(request);
    argChecks.POSITIVE_AMOUNT(request);
    return this.swaps.handleResolveRequest(request);
  }

  /**
   * Provides preimage for a hash.
   */
  public providePreimage = async (event: ProvidePreimageEvent) => {
    this.swapClientManager.connextClient?.emit('preimage', event);
  }

  /**
   * Notifies Connext client that a transfer has been received.
   */
  public transferReceived = async (event: TransferReceivedEvent) => {
    this.swapClientManager.connextClient?.emit('transferReceived', event);
  }

  /**
   * Notifies Connext client that a deposit has been confirmed.
   */
  public depositConfirmed = (hash: string) => {
    this.swapClientManager.connextClient?.emit('depositConfirmed', hash);
  }

}
export default Service;<|MERGE_RESOLUTION|>--- conflicted
+++ resolved
@@ -19,11 +19,8 @@
 import commitHash from '../Version';
 import errors from './errors';
 import { NodeIdentifier, ServiceComponents, ServiceOrder, ServiceOrderSidesArrays, ServicePlaceOrderEvent, ServiceTrade, XudInfo } from './types';
-<<<<<<< HEAD
+import NodeKey from 'lib/nodekey/NodeKey';
 import { satsToCoinsStr } from '../cli/utils';
-=======
-import NodeKey from 'lib/nodekey/NodeKey';
->>>>>>> eadf5d18
 
 /** Functions to check argument validity and throw [[INVALID_ARGUMENT]] when invalid. */
 const argChecks = {
@@ -758,8 +755,8 @@
   }
 
   /*
-     * Subscribe to orders being added to the order book.
-     */
+   * Subscribe to orders being added to the order book.
+   */
   public subscribeOrders = (
     args: { existing: boolean },
     callback: (order?: ServiceOrder, orderRemoval?: OrderPortion) => void,
