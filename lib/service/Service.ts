import Pool from '../p2p/Pool';
import OrderBook from '../orderbook/OrderBook';
import { LndInfo } from '../lndclient/types';
import { RaidenInfo } from '../raidenclient/types';
import errors from './errors';
import { SwapClientType, OrderSide, SwapRole } from '../constants/enums';
import { parseUri, toUri, UriParts } from '../utils/uriUtils';
import { sortOrders } from '../utils/utils';
import { Order, OrderPortion, PlaceOrderEvent } from '../orderbook/types';
import Swaps from '../swaps/Swaps';
import SwapClientManager from '../swaps/SwapClientManager';
import { OrderSidesArrays } from '../orderbook/TradingPair';
import { SwapSuccess, SwapFailure, ResolveRequest } from '../swaps/types';
import { errors as swapsErrors } from '../swaps/errors';
import commitHash from '../Version';

/**
 * The components required by the API service layer.
 */
type ServiceComponents = {
  orderBook: OrderBook;
  swapClientManager: SwapClientManager;
  pool: Pool;
  /** The version of the local xud instance. */
  version: string;
  swaps: Swaps;
  /** The function to be called to shutdown the parent process */
  shutdown: () => void;
};

type XudInfo = {
  version: string;
  nodePubKey: string;
  uris: string[];
  network: string;
  alias: string;
  numPeers: number;
  numPairs: number;
  orders: { peer: number, own: number};
  lnd: Map<string, LndInfo>;
  raiden?: RaidenInfo;
};

/** Functions to check argument validity and throw [[INVALID_ARGUMENT]] when invalid. */
const argChecks = {
  HAS_HOST: ({ host }: { host: string }) => { if (host === '') throw errors.INVALID_ARGUMENT('host must be specified'); },
  HAS_ORDER_ID: ({ orderId }: { orderId: string }) => { if (orderId === '') throw errors.INVALID_ARGUMENT('orderId must be specified'); },
  HAS_NODE_PUB_KEY: ({ nodePubKey }: { nodePubKey: string }) => {
    if (nodePubKey === '') throw errors.INVALID_ARGUMENT('nodePubKey must be specified');
  },
  HAS_PEER_PUB_KEY: ({ peerPubKey }: { peerPubKey: string }) => {
    if (peerPubKey === '') throw errors.INVALID_ARGUMENT('peerPubKey must be specified');
  },
  HAS_PAIR_ID: ({ pairId }: { pairId: string }) => { if (pairId === '') throw errors.INVALID_ARGUMENT('pairId must be specified'); },
  HAS_RHASH: ({ rHash }: { rHash: string }) => { if (rHash === '') throw errors.INVALID_ARGUMENT('rHash must be specified'); },
  POSITIVE_AMOUNT: ({ amount }: { amount: number }) => { if (amount <= 0) throw errors.INVALID_ARGUMENT('amount must be greater than 0'); },
  POSITIVE_QUANTITY: ({ quantity }: { quantity: number }) => { if (quantity <= 0) throw errors.INVALID_ARGUMENT('quantity must be greater than 0'); },
  PRICE_NON_NEGATIVE: ({ price }: { price: number }) => { if (price < 0) throw errors.INVALID_ARGUMENT('price cannot be negative'); },
  VALID_CURRENCY: ({ currency }: { currency: string }) => {
    if (currency.length < 2 || currency.length > 5 || !currency.match(/^[A-Z0-9]+$/))  {
      throw errors.INVALID_ARGUMENT('currency must consist of 2 to 5 upper case English letters or numbers');
    }
  },
  VALID_PORT: ({ port }: { port: number }) => {
    if (port < 1024 || port > 65535 || !Number.isInteger(port)) throw errors.INVALID_ARGUMENT('port must be an integer between 1024 and 65535');
  },
  VALID_SWAP_CLIENT: ({ swapClient }: { swapClient: number }) => {
    if (!SwapClientType[swapClient]) throw errors.INVALID_ARGUMENT('swap client is not recognized');
  },
};

/** Class containing the available RPC methods for XUD */
class Service {
  public shutdown: () => void;
  private orderBook: OrderBook;
  private swapClientManager: SwapClientManager;
  private pool: Pool;
  private version: string;
  private swaps: Swaps;

  /** Create an instance of available RPC methods and bind all exposed functions. */
  constructor(components: ServiceComponents) {
    this.shutdown = components.shutdown;
    this.orderBook = components.orderBook;
    this.swapClientManager = components.swapClientManager;
    this.pool = components.pool;
    this.swaps = components.swaps;

    this.version = components.version;
  }

  /** Adds a currency. */
  public addCurrency = async (args: { currency: string, swapClient: SwapClientType | number, decimalPlaces: number, tokenAddress?: string}) => {
    argChecks.VALID_CURRENCY(args);
    argChecks.VALID_SWAP_CLIENT(args);
    const { currency, swapClient, tokenAddress, decimalPlaces } = args;

    await this.orderBook.addCurrency({
      tokenAddress,
      swapClient,
      decimalPlaces,
      id: currency,
    });
  }

  /** Adds a trading pair. */
  public addPair = async (args: { baseCurrency: string, quoteCurrency: string }) => {
    await this.orderBook.addPair(args);
  }

  /*
   * Remove placed order from the orderbook.
   */
  public removeOrder = (args: { orderId: string, quantity?: number }) => {
    const { orderId, quantity } = args;
    argChecks.HAS_ORDER_ID(args);

    return this.orderBook.removeOwnOrderByLocalId(orderId, quantity);
  }

  /** Gets the total lightning network channel balance for a given currency. */
  public channelBalance = async (args: { currency: string }) => {
    const { currency } = args;
    const balances = new Map<string, { balance: number, pendingOpenBalance: number }>();

    if (currency) {
      argChecks.VALID_CURRENCY(args);

      const swapClient = this.swapClientManager.get(currency.toUpperCase());
      if (swapClient) {
        const channelBalance = await swapClient.channelBalance(currency);
        balances.set(currency, channelBalance);
      } else {
        throw swapsErrors.SWAP_CLIENT_NOT_FOUND(currency);
      }
    } else {
      const balancePromises: Promise<any>[] = [];
      this.swapClientManager.swapClients.forEach((swapClient, currency) => {
        if (swapClient.isConnected()) {
          balancePromises.push(swapClient.channelBalance(currency).then((channelBalance) => {
            balances.set(currency, channelBalance);
          }));
        }
      });
      await Promise.all(balancePromises);
    }

    return balances;
  }

  /**
   * Connect to an XU node on a given node uri.
   */
  public connect = async (args: { nodeUri: string, retryConnecting: boolean }) => {
    const { nodeUri, retryConnecting } = args;

    let uriParts: UriParts;
    try {
      uriParts = parseUri(nodeUri);
    } catch (err) {
      throw errors.INVALID_ARGUMENT('uri is invalid');
    }
    const { nodePubKey, host, port } = uriParts;
    argChecks.HAS_NODE_PUB_KEY({ nodePubKey });
    argChecks.HAS_HOST({ host });
    argChecks.VALID_PORT({ port });

    await this.pool.addOutbound({ host, port }, nodePubKey, retryConnecting, true);
  }

  /*
   * Opens a payment channel to a specified node, currency and amount.
   */
  public openChannel = async (
    args: { nodePubKey: string, amount: number, currency: string },
  ) => {
    const { nodePubKey, amount, currency } = args;
    argChecks.HAS_NODE_PUB_KEY({ nodePubKey });
    argChecks.POSITIVE_AMOUNT({ amount });
    argChecks.VALID_CURRENCY({ currency });
    try {
      const peer = this.pool.getPeer(nodePubKey);
      await this.swapClientManager.openChannel({
        peer,
        amount,
        currency,
      });
    } catch (e) {
      const errorMessage = e.message || 'unknown';
      throw errors.OPEN_CHANNEL_FAILURE(currency, nodePubKey, amount, errorMessage);
    }
  }

  /*
   * Ban a XU node manually and disconnect from it.
   */
  public ban = async (args: { nodePubKey: string}) => {
    argChecks.HAS_NODE_PUB_KEY(args);
    await this.pool.banNode(args.nodePubKey);
  }

  /*
   * Remove ban from XU node manually and connenct to it.
   */
  public unban = async (args: { nodePubKey: string, reconnect: boolean}) => {
    argChecks.HAS_NODE_PUB_KEY(args);
    await this.pool.unbanNode(args.nodePubKey, args.reconnect);
  }

  public executeSwap = async (args: { orderId: string, pairId: string, peerPubKey: string, quantity: number }) => {
    if (!this.orderBook.nomatching) {
      throw errors.NOMATCHING_MODE_IS_REQUIRED();
    }

    const { orderId, pairId, peerPubKey } = args;
    const quantity = args.quantity > 0 ? args.quantity : undefined; // passing 0 quantity will work fine, but it's prone to bugs

    const maker = this.orderBook.removePeerOrder(orderId, pairId, peerPubKey, quantity).order;
    const taker = this.orderBook.stampOwnOrder({
      pairId,
      localId: '',
      price: maker.price,
      isBuy: !maker.isBuy,
      quantity: quantity || maker.quantity,
      hold: 0,
    });

    return this.orderBook.executeSwap(maker, taker);
  }

  /**
   * Gets information about a specified node.
   */
  public getNodeInfo = async (args: { nodePubKey: string }) => {
    argChecks.HAS_NODE_PUB_KEY(args);
    const info = await this.pool.getNodeReputation(args.nodePubKey);
    return info;
  }

  /**
   * Get general information about this Exchange Union node.
   */
  public getInfo = async (): Promise<XudInfo> => {
    const { nodePubKey, addresses } = this.pool;

    const uris: string[] = [];

    if (addresses && addresses.length > 0) {
      addresses.forEach((address) => {
        uris.push(toUri({ nodePubKey, host: address.host, port: address.port }));
      });
    }

    let peerOrdersCount = 0;
    let ownOrdersCount = 0;
    const network = this.pool.getNetwork();

    let numPairs = 0;
    for (const pairId of this.orderBook.pairIds) {
      const peerOrders = this.orderBook.getPeersOrders(pairId);
      const ownOrders = this.orderBook.getOwnOrders(pairId);

      peerOrdersCount += Object.keys(peerOrders.buyArray).length + Object.keys(peerOrders.sellArray).length;
      ownOrdersCount += Object.keys(ownOrders.buyArray).length + Object.keys(ownOrders.sellArray).length;
      numPairs += 1;
    }

    const lnd = await this.swapClientManager.getLndClientsInfo();
    const raiden = await this.swapClientManager.raidenClient.getRaidenInfo();
    raiden.chain = `${raiden.chain ? raiden.chain : ''} ${this.pool.getNetwork()}`;

    return {
      lnd,
      raiden,
      nodePubKey,
      uris,
      numPairs,
<<<<<<< HEAD
      network,
      alias: '',
      version: this.version,
=======
      version: `${this.version}${commitHash}`,
>>>>>>> 876335e9
      numPeers: this.pool.peerCount,
      orders: {
        peer: peerOrdersCount,
        own: ownOrdersCount,
      },
    };
  }

  /**
   * Get a map between pair ids and its orders from the order book.
   */
  public listOrders = (args: { pairId: string, includeOwnOrders: boolean, limit: number }): Map<string, OrderSidesArrays<any>> => {
    const { pairId, includeOwnOrders, limit } = args;

    const result = new Map<string, OrderSidesArrays<any>>();

    const listOrderTypes = (pairId: string) => {
      const  orders: OrderSidesArrays<any> = {
        buyArray: [],
        sellArray: [],
      };

      const peerOrders = this.orderBook.getPeersOrders(pairId);
      orders.buyArray = peerOrders.buyArray;
      orders.sellArray = peerOrders.sellArray;

      if (includeOwnOrders) {
        const ownOrders = this.orderBook.getOwnOrders(pairId);

        orders.buyArray = [...orders.buyArray, ...ownOrders.buyArray];
        orders.sellArray = [...orders.sellArray, ...ownOrders.sellArray];
      }

      // sort all orders
      orders.buyArray = sortOrders(orders.buyArray, true);
      orders.sellArray = sortOrders(orders.sellArray, false);

      if (limit > 0) {
        orders.buyArray = orders.buyArray.slice(0, limit);
        orders.sellArray = orders.buyArray.slice(0, limit);
      }
      return orders;
    };

    if (pairId) {
      result.set(pairId, listOrderTypes(pairId));
    } else {
      this.orderBook.pairIds.forEach((pairId) => {
        result.set(pairId, listOrderTypes(pairId));
      });
    }

    return result;
  }

  /**
   * Get the list of the order book's supported currencies
   * @returns A list of supported currency ticker symbols
   */
  public listCurrencies = () => {
    return Array.from(this.orderBook.currencies);
  }

  /**
   * Get the list of the order book's supported pairs.
   * @returns A list of supported trading pair tickers
   */
  public listPairs = () => {
    return this.orderBook.pairIds;
  }

  /**
   * Get information about currently connected peers.
   * @returns A list of connected peers with key information for each peer
   */
  public listPeers = () => {
    return this.pool.listPeers();
  }

  /**
   * Gets the list of trades.
   */
  public listTrades = (args: {limit: number}) => {
    const { limit } = args;
    if (limit === 0) {
      return this.orderBook.getTrades();
    } else {
      return this.orderBook.getTrades(limit);
    }
  }

  /**
   * Add an order to the order book.
   * If price is zero or unspecified a market order will get added.
   */
  public placeOrder = async (
    args: { pairId: string, price: number, quantity: number, orderId: string, side: number },
    callback?: (e: PlaceOrderEvent) => void,
  ) => {
    const { pairId, price, quantity, orderId, side } = args;
    argChecks.PRICE_NON_NEGATIVE(args);
    argChecks.POSITIVE_QUANTITY(args);
    argChecks.HAS_PAIR_ID(args);

    const order = {
      pairId,
      price,
      quantity,
      isBuy: side === OrderSide.Buy,
      localId: orderId,
      hold: 0,
    };

    return price > 0 ? await this.orderBook.placeLimitOrder(order, callback) : await this.orderBook.placeMarketOrder(order, callback);
  }

  /** Removes a currency. */
  public removeCurrency = async (args: { currency: string }) => {
    argChecks.VALID_CURRENCY(args);
    const { currency } = args;

    await this.orderBook.removeCurrency(currency);
  }

  /** Removes a trading pair. */
  public removePair = async (args: { pairId: string }) => {
    argChecks.HAS_PAIR_ID(args);
    const { pairId } = args;

    return this.orderBook.removePair(pairId);
  }

  /** Discover nodes from a specific peer and apply new connections */
  public discoverNodes = async (args: { peerPubKey: string }) => {
    argChecks.HAS_PEER_PUB_KEY(args);
    const { peerPubKey } = args;

    return this.pool.discoverNodes(peerPubKey);
  }

  /*
   * Subscribe to orders being added to the order book.
   */
  public subscribeOrders = (args: { existing: boolean }, callback: (order?: Order, orderRemoval?: OrderPortion) => void) => {
    if (args.existing) {
      this.orderBook.pairIds.forEach((pair) => {
        const ownOrders = this.orderBook.getOwnOrders(pair);
        const peerOrders = this.orderBook.getPeersOrders(pair);
        ownOrders.buyArray.forEach(order => callback(order));
        peerOrders.buyArray.forEach(order => callback(order));
        ownOrders.sellArray.forEach(order => callback(order));
        peerOrders.sellArray.forEach(order => callback(order));
      });
    }

    this.orderBook.on('peerOrder.incoming', order => callback(order));
    this.orderBook.on('ownOrder.added', order => callback(order));

    this.orderBook.on('peerOrder.invalidation', orderRemoval => callback(undefined, orderRemoval));
    this.orderBook.on('peerOrder.filled', orderRemoval => callback(undefined, orderRemoval));
    this.orderBook.on('ownOrder.filled', orderRemoval => callback(undefined, orderRemoval));
    this.orderBook.on('ownOrder.removed', orderRemoval => callback(undefined, orderRemoval));
  }

  /*
   * Subscribe to completed swaps.
   */
  public subscribeSwaps = async (args: { includeTaker: boolean }, callback: (swapSuccess: SwapSuccess) => void) => {
    this.swaps.on('swap.paid', (swapSuccess) => {
      // always alert client for maker matches, taker matches only when specified
      if (swapSuccess.role === SwapRole.Maker || args.includeTaker) {
        callback(swapSuccess);
      }
    });
  }

  /*
   * Subscribe to failed swaps.
   */
  public subscribeSwapFailures = async (args: { includeTaker: boolean }, callback: (swapFailure: SwapFailure) => void) => {
    this.swaps.on('swap.failed', (deal) => {
      // always alert client for maker matches, taker matches only when specified
      if (deal.role === SwapRole.Maker || args.includeTaker) {
        callback(deal as SwapFailure);
      }
    });
  }

  /**
   * Resolves a hash to its preimage.
   */
  public resolveHash = async (request: ResolveRequest) => {
    argChecks.HAS_RHASH(request);
    argChecks.POSITIVE_AMOUNT(request);
    return this.swaps.handleResolveRequest(request);
  }
}
export default Service;
export { ServiceComponents };<|MERGE_RESOLUTION|>--- conflicted
+++ resolved
@@ -275,13 +275,9 @@
       nodePubKey,
       uris,
       numPairs,
-<<<<<<< HEAD
       network,
       alias: '',
-      version: this.version,
-=======
       version: `${this.version}${commitHash}`,
->>>>>>> 876335e9
       numPeers: this.pool.peerCount,
       orders: {
         peer: peerOrdersCount,
