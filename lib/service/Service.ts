import Pool from '../p2p/Pool';
import OrderBook from '../orderbook/OrderBook';
import { LndInfo } from '../lndclient/types';
import { RaidenInfo } from '../raidenclient/types';
import errors from './errors';
import orderbookErrors from '../orderbook/errors';
import { SwapClientType, OrderSide, SwapRole, OrderStatus } from '../constants/enums';
import { parseUri, toUri, UriParts } from '../utils/uriUtils';
import { sortOrders } from '../utils/utils';
import { Order, OrderPortion, PlaceOrderEvent } from '../orderbook/types';
import Swaps from '../swaps/Swaps';
import SwapClientManager from '../swaps/SwapClientManager';
import { OrderSidesArrays } from '../orderbook/TradingPair';
import { SwapSuccess, SwapFailure, ResolveRequest } from '../swaps/types';
import { errors as swapsErrors } from '../swaps/errors';
<<<<<<< HEAD
import { TradeInstance, SwapDealInstance } from 'lib/db/types';
=======
import commitHash from '../Version';
>>>>>>> 365b52bd

/**
 * The components required by the API service layer.
 */
type ServiceComponents = {
  orderBook: OrderBook;
  swapClientManager: SwapClientManager;
  pool: Pool;
  /** The version of the local xud instance. */
  version: string;
  swaps: Swaps;
  /** The function to be called to shutdown the parent process */
  shutdown: () => void;
};

type XudInfo = {
  version: string;
  nodePubKey: string;
  uris: string[];
  numPeers: number;
  numPairs: number;
  orders: { peer: number, own: number};
  lnd: Map<string, LndInfo>;
  raiden?: RaidenInfo;
  pendingSwapHashes: string[];
};

/** Functions to check argument validity and throw [[INVALID_ARGUMENT]] when invalid. */
const argChecks = {
  HAS_HOST: ({ host }: { host: string }) => { if (host === '') throw errors.INVALID_ARGUMENT('host must be specified'); },
  HAS_ORDER_ID: ({ orderId }: { orderId: string }) => { if (orderId === '') throw errors.INVALID_ARGUMENT('orderId must be specified'); },
  HAS_NODE_PUB_KEY: ({ nodePubKey }: { nodePubKey: string }) => {
    if (nodePubKey === '') throw errors.INVALID_ARGUMENT('nodePubKey must be specified');
  },
  HAS_PEER_PUB_KEY: ({ peerPubKey }: { peerPubKey: string }) => {
    if (peerPubKey === '') throw errors.INVALID_ARGUMENT('peerPubKey must be specified');
  },
  HAS_PAIR_ID: ({ pairId }: { pairId: string }) => { if (pairId === '') throw errors.INVALID_ARGUMENT('pairId must be specified'); },
  HAS_RHASH: ({ rHash }: { rHash: string }) => { if (rHash === '') throw errors.INVALID_ARGUMENT('rHash must be specified'); },
  POSITIVE_AMOUNT: ({ amount }: { amount: number }) => { if (amount <= 0) throw errors.INVALID_ARGUMENT('amount must be greater than 0'); },
  POSITIVE_QUANTITY: ({ quantity }: { quantity: number }) => { if (quantity <= 0) throw errors.INVALID_ARGUMENT('quantity must be greater than 0'); },
  PRICE_NON_NEGATIVE: ({ price }: { price: number }) => { if (price < 0) throw errors.INVALID_ARGUMENT('price cannot be negative'); },
  VALID_CURRENCY: ({ currency }: { currency: string }) => {
    if (currency.length < 2 || currency.length > 5 || !currency.match(/^[A-Z0-9]+$/))  {
      throw errors.INVALID_ARGUMENT('currency must consist of 2 to 5 upper case English letters or numbers');
    }
  },
  VALID_PORT: ({ port }: { port: number }) => {
    if (port < 1024 || port > 65535 || !Number.isInteger(port)) throw errors.INVALID_ARGUMENT('port must be an integer between 1024 and 65535');
  },
  VALID_SWAP_CLIENT: ({ swapClient }: { swapClient: number }) => {
    if (!SwapClientType[swapClient]) throw errors.INVALID_ARGUMENT('swap client is not recognized');
  },
};

/** Class containing the available RPC methods for XUD */
class Service {
  public shutdown: () => void;
  private orderBook: OrderBook;
  private swapClientManager: SwapClientManager;
  private pool: Pool;
  private version: string;
  private swaps: Swaps;

  /** Create an instance of available RPC methods and bind all exposed functions. */
  constructor(components: ServiceComponents) {
    this.shutdown = components.shutdown;
    this.orderBook = components.orderBook;
    this.swapClientManager = components.swapClientManager;
    this.pool = components.pool;
    this.swaps = components.swaps;

    this.version = components.version;
  }

  /** Adds a currency. */
  public addCurrency = async (args: { currency: string, swapClient: SwapClientType | number, decimalPlaces: number, tokenAddress?: string}) => {
    argChecks.VALID_CURRENCY(args);
    argChecks.VALID_SWAP_CLIENT(args);
    const { currency, swapClient, tokenAddress, decimalPlaces } = args;

    await this.orderBook.addCurrency({
      tokenAddress,
      swapClient,
      decimalPlaces,
      id: currency,
    });
  }

  /** Adds a trading pair. */
  public addPair = async (args: { baseCurrency: string, quoteCurrency: string }) => {
    await this.orderBook.addPair(args);
  }

  /*
   * Remove placed order from the orderbook.
   */
  public removeOrder = (args: { orderId: string, quantity?: number }) => {
    const { orderId, quantity } = args;
    argChecks.HAS_ORDER_ID(args);

    return this.orderBook.removeOwnOrderByLocalId(orderId, quantity);
  }

  /** Gets the total lightning network balance for a given currency. */
  public getBalance = async (args: { currency: string }) => {
    const { currency } = args;
    const balances = new Map<string, { balance: number, pendingOpenBalance: number }>();

    if (currency) {
      argChecks.VALID_CURRENCY(args);

      const swapClient = this.swapClientManager.get(currency.toUpperCase());
      if (swapClient) {
        const channelBalance = await swapClient.channelBalance(currency);
        balances.set(currency, channelBalance);
      } else {
        throw swapsErrors.SWAP_CLIENT_NOT_FOUND(currency);
      }
    } else {
      const balancePromises: Promise<any>[] = [];
      this.swapClientManager.swapClients.forEach((swapClient, currency) => {
        if (swapClient.isConnected()) {
          balancePromises.push(swapClient.channelBalance(currency).then((channelBalance) => {
            balances.set(currency, channelBalance);
          }));
        }
      });
      await Promise.all(balancePromises);
    }

    return balances;
  }

  /**
   * Connect to an XU node on a given node uri.
   */
  public connect = async (args: { nodeUri: string, retryConnecting: boolean }) => {
    const { nodeUri, retryConnecting } = args;

    let uriParts: UriParts;
    try {
      uriParts = parseUri(nodeUri);
    } catch (err) {
      throw errors.INVALID_ARGUMENT('uri is invalid');
    }
    const { nodePubKey, host, port } = uriParts;
    argChecks.HAS_NODE_PUB_KEY({ nodePubKey });
    argChecks.HAS_HOST({ host });
    argChecks.VALID_PORT({ port });

    await this.pool.addOutbound({ host, port }, nodePubKey, retryConnecting, true);
  }

  /*
   * Opens a payment channel to a specified node, currency and amount.
   */
  public openChannel = async (
    args: { nodePubKey: string, amount: number, currency: string },
  ) => {
    const { nodePubKey, amount, currency } = args;
    argChecks.HAS_NODE_PUB_KEY({ nodePubKey });
    argChecks.POSITIVE_AMOUNT({ amount });
    argChecks.VALID_CURRENCY({ currency });
    try {
      const peer = this.pool.getPeer(nodePubKey);
      await this.swapClientManager.openChannel({
        peer,
        amount,
        currency,
      });
    } catch (e) {
      const errorMessage = e.message || 'unknown';
      throw errors.OPEN_CHANNEL_FAILURE(currency, nodePubKey, amount, errorMessage);
    }
  }

  /*
   * Ban a XU node manually and disconnect from it.
   */
  public ban = async (args: { nodePubKey: string}) => {
    argChecks.HAS_NODE_PUB_KEY(args);
    await this.pool.banNode(args.nodePubKey);
  }

  /*
   * Remove ban from XU node manually and connenct to it.
   */
  public unban = async (args: { nodePubKey: string, reconnect: boolean}) => {
    argChecks.HAS_NODE_PUB_KEY(args);
    await this.pool.unbanNode(args.nodePubKey, args.reconnect);
  }

  public executeSwap = async (args: { orderId: string, pairId: string, peerPubKey: string, quantity: number }) => {
    if (!this.orderBook.nomatching) {
      throw errors.NOMATCHING_MODE_IS_REQUIRED();
    }

    const { orderId, pairId, peerPubKey } = args;
    const quantity = args.quantity > 0 ? args.quantity : undefined; // passing 0 quantity will work fine, but it's prone to bugs

    const maker = this.orderBook.removePeerOrder(orderId, pairId, peerPubKey, quantity).order;
    const taker = this.orderBook.stampOwnOrder({
      pairId,
      localId: '',
      price: maker.price,
      isBuy: !maker.isBuy,
      quantity: quantity || maker.quantity,
      hold: 0,
    });

    const swapSuccess = await this.orderBook.executeSwap(maker, taker);
    swapSuccess.localId = ''; // we shouldn't return the localId for ExecuteSwap in nomatching mode
    return swapSuccess;
  }

  /**
   * Gets information about a specified node.
   */
  public getNodeInfo = async (args: { nodePubKey: string }) => {
    argChecks.HAS_NODE_PUB_KEY(args);
    const info = await this.pool.getNodeReputation(args.nodePubKey);
    return info;
  }

  /**
   * Get general information about this Exchange Union node.
   */
  public getInfo = async (): Promise<XudInfo> => {
    const { nodePubKey, addresses } = this.pool;

    const uris: string[] = [];

    if (addresses && addresses.length > 0) {
      addresses.forEach((address) => {
        uris.push(toUri({ nodePubKey, host: address.host, port: address.port }));
      });
    }

    let peerOrdersCount = 0;
    let ownOrdersCount = 0;
    let numPairs = 0;
    for (const pairId of this.orderBook.pairIds) {
      const peerOrders = this.orderBook.getPeersOrders(pairId);
      const ownOrders = this.orderBook.getOwnOrders(pairId);

      peerOrdersCount += Object.keys(peerOrders.buyArray).length + Object.keys(peerOrders.sellArray).length;
      ownOrdersCount += Object.keys(ownOrders.buyArray).length + Object.keys(ownOrders.sellArray).length;
      numPairs += 1;
    }

    const lnd = await this.swapClientManager.getLndClientsInfo();
    const raiden = await this.swapClientManager.raidenClient.getRaidenInfo();

    return {
      lnd,
      raiden,
      nodePubKey,
      uris,
      numPairs,
      version: `${this.version}${commitHash}`,
      numPeers: this.pool.peerCount,
      orders: {
        peer: peerOrdersCount,
        own: ownOrdersCount,
      },
      pendingSwapHashes: this.swaps.getPendingSwapHashes(),
    };
  }

  /**
   * Get a map between pair ids and its orders from the order book.
   */
  public listOrders = (args: { pairId: string, includeOwnOrders: boolean, limit: number }): Map<string, OrderSidesArrays<any>> => {
    const { pairId, includeOwnOrders, limit } = args;

    const result = new Map<string, OrderSidesArrays<any>>();

    const listOrderTypes = (pairId: string) => {
      const  orders: OrderSidesArrays<any> = {
        buyArray: [],
        sellArray: [],
      };

      const peerOrders = this.orderBook.getPeersOrders(pairId);
      orders.buyArray = peerOrders.buyArray;
      orders.sellArray = peerOrders.sellArray;

      if (includeOwnOrders) {
        const ownOrders = this.orderBook.getOwnOrders(pairId);

        orders.buyArray = [...orders.buyArray, ...ownOrders.buyArray];
        orders.sellArray = [...orders.sellArray, ...ownOrders.sellArray];
      }

      // sort all orders
      orders.buyArray = sortOrders(orders.buyArray, true);
      orders.sellArray = sortOrders(orders.sellArray, false);

      if (limit > 0) {
        orders.buyArray = orders.buyArray.slice(0, limit);
        orders.sellArray = orders.buyArray.slice(0, limit);
      }
      return orders;
    };

    if (pairId) {
      result.set(pairId, listOrderTypes(pairId));
    } else {
      this.orderBook.pairIds.forEach((pairId) => {
        result.set(pairId, listOrderTypes(pairId));
      });
    }

    return result;
  }

  /**
   * Get the list of the order book's supported currencies
   * @returns A list of supported currency ticker symbols
   */
  public listCurrencies = () => {
    return this.orderBook.currencies;
  }

  /**
   * Get the list of the order book's supported pairs.
   * @returns A list of supported trading pair tickers
   */
  public listPairs = () => {
    return this.orderBook.pairIds;
  }

  /**
   * Get information about currently connected peers.
   * @returns A list of connected peers with key information for each peer
   */
  public listPeers = () => {
    return this.pool.listPeers();
  }

  /**
   * Get all trades, swaps and order status related to an order.
   */
  public listOrderHistory = async (args: { orderId: string }): Promise<{
    trades: TradeInstance[], swapDeals: SwapDealInstance[], status: OrderStatus}> => {
    const order = await this.orderBook.getOrder(args.orderId);

    if (order === null) {
      throw orderbookErrors.PAIR_DOES_NOT_EXIST('');
    }

    const trades = await this.orderBook.getTradesByOrderId(order.id, true);
    const swapDeals = await this.swaps.getDeals(true);

    const isInOrderBook = this.orderBook.getOwnOrder(order.id, order.pairId);
    let tradedQuantity = 0;
    let status: OrderStatus = OrderStatus.OPEN;
    trades.forEach((trade) => {
      tradedQuantity = tradedQuantity + trade.quantity;
    });

    if (!isInOrderBook && tradedQuantity === order.initialQuantity) {
      status = OrderStatus.FILLED;
    } else if (!isInOrderBook && trades.length === 0) {
      status = OrderStatus.CANCELLED;
    } else if (isInOrderBook && trades.length === 0) {
      status = OrderStatus.OPEN;
    } else if (isInOrderBook && tradedQuantity < order.initialQuantity) {
      status = OrderStatus.PARTIALLY_FILLED;
    }

    return {
      status,
      trades,
      swapDeals,
    };
  }

  /**
   * Gets the list of trades.
   */
  public listTrades = (args: {limit: number}) => {
    const { limit } = args;
    if (limit === 0) {
      return this.orderBook.getTrades();
    } else {
      return this.orderBook.getTrades(limit);
    }
  }

  /**
   * Add an order to the order book.
   * If price is zero or unspecified a market order will get added.
   */
  public placeOrder = async (
    args: { pairId: string, price: number, quantity: number, orderId: string, side: number },
    callback?: (e: PlaceOrderEvent) => void,
  ) => {
    const { pairId, price, quantity, orderId, side } = args;
    argChecks.PRICE_NON_NEGATIVE(args);
    argChecks.POSITIVE_QUANTITY(args);
    argChecks.HAS_PAIR_ID(args);

    const order = {
      pairId,
      price,
      quantity,
      isBuy: side === OrderSide.Buy,
      localId: orderId,
      hold: 0,
    };

    return price > 0 ? await this.orderBook.placeLimitOrder(order, callback) : await this.orderBook.placeMarketOrder(order, callback);
  }

  /** Removes a currency. */
  public removeCurrency = async (args: { currency: string }) => {
    argChecks.VALID_CURRENCY(args);
    const { currency } = args;

    await this.orderBook.removeCurrency(currency);
  }

  /** Removes a trading pair. */
  public removePair = async (args: { pairId: string }) => {
    argChecks.HAS_PAIR_ID(args);
    const { pairId } = args;

    return this.orderBook.removePair(pairId);
  }

  /** Discover nodes from a specific peer and apply new connections */
  public discoverNodes = async (args: { peerPubKey: string }) => {
    argChecks.HAS_PEER_PUB_KEY(args);
    const { peerPubKey } = args;

    return this.pool.discoverNodes(peerPubKey);
  }

  /*
   * Subscribe to orders being added to the order book.
   */
  public subscribeOrders = (args: { existing: boolean }, callback: (order?: Order, orderRemoval?: OrderPortion) => void) => {
    if (args.existing) {
      this.orderBook.pairIds.forEach((pair) => {
        const ownOrders = this.orderBook.getOwnOrders(pair);
        const peerOrders = this.orderBook.getPeersOrders(pair);
        ownOrders.buyArray.forEach(order => callback(order));
        peerOrders.buyArray.forEach(order => callback(order));
        ownOrders.sellArray.forEach(order => callback(order));
        peerOrders.sellArray.forEach(order => callback(order));
      });
    }

    this.orderBook.on('peerOrder.incoming', order => callback(order));
    this.orderBook.on('ownOrder.added', order => callback(order));

    this.orderBook.on('peerOrder.invalidation', orderRemoval => callback(undefined, orderRemoval));
    this.orderBook.on('peerOrder.filled', orderRemoval => callback(undefined, orderRemoval));
    this.orderBook.on('ownOrder.filled', orderRemoval => callback(undefined, orderRemoval));
    this.orderBook.on('ownOrder.removed', orderRemoval => callback(undefined, orderRemoval));
  }

  /*
   * Subscribe to completed swaps.
   */
  public subscribeSwaps = async (args: { includeTaker: boolean }, callback: (swapSuccess: SwapSuccess) => void) => {
    this.swaps.on('swap.paid', (swapSuccess) => {
      // always alert client for maker matches, taker matches only when specified
      if (swapSuccess.role === SwapRole.Maker || args.includeTaker) {
        callback(swapSuccess);
      }
    });
  }

  /*
   * Subscribe to failed swaps.
   */
  public subscribeSwapFailures = async (args: { includeTaker: boolean }, callback: (swapFailure: SwapFailure) => void) => {
    this.swaps.on('swap.failed', (deal) => {
      // always alert client for maker matches, taker matches only when specified
      if (deal.role === SwapRole.Maker || args.includeTaker) {
        callback(deal as SwapFailure);
      }
    });
  }

  /**
   * Resolves a hash to its preimage.
   */
  public resolveHash = async (request: ResolveRequest) => {
    argChecks.HAS_RHASH(request);
    argChecks.POSITIVE_AMOUNT(request);
    return this.swaps.handleResolveRequest(request);
  }
}
export default Service;
export { ServiceComponents, XudInfo };<|MERGE_RESOLUTION|>--- conflicted
+++ resolved
@@ -13,11 +13,8 @@
 import { OrderSidesArrays } from '../orderbook/TradingPair';
 import { SwapSuccess, SwapFailure, ResolveRequest } from '../swaps/types';
 import { errors as swapsErrors } from '../swaps/errors';
-<<<<<<< HEAD
+import commitHash from '../Version';
 import { TradeInstance, SwapDealInstance } from 'lib/db/types';
-=======
-import commitHash from '../Version';
->>>>>>> 365b52bd
 
 /**
  * The components required by the API service layer.
@@ -388,6 +385,8 @@
       status = OrderStatus.OPEN;
     } else if (isInOrderBook && tradedQuantity < order.initialQuantity) {
       status = OrderStatus.PARTIALLY_FILLED;
+    } else if (!isInOrderBook && tradedQuantity < order.initialQuantity) {
+      status = OrderStatus.PARTIALLY_FILLED_CANCELED;
     }
 
     return {
