import bootstrap from './bootstrap';
import Logger, { Context } from './Logger';
import Config from './Config';
import DB from './db/DB';
import OrderBook from './orderbook/OrderBook';
import LndClient from './lndclient/LndClient';
import RaidenClient from './raidenclient/RaidenClient';
import GrpcServer from './grpc/GrpcServer';
import GrpcWebProxyServer from './grpc/webproxy/GrpcWebProxyServer';
import Pool from './p2p/Pool';
import NodeKey from './nodekey/NodeKey';
import Service from './service/Service';

bootstrap();

/** Class representing a complete Exchange Union daemon. */
class Xud {
  private logger: Logger;
  private config: Config;
  private db!: DB;
  private lndClient!: LndClient;
  private raidenClient!: RaidenClient;
  private pool?: Pool;
  private orderBook!: OrderBook;
  private rpcServer!: GrpcServer;
  private nodeKey!: NodeKey;
  private grpcAPIProxy?: GrpcWebProxyServer;
  public service!: Service;

  /**
   * Create an Exchange Union daemon.
   * @param args Optional command line arguments to override configuration parameters.
   */
  constructor(args)  {
    this.config = new Config(args);
    this.logger = new Logger({ context: Context.GLOBAL, instanceId: this.config.instanceId });
  }

  /**
   * Start all processes necessary for the operation of an Exchange Union node.
   */
  public start = async () => {
    await this.config.load();
    this.logger.info('config loaded');

    try {
      // TODO: wait for decryption of existing key or encryption of new key, config option to disable encryption
      if (this.config.instanceId > 0) {
        this.nodeKey = NodeKey.load(`${this.config.xudir}/nodekey_${this.config.instanceId}.dat`);
      } else {
        this.nodeKey = NodeKey.load(`${this.config.xudir}/nodekey.dat`);
      }

      this.db = new DB(this.config.db, this.config.instanceId);
      await this.db.init();

      this.lndClient = new LndClient(this.config.lnd, this.config.instanceId);
      this.raidenClient = new RaidenClient(this.config.raiden, this.config.instanceId);

      this.pool = new Pool(this.config.p2p, this.db, this.config.instanceId);
      this.pool.connect();

<<<<<<< HEAD
      this.orderBook = new OrderBook(this.config.orderbook, this.db, this.config.instanceId, this.pool, this.lndClient);
=======
      this.orderBook = new OrderBook(this.config.orderbook, this.db.models, this.pool, this.lndClient);
>>>>>>> 4554bca2
      await this.orderBook.init();

      this.service = new Service({
        orderBook: this.orderBook,
        lndClient: this.lndClient,
        raidenClient: this.raidenClient,
        pool: this.pool,
        config: this.config,
        shutdown: this.shutdown,
      });

      if (!this.config.rpc.disable) {
        this.rpcServer = new GrpcServer(this.service, this.config.instanceId);
        await this.rpcServer.listen(this.config.rpc.port, this.config.rpc.host);
      } else {
        this.logger.warn('gRPC Server is disabled! XUD might not function properly with gRPC disabled.');
      }

      if (!this.config.webproxy.disable) {
        this.grpcAPIProxy = new GrpcWebProxyServer(this.config.instanceId);
        await this.grpcAPIProxy.listen(this.config.webproxy.port, this.config.rpc.port, this.config.rpc.host);
      }
    } catch (err) {
      this.logger.error(err);
    }
  }

  /**
   * Gracefully end all running processes and disconnects from peers.
   */
  public shutdown = async () => {
    // ensure we stop listening for new peers before disconnecting from peers
    if (this.pool) {
      await this.pool.disconnect();
    }
    // TODO: ensure we are not in the middle of executing any trades
    const msg = 'XUD shutdown gracefully';
    (async () => {
      // we use an immediately invoked function here to close rpcServer and exit process AFTER the
      // shutdown method returns a response.
      if (this.rpcServer) {
        await this.rpcServer.close();
      }
      if (this.grpcAPIProxy) {
        await this.grpcAPIProxy.close();
      }
      this.logger.info(msg);
      this.db.close();
    })();

    return msg;
  }
}

if (!module.parent) {
  const xud = new Xud(null);
  xud.start();
}

export default Xud;<|MERGE_RESOLUTION|>--- conflicted
+++ resolved
@@ -60,11 +60,7 @@
       this.pool = new Pool(this.config.p2p, this.db, this.config.instanceId);
       this.pool.connect();
 
-<<<<<<< HEAD
-      this.orderBook = new OrderBook(this.config.orderbook, this.db, this.config.instanceId, this.pool, this.lndClient);
-=======
-      this.orderBook = new OrderBook(this.config.orderbook, this.db.models, this.pool, this.lndClient);
->>>>>>> 4554bca2
+      this.orderBook = new OrderBook(this.config.orderbook, this.db.models, this.config.instanceId, this.pool, this.lndClient);
       await this.orderBook.init();
 
       this.service = new Service({
