--- conflicted
+++ resolved
@@ -67,22 +67,13 @@
         pool: this.pool,
         config: this.config,
         shutdown: this.shutdown,
-<<<<<<< HEAD
       }, this.logger);
 
-      if (!this.config.rpc.disable) {
-        this.rpcServer = new GrpcServer(this.service, this.logger);
-        await this.rpcServer.listen(this.config.rpc.port, this.config.rpc.host);
-      } else {
-        this.logger.warn('gRPC Server is disabled! XUD might not function properly with gRPC disabled.');
-=======
-      });
-      this.rpcServer = new GrpcServer(this.service);
+      this.rpcServer = new GrpcServer(this.service, this.logger);
       if (!await this.rpcServer.listen(this.config.rpc.port, this.config.rpc.host)) {
         this.logger.error('Could not start RPC server, exiting...');
         this.shutdown();
         return;
->>>>>>> 0b5018b5
       }
 
       if (!this.config.webproxy.disable) {
