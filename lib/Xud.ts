--- conflicted
+++ resolved
@@ -55,11 +55,7 @@
       this.pool = new Pool(this.config.p2p, this.db);
       this.pool.connect();
 
-<<<<<<< HEAD
-      this.orderBook = new OrderBook(this.db, this.pool, this.lndClient);
-=======
       this.orderBook = new OrderBook(this.config.orderbook, this.db.models, this.pool, this.lndClient);
->>>>>>> 4554bca2
       await this.orderBook.init();
 
       this.service = new Service({
