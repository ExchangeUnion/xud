import path from 'path';
import bootstrap from './bootstrap';
import Logger from './Logger';
import Config from './Config';
import DB from './db/DB';
import OrderBook from './orderbook/OrderBook';
import LndClient from './lndclient/LndClient';
import RaidenClient from './raidenclient/RaidenClient';
import GrpcServer from './grpc/GrpcServer';
import GrpcWebProxyServer from './grpc/webproxy/GrpcWebProxyServer';
import Pool from './p2p/Pool';
import NodeKey from './nodekey/NodeKey';
import Service from './service/Service';
import { EventEmitter } from 'events';
import Swaps from './swaps/Swaps';
import { Network } from './types/enums';

const version: string = require('../package.json').version;

interface Xud {
  on(event: 'shutdown', listener: () => void): this;
  emit(event: 'shutdown'): boolean;
}

bootstrap();

/** Class representing a complete Exchange Union daemon. */
class Xud extends EventEmitter {
  public service!: Service;
  private logger!: Logger;
  private config: Config;
  private db!: DB;
  private lndbtcClient!: LndClient;
  private lndltcClient!: LndClient;
  private raidenClient!: RaidenClient;
  private pool!: Pool;
  private orderBook!: OrderBook;
  private rpcServer?: GrpcServer;
  private nodeKey!: NodeKey;
  private grpcAPIProxy?: GrpcWebProxyServer;
  private swaps!: Swaps;

  public get nodePubKey() {
    return this.nodeKey.nodePubKey;
  }

  /**
   * Create an Exchange Union daemon.
   */
  constructor()  {
    super();

    this.config = new Config();
  }

  /**
   * Start all processes necessary for the operation of an Exchange Union node.
   * @param args optional arguments to override configuration parameters.
   */
  public start = async (args?: { [argName: string]: any }) => {
    this.config.load(args);
    const loggers = Logger.createLoggers(this.config.loglevel, this.config.logpath, this.config.instanceid);
    this.logger = loggers.global;
    this.logger.info('config loaded');

    try {
      // TODO: wait for decryption of existing key or encryption of new key, config option to disable encryption
      this.nodeKey = NodeKey.load(this.config.xudir, this.config.instanceid);
      this.logger.info(`Local nodePubKey is ${this.nodeKey.nodePubKey}`);

      this.db = new DB(loggers.db, this.config.dbpath);
      await this.db.init(this.config.initdb);

      const initPromises: Promise<void>[] = [];

      // setup LND clients and connect if configured
      this.lndbtcClient = new LndClient(this.config.lndbtc, loggers.lnd);
      if (!this.lndbtcClient.isDisabled()) {
        initPromises.push(this.lndbtcClient.verifyConnection());
      }
      this.lndltcClient = new LndClient(this.config.lndltc, loggers.lnd);
      if (!this.lndltcClient.isDisabled()) {
        initPromises.push(this.lndltcClient.verifyConnection());
      }

      // setup raiden client and connect if configured
      this.raidenClient = new RaidenClient(this.config.raiden, loggers.raiden);
      if (!this.raidenClient.isDisabled()) {
        initPromises.push(this.raidenClient.init());
      }

      this.pool = new Pool(this.config.p2p, loggers.p2p, this.db.models);

<<<<<<< HEAD
      this.swaps = new Swaps(loggers.swaps, this.pool, this.db.models, this.lndbtcClient, this.lndltcClient);
=======
      this.swaps = new Swaps(loggers.swaps, this.db.models, this.pool, this.lndbtcClient, this.lndltcClient);
      initPromises.push(this.swaps.init());
>>>>>>> 17bb9f7b

      this.orderBook = new OrderBook(loggers.orderbook, this.db.models, this.config.nomatching, this.pool, this.swaps);
      initPromises.push(this.orderBook.init());

      // wait for components to initialize in parallel
      await Promise.all(initPromises);

      // initialize pool and start listening/connecting only once other components are initialized
      await this.pool.init({
        version,
        pairs: this.orderBook.pairIds,
        nodePubKey: this.nodeKey.nodePubKey,
        raidenAddress: this.raidenClient.address,
        lndbtcPubKey: this.lndbtcClient.pubKey,
        lndltcPubKey: this.lndltcClient.pubKey,
      });

      this.service = new Service(loggers.global, {
        version,
        orderBook: this.orderBook,
        lndBtcClient: this.lndbtcClient,
        lndLtcClient: this.lndltcClient,
        raidenClient: this.raidenClient,
        pool: this.pool,
        swaps: this.swaps,
        shutdown: this.beginShutdown,
      });

      // start rpc server last
      if (!this.config.rpc.disable) {
        this.rpcServer = new GrpcServer(loggers.rpc, this.service);
        const listening = this.rpcServer.listen(
          this.config.rpc.port,
          this.config.rpc.host,
          path.join(this.config.xudir, 'tls.cert'),
          path.join(this.config.xudir, 'tls.key'),
        );

        if (!listening) {
          // if rpc should be enabled but fails to start, treat it as a fatal error
          this.logger.error('Could not start gRPC server, exiting...');
          await this.shutdown();
          return;
        }

        if (!this.config.webproxy.disable) {
          this.grpcAPIProxy = new GrpcWebProxyServer(loggers.rpc);
          try {
            await this.grpcAPIProxy.listen(
              this.config.webproxy.port,
              this.config.rpc.port,
              this.config.rpc.host,
              path.join(this.config.xudir, 'tls.cert'),
            );
          } catch (err) {
            this.logger.error('Could not start gRPC web proxy server', err);
          }
        }
      } else {
        this.logger.warn('RPC server is disabled.');
      }

      this.bind();
    } catch (err) {
      this.logger.error(err);
    }
  }

  private bind = () => {
    this.lndbtcClient.on('connectionVerified', (newPubKey) => {
      if (newPubKey) {
        this.pool.updateHandshake({ lndbtcPubKey: newPubKey });
      }
    });
    this.lndltcClient.on('connectionVerified', (newPubKey) => {
      if (newPubKey) {
        this.pool.updateHandshake({ lndltcPubKey: newPubKey });
      }
    });
  }

  private shutdown = async () => {
    this.logger.info('XUD is shutting down');

    this.lndbtcClient.close();
    this.lndltcClient.close();

    // TODO: ensure we are not in the middle of executing any trades
    const closePromises: Promise<void>[] = [];

    if (this.pool) {
      closePromises.push(this.pool.disconnect());
    }
    if (this.rpcServer) {
      closePromises.push(this.rpcServer.close());
    }
    if (this.grpcAPIProxy) {
      closePromises.push(this.grpcAPIProxy.close());
      await this.grpcAPIProxy.close();
    }
    await Promise.all(closePromises);

    await this.db.close();
    this.logger.info('XUD shutdown gracefully');

    this.emit('shutdown');
  }

  /**
   * Initiate graceful shutdown of xud. Emits the `shutdown` event when shutdown is complete.
   */
  public beginShutdown = () => {
    // we begin the shutdown process but return a response before it completes.
    void (this.shutdown());
  }
}

if (!module.parent) {
  const xud = new Xud();
  void xud.start();
}

export default Xud;<|MERGE_RESOLUTION|>--- conflicted
+++ resolved
@@ -91,12 +91,8 @@
 
       this.pool = new Pool(this.config.p2p, loggers.p2p, this.db.models);
 
-<<<<<<< HEAD
-      this.swaps = new Swaps(loggers.swaps, this.pool, this.db.models, this.lndbtcClient, this.lndltcClient);
-=======
       this.swaps = new Swaps(loggers.swaps, this.db.models, this.pool, this.lndbtcClient, this.lndltcClient);
       initPromises.push(this.swaps.init());
->>>>>>> 17bb9f7b
 
       this.orderBook = new OrderBook(loggers.orderbook, this.db.models, this.config.nomatching, this.pool, this.swaps);
       initPromises.push(this.orderBook.init());
