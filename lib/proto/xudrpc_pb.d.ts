--- conflicted
+++ resolved
@@ -844,7 +844,6 @@
     }
 }
 
-<<<<<<< HEAD
 export class ListSwapsRequest extends jspb.Message { 
     getLimit(): number;
     setLimit(value: number): void;
@@ -999,10 +998,7 @@
 
 }
 
-export class LndChannels extends jspb.Message { 
-=======
 export class Channels extends jspb.Message { 
->>>>>>> 1b642fbe
     getActive(): number;
     setActive(value: number): void;
 
