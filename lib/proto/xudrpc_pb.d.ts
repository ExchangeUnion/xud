--- conflicted
+++ resolved
@@ -609,110 +609,12 @@
     }
 }
 
-<<<<<<< HEAD
-export class ListSwapsRequest extends jspb.Message {
-  getLimit(): number;
-  setLimit(value: number): void;
-
-  getFailed(): boolean;
-  setFailed(value: boolean): void;
-
-  getAll(): boolean;
-  setAll(value: boolean): void;
-
-  serializeBinary(): Uint8Array;
-  toObject(includeInstance?: boolean): ListSwapsRequest.AsObject;
-  static toObject(includeInstance: boolean, msg: ListSwapsRequest): ListSwapsRequest.AsObject;
-  static extensions: {[key: number]: jspb.ExtensionFieldInfo<jspb.Message>};
-  static extensionsBinary: {[key: number]: jspb.ExtensionFieldBinaryInfo<jspb.Message>};
-  static serializeBinaryToWriter(message: ListSwapsRequest, writer: jspb.BinaryWriter): void;
-  static deserializeBinary(bytes: Uint8Array): ListSwapsRequest;
-  static deserializeBinaryFromReader(message: ListSwapsRequest, reader: jspb.BinaryReader): ListSwapsRequest;
-}
-
-export namespace ListSwapsRequest {
-  export type AsObject = {
-    limit: number,
-    failed: boolean,
-    all: boolean,
-  }
-}
-
-export class ListSwapsResponse extends jspb.Message {
-  clearSwapsList(): void;
-  getSwapsList(): Array<Swap>;
-  setSwapsList(value: Array<Swap>): void;
-  addSwaps(value?: Swap, index?: number): Swap;
-
-  serializeBinary(): Uint8Array;
-  toObject(includeInstance?: boolean): ListSwapsResponse.AsObject;
-  static toObject(includeInstance: boolean, msg: ListSwapsResponse): ListSwapsResponse.AsObject;
-  static extensions: {[key: number]: jspb.ExtensionFieldInfo<jspb.Message>};
-  static extensionsBinary: {[key: number]: jspb.ExtensionFieldBinaryInfo<jspb.Message>};
-  static serializeBinaryToWriter(message: ListSwapsResponse, writer: jspb.BinaryWriter): void;
-  static deserializeBinary(bytes: Uint8Array): ListSwapsResponse;
-  static deserializeBinaryFromReader(message: ListSwapsResponse, reader: jspb.BinaryReader): ListSwapsResponse;
-}
-
-export namespace ListSwapsResponse {
-  export type AsObject = {
-    swapsList: Array<Swap.AsObject>,
-  }
-}
-
-export class Swap extends jspb.Message {
-  hasCreateTime(): boolean;
-  clearCreateTime(): void;
-  getCreateTime(): number;
-  setCreateTime(value: number): void;
-
-  hasSwapSuccess(): boolean;
-  clearSwapSuccess(): void;
-  getSwapSuccess(): SwapSuccess | undefined;
-  setSwapSuccess(value?: SwapSuccess): void;
-
-  hasSwapFailure(): boolean;
-  clearSwapFailure(): void;
-  getSwapFailure(): SwapFailure | undefined;
-  setSwapFailure(value?: SwapFailure): void;
-
-  getSwapCase(): Swap.SwapCase;
-  serializeBinary(): Uint8Array;
-  toObject(includeInstance?: boolean): Swap.AsObject;
-  static toObject(includeInstance: boolean, msg: Swap): Swap.AsObject;
-  static extensions: {[key: number]: jspb.ExtensionFieldInfo<jspb.Message>};
-  static extensionsBinary: {[key: number]: jspb.ExtensionFieldBinaryInfo<jspb.Message>};
-  static serializeBinaryToWriter(message: Swap, writer: jspb.BinaryWriter): void;
-  static deserializeBinary(bytes: Uint8Array): Swap;
-  static deserializeBinaryFromReader(message: Swap, reader: jspb.BinaryReader): Swap;
-}
-
-export namespace Swap {
-  export type AsObject = {
-    createTime: number,
-    swapSuccess?: SwapSuccess.AsObject,
-    swapFailure?: SwapFailure.AsObject,
-  }
-
-  export enum SwapCase {
-    SWAP_NOT_SET = 0,
-    CREATE_TIME = 1,
-    SWAP_SUCCESS = 2,
-    SWAP_FAILURE = 3,
-  }
-}
-
-export class LndChannels extends jspb.Message {
-  getActive(): number;
-  setActive(value: number): void;
-=======
 export class LndChannels extends jspb.Message { 
     getActive(): number;
     setActive(value: number): void;
 
     getInactive(): number;
     setInactive(value: number): void;
->>>>>>> 16cf612e
 
     getPending(): number;
     setPending(value: number): void;
