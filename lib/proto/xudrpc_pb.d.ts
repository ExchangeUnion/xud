--- conflicted
+++ resolved
@@ -551,62 +551,51 @@
   }
 }
 
-<<<<<<< HEAD
-export class ListSwapDealsRequest extends jspb.Message { 
-    getAll(): boolean;
-    setAll(value: boolean): void;
-
-
-    serializeBinary(): Uint8Array;
-    toObject(includeInstance?: boolean): ListSwapDealsRequest.AsObject;
-    static toObject(includeInstance: boolean, msg: ListSwapDealsRequest): ListSwapDealsRequest.AsObject;
-    static extensions: {[key: number]: jspb.ExtensionFieldInfo<jspb.Message>};
-    static extensionsBinary: {[key: number]: jspb.ExtensionFieldBinaryInfo<jspb.Message>};
-    static serializeBinaryToWriter(message: ListSwapDealsRequest, writer: jspb.BinaryWriter): void;
-    static deserializeBinary(bytes: Uint8Array): ListSwapDealsRequest;
-    static deserializeBinaryFromReader(message: ListSwapDealsRequest, reader: jspb.BinaryReader): ListSwapDealsRequest;
+export class ListSwapDealsRequest extends jspb.Message {
+  getAll(): boolean;
+  setAll(value: boolean): void;
+
+  serializeBinary(): Uint8Array;
+  toObject(includeInstance?: boolean): ListSwapDealsRequest.AsObject;
+  static toObject(includeInstance: boolean, msg: ListSwapDealsRequest): ListSwapDealsRequest.AsObject;
+  static extensions: {[key: number]: jspb.ExtensionFieldInfo<jspb.Message>};
+  static extensionsBinary: {[key: number]: jspb.ExtensionFieldBinaryInfo<jspb.Message>};
+  static serializeBinaryToWriter(message: ListSwapDealsRequest, writer: jspb.BinaryWriter): void;
+  static deserializeBinary(bytes: Uint8Array): ListSwapDealsRequest;
+  static deserializeBinaryFromReader(message: ListSwapDealsRequest, reader: jspb.BinaryReader): ListSwapDealsRequest;
 }
 
 export namespace ListSwapDealsRequest {
-    export type AsObject = {
-        all: boolean,
-    }
-}
-
-export class ListSwapDealsResponse extends jspb.Message { 
-    clearSwapsList(): void;
-    getSwapsList(): Array<Swap>;
-    setSwapsList(value: Array<Swap>): void;
-    addSwaps(value?: Swap, index?: number): Swap;
-
-
-    serializeBinary(): Uint8Array;
-    toObject(includeInstance?: boolean): ListSwapDealsResponse.AsObject;
-    static toObject(includeInstance: boolean, msg: ListSwapDealsResponse): ListSwapDealsResponse.AsObject;
-    static extensions: {[key: number]: jspb.ExtensionFieldInfo<jspb.Message>};
-    static extensionsBinary: {[key: number]: jspb.ExtensionFieldBinaryInfo<jspb.Message>};
-    static serializeBinaryToWriter(message: ListSwapDealsResponse, writer: jspb.BinaryWriter): void;
-    static deserializeBinary(bytes: Uint8Array): ListSwapDealsResponse;
-    static deserializeBinaryFromReader(message: ListSwapDealsResponse, reader: jspb.BinaryReader): ListSwapDealsResponse;
+  export type AsObject = {
+    all: boolean,
+  }
+}
+
+export class ListSwapDealsResponse extends jspb.Message {
+  clearSwapsList(): void;
+  getSwapsList(): Array<Swap>;
+  setSwapsList(value: Array<Swap>): void;
+  addSwaps(value?: Swap, index?: number): Swap;
+
+  serializeBinary(): Uint8Array;
+  toObject(includeInstance?: boolean): ListSwapDealsResponse.AsObject;
+  static toObject(includeInstance: boolean, msg: ListSwapDealsResponse): ListSwapDealsResponse.AsObject;
+  static extensions: {[key: number]: jspb.ExtensionFieldInfo<jspb.Message>};
+  static extensionsBinary: {[key: number]: jspb.ExtensionFieldBinaryInfo<jspb.Message>};
+  static serializeBinaryToWriter(message: ListSwapDealsResponse, writer: jspb.BinaryWriter): void;
+  static deserializeBinary(bytes: Uint8Array): ListSwapDealsResponse;
+  static deserializeBinaryFromReader(message: ListSwapDealsResponse, reader: jspb.BinaryReader): ListSwapDealsResponse;
 }
 
 export namespace ListSwapDealsResponse {
-    export type AsObject = {
-        swapsList: Array<Swap.AsObject>,
-    }
-}
-
-export class LndChannels extends jspb.Message { 
-    getActive(): number;
-    setActive(value: number): void;
-
-    getInactive(): number;
-    setInactive(value: number): void;
-=======
+  export type AsObject = {
+    swapsList: Array<Swap.AsObject>,
+  }
+}
+
 export class LndChannels extends jspb.Message {
   getActive(): number;
   setActive(value: number): void;
->>>>>>> 85dea6dc
 
   getInactive(): number;
   setInactive(value: number): void;
@@ -1031,140 +1020,129 @@
   }
 }
 
-<<<<<<< HEAD
-export class Swap extends jspb.Message { 
-    getRole(): Swap.SwapRole;
-    setRole(value: Swap.SwapRole): void;
-
-    getPhase(): Swap.SwapPhase;
-    setPhase(value: Swap.SwapPhase): void;
-
-    getState(): Swap.SwapState;
-    setState(value: Swap.SwapState): void;
-
-    getErrorReason(): string;
-    setErrorReason(value: string): void;
-
-    getPeerPubKey(): string;
-    setPeerPubKey(value: string): void;
-
-    getOrderId(): string;
-    setOrderId(value: string): void;
-
-    getLocalId(): string;
-    setLocalId(value: string): void;
-
-    getProposedQuantity(): number;
-    setProposedQuantity(value: number): void;
-
-    getQuantity(): number;
-    setQuantity(value: number): void;
-
-    getTakerAmount(): number;
-    setTakerAmount(value: number): void;
-
-    getTakerCurrency(): string;
-    setTakerCurrency(value: string): void;
-
-    getTakerPubKey(): string;
-    setTakerPubKey(value: string): void;
-
-    getMakerAmount(): number;
-    setMakerAmount(value: number): void;
-
-    getMakerCurrency(): string;
-    setMakerCurrency(value: string): void;
-
-    getTakerCltvDelta(): number;
-    setTakerCltvDelta(value: number): void;
-
-    getMakerCltvDelta(): number;
-    setMakerCltvDelta(value: number): void;
-
-    getRHash(): string;
-    setRHash(value: string): void;
-
-    getRPreimage(): string;
-    setRPreimage(value: string): void;
-
-    getCreateTime(): number;
-    setCreateTime(value: number): void;
-
-    getExecuteTime(): number;
-    setExecuteTime(value: number): void;
-
-    getCompleteTime(): number;
-    setCompleteTime(value: number): void;
-
-
-    serializeBinary(): Uint8Array;
-    toObject(includeInstance?: boolean): Swap.AsObject;
-    static toObject(includeInstance: boolean, msg: Swap): Swap.AsObject;
-    static extensions: {[key: number]: jspb.ExtensionFieldInfo<jspb.Message>};
-    static extensionsBinary: {[key: number]: jspb.ExtensionFieldBinaryInfo<jspb.Message>};
-    static serializeBinaryToWriter(message: Swap, writer: jspb.BinaryWriter): void;
-    static deserializeBinary(bytes: Uint8Array): Swap;
-    static deserializeBinaryFromReader(message: Swap, reader: jspb.BinaryReader): Swap;
+export class Swap extends jspb.Message {
+  getRole(): Swap.SwapRole;
+  setRole(value: Swap.SwapRole): void;
+
+  getPhase(): Swap.SwapPhase;
+  setPhase(value: Swap.SwapPhase): void;
+
+  getState(): Swap.SwapState;
+  setState(value: Swap.SwapState): void;
+
+  getErrorReason(): string;
+  setErrorReason(value: string): void;
+
+  getPeerPubKey(): string;
+  setPeerPubKey(value: string): void;
+
+  getOrderId(): string;
+  setOrderId(value: string): void;
+
+  getLocalId(): string;
+  setLocalId(value: string): void;
+
+  getProposedQuantity(): number;
+  setProposedQuantity(value: number): void;
+
+  getQuantity(): number;
+  setQuantity(value: number): void;
+
+  getTakerAmount(): number;
+  setTakerAmount(value: number): void;
+
+  getTakerCurrency(): string;
+  setTakerCurrency(value: string): void;
+
+  getTakerPubKey(): string;
+  setTakerPubKey(value: string): void;
+
+  getMakerAmount(): number;
+  setMakerAmount(value: number): void;
+
+  getMakerCurrency(): string;
+  setMakerCurrency(value: string): void;
+
+  getTakerCltvDelta(): number;
+  setTakerCltvDelta(value: number): void;
+
+  getMakerCltvDelta(): number;
+  setMakerCltvDelta(value: number): void;
+
+  getRHash(): string;
+  setRHash(value: string): void;
+
+  getRPreimage(): string;
+  setRPreimage(value: string): void;
+
+  getCreateTime(): number;
+  setCreateTime(value: number): void;
+
+  getExecuteTime(): number;
+  setExecuteTime(value: number): void;
+
+  getCompleteTime(): number;
+  setCompleteTime(value: number): void;
+
+  serializeBinary(): Uint8Array;
+  toObject(includeInstance?: boolean): Swap.AsObject;
+  static toObject(includeInstance: boolean, msg: Swap): Swap.AsObject;
+  static extensions: {[key: number]: jspb.ExtensionFieldInfo<jspb.Message>};
+  static extensionsBinary: {[key: number]: jspb.ExtensionFieldBinaryInfo<jspb.Message>};
+  static serializeBinaryToWriter(message: Swap, writer: jspb.BinaryWriter): void;
+  static deserializeBinary(bytes: Uint8Array): Swap;
+  static deserializeBinaryFromReader(message: Swap, reader: jspb.BinaryReader): Swap;
 }
 
 export namespace Swap {
-    export type AsObject = {
-        role: Swap.SwapRole,
-        phase: Swap.SwapPhase,
-        state: Swap.SwapState,
-        errorReason: string,
-        peerPubKey: string,
-        orderId: string,
-        localId: string,
-        proposedQuantity: number,
-        quantity: number,
-        takerAmount: number,
-        takerCurrency: string,
-        takerPubKey: string,
-        makerAmount: number,
-        makerCurrency: string,
-        takerCltvDelta: number,
-        makerCltvDelta: number,
-        rHash: string,
-        rPreimage: string,
-        createTime: number,
-        executeTime: number,
-        completeTime: number,
-    }
-
-    export enum SwapRole {
-    Taker = 0,
-    Maker = 1,
-    }
-
-    export enum SwapPhase {
-    SwapCreated = 0,
-    SwapRequested = 1,
-    SwapAgreed = 2,
-    AmountSent = 3,
-    AmountReceived = 4,
-    SwapCompleted = 5,
-    }
-
-    export enum SwapState {
-    Active = 0,
-    Error = 1,
-    Completed = 2,
-    }
-
-}
-
-export class RaidenInfo extends jspb.Message { 
-    getError(): string;
-    setError(value: string): void;
-
-    getAddress(): string;
-    setAddress(value: string): void;
-=======
+  export type AsObject = {
+    role: Swap.SwapRole,
+    phase: Swap.SwapPhase,
+    state: Swap.SwapState,
+    errorReason: string,
+    peerPubKey: string,
+    orderId: string,
+    localId: string,
+    proposedQuantity: number,
+    quantity: number,
+    takerAmount: number,
+    takerCurrency: string,
+    takerPubKey: string,
+    makerAmount: number,
+    makerCurrency: string,
+    takerCltvDelta: number,
+    makerCltvDelta: number,
+    rHash: string,
+    rPreimage: string,
+    createTime: number,
+    executeTime: number,
+    completeTime: number,
+  }
+
+  export enum SwapRole {
+    TAKER = 0,
+    MAKER = 1,
+  }
+
+  export enum SwapPhase {
+    SWAPCREATED = 0,
+    SWAPREQUESTED = 1,
+    SWAPAGREED = 2,
+    AMOUNTSENT = 3,
+    AMOUNTRECEIVED = 4,
+    SWAPCOMPLETED = 5,
+  }
+
+  export enum SwapState {
+    ACTIVE = 0,
+    ERROR = 1,
+    COMPLETED = 2,
+  }
+}
+
 export class RaidenInfo extends jspb.Message {
   getError(): string;
   setError(value: string): void;
->>>>>>> 85dea6dc
 
   getAddress(): string;
   setAddress(value: string): void;
