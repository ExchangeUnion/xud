--- conflicted
+++ resolved
@@ -394,23 +394,16 @@
   }
 }
 
-<<<<<<< HEAD
 export class ListOrdersRequest extends jspb.Message { 
     getPairId(): string;
     setPairId(value: string): void;
 
     getIncludeOwnOrders(): boolean;
     setIncludeOwnOrders(value: boolean): void;
-=======
-export class GetOrdersRequest extends jspb.Message {
-  getPairId(): string;
-  setPairId(value: string): void;
->>>>>>> 25f66fe6
 
   getIncludeOwnOrders(): boolean;
   setIncludeOwnOrders(value: boolean): void;
 
-<<<<<<< HEAD
     serializeBinary(): Uint8Array;
     toObject(includeInstance?: boolean): ListOrdersRequest.AsObject;
     static toObject(includeInstance: boolean, msg: ListOrdersRequest): ListOrdersRequest.AsObject;
@@ -449,42 +442,6 @@
 
         ordersMap: Array<[string, Orders.AsObject]>,
     }
-=======
-  serializeBinary(): Uint8Array;
-  toObject(includeInstance?: boolean): GetOrdersRequest.AsObject;
-  static toObject(includeInstance: boolean, msg: GetOrdersRequest): GetOrdersRequest.AsObject;
-  static extensions: {[key: number]: jspb.ExtensionFieldInfo<jspb.Message>};
-  static extensionsBinary: {[key: number]: jspb.ExtensionFieldBinaryInfo<jspb.Message>};
-  static serializeBinaryToWriter(message: GetOrdersRequest, writer: jspb.BinaryWriter): void;
-  static deserializeBinary(bytes: Uint8Array): GetOrdersRequest;
-  static deserializeBinaryFromReader(message: GetOrdersRequest, reader: jspb.BinaryReader): GetOrdersRequest;
-}
-
-export namespace GetOrdersRequest {
-  export type AsObject = {
-    pairId: string,
-    includeOwnOrders: boolean,
-  }
-}
-
-export class GetOrdersResponse extends jspb.Message {
-  getOrdersMap(): jspb.Map<string, Orders>;
-  clearOrdersMap(): void;
-  serializeBinary(): Uint8Array;
-  toObject(includeInstance?: boolean): GetOrdersResponse.AsObject;
-  static toObject(includeInstance: boolean, msg: GetOrdersResponse): GetOrdersResponse.AsObject;
-  static extensions: {[key: number]: jspb.ExtensionFieldInfo<jspb.Message>};
-  static extensionsBinary: {[key: number]: jspb.ExtensionFieldBinaryInfo<jspb.Message>};
-  static serializeBinaryToWriter(message: GetOrdersResponse, writer: jspb.BinaryWriter): void;
-  static deserializeBinary(bytes: Uint8Array): GetOrdersResponse;
-  static deserializeBinaryFromReader(message: GetOrdersResponse, reader: jspb.BinaryReader): GetOrdersResponse;
-}
-
-export namespace GetOrdersResponse {
-  export type AsObject = {
-    ordersMap: Array<[string, Orders.AsObject]>,
-  }
->>>>>>> 25f66fe6
 }
 
 export class ListCurrenciesRequest extends jspb.Message {
