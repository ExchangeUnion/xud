--- conflicted
+++ resolved
@@ -21,7 +21,7 @@
         "operationId": "AddCurrency",
         "responses": {
           "200": {
-            "description": "A successful response.",
+            "description": "",
             "schema": {
               "$ref": "#/definitions/xudrpcAddCurrencyResponse"
             }
@@ -48,7 +48,7 @@
         "operationId": "AddPair",
         "responses": {
           "200": {
-            "description": "A successful response.",
+            "description": "",
             "schema": {
               "$ref": "#/definitions/xudrpcAddPairResponse"
             }
@@ -75,7 +75,7 @@
         "operationId": "Ban",
         "responses": {
           "200": {
-            "description": "A successful response.",
+            "description": "",
             "schema": {
               "$ref": "#/definitions/xudrpcBanResponse"
             }
@@ -102,7 +102,7 @@
         "operationId": "ChannelBalance",
         "responses": {
           "200": {
-            "description": "A successful response.",
+            "description": "",
             "schema": {
               "$ref": "#/definitions/xudrpcChannelBalanceResponse"
             }
@@ -128,7 +128,7 @@
         "operationId": "Connect",
         "responses": {
           "200": {
-            "description": "A successful response.",
+            "description": "",
             "schema": {
               "$ref": "#/definitions/xudrpcConnectResponse"
             }
@@ -155,7 +155,7 @@
         "operationId": "ListCurrencies",
         "responses": {
           "200": {
-            "description": "A successful response.",
+            "description": "",
             "schema": {
               "$ref": "#/definitions/xudrpcListCurrenciesResponse"
             }
@@ -172,7 +172,7 @@
         "operationId": "DiscoverNodes",
         "responses": {
           "200": {
-            "description": "A successful response.",
+            "description": "",
             "schema": {
               "$ref": "#/definitions/xudrpcDiscoverNodesResponse"
             }
@@ -199,7 +199,7 @@
         "operationId": "ExecuteSwap",
         "responses": {
           "200": {
-            "description": "A successful response.",
+            "description": "",
             "schema": {
               "$ref": "#/definitions/xudrpcSwapSuccess"
             }
@@ -226,7 +226,7 @@
         "operationId": "GetInfo",
         "responses": {
           "200": {
-            "description": "A successful response.",
+            "description": "",
             "schema": {
               "$ref": "#/definitions/xudrpcGetInfoResponse"
             }
@@ -237,32 +237,20 @@
         ]
       }
     },
-<<<<<<< HEAD
     "/v1/listswaps": {
       "get": {
         "summary": "Gets a list of completed swap deals.",
         "operationId": "ListSwaps",
         "responses": {
           "200": {
-            "description": "A successful response.",
+            "description": "",
             "schema": {
               "$ref": "#/definitions/xudrpcListSwapsResponse"
-=======
-    "/v1/listtrades": {
-      "post": {
-        "operationId": "ListTrades",
-        "responses": {
-          "200": {
-            "description": "",
-            "schema": {
-              "$ref": "#/definitions/xudrpcListTradesResponse"
->>>>>>> bf870adf
-            }
-          }
-        },
-        "parameters": [
-          {
-<<<<<<< HEAD
+            }
+          }
+        },
+        "parameters": [
+          {
             "name": "limit",
             "in": "query",
             "required": false,
@@ -280,14 +268,32 @@
               "FAILED"
             ],
             "default": "BOTH"
-=======
+          }
+        ],
+        "tags": [
+          "Xud"
+        ]
+      }
+    },
+    "/v1/listtrades": {
+      "post": {
+        "operationId": "ListTrades",
+        "responses": {
+          "200": {
+            "description": "",
+            "schema": {
+              "$ref": "#/definitions/xudrpcListTradesResponse"
+            }
+          }
+        },
+        "parameters": [
+          {
             "name": "body",
             "in": "body",
             "required": true,
             "schema": {
               "$ref": "#/definitions/xudrpcListTradesRequest"
             }
->>>>>>> bf870adf
           }
         ],
         "tags": [
@@ -301,7 +307,7 @@
         "operationId": "GetNodeInfo",
         "responses": {
           "200": {
-            "description": "A successful response.",
+            "description": "",
             "schema": {
               "$ref": "#/definitions/xudrpcGetNodeInfoResponse"
             }
@@ -327,7 +333,7 @@
         "operationId": "OpenChannel",
         "responses": {
           "200": {
-            "description": "A successful response.",
+            "description": "",
             "schema": {
               "$ref": "#/definitions/xudrpcOpenChannelResponse"
             }
@@ -344,7 +350,7 @@
         "operationId": "ListOrders",
         "responses": {
           "200": {
-            "description": "A successful response.",
+            "description": "",
             "schema": {
               "$ref": "#/definitions/xudrpcListOrdersResponse"
             }
@@ -386,7 +392,7 @@
         "operationId": "ListPairs",
         "responses": {
           "200": {
-            "description": "A successful response.",
+            "description": "",
             "schema": {
               "$ref": "#/definitions/xudrpcListPairsResponse"
             }
@@ -403,7 +409,7 @@
         "operationId": "ListPeers",
         "responses": {
           "200": {
-            "description": "A successful response.",
+            "description": "",
             "schema": {
               "$ref": "#/definitions/xudrpcListPeersResponse"
             }
@@ -420,7 +426,7 @@
         "operationId": "PlaceOrder",
         "responses": {
           "200": {
-            "description": "A successful response.(streaming responses)",
+            "description": "(streaming responses)",
             "schema": {
               "$ref": "#/definitions/xudrpcPlaceOrderEvent"
             }
@@ -447,7 +453,7 @@
         "operationId": "PlaceOrderSync",
         "responses": {
           "200": {
-            "description": "A successful response.",
+            "description": "",
             "schema": {
               "$ref": "#/definitions/xudrpcPlaceOrderResponse"
             }
@@ -474,7 +480,7 @@
         "operationId": "RemoveCurrency",
         "responses": {
           "200": {
-            "description": "A successful response.",
+            "description": "",
             "schema": {
               "$ref": "#/definitions/xudrpcRemoveCurrencyResponse"
             }
@@ -501,7 +507,7 @@
         "operationId": "RemoveOrder",
         "responses": {
           "200": {
-            "description": "A successful response.",
+            "description": "",
             "schema": {
               "$ref": "#/definitions/xudrpcRemoveOrderResponse"
             }
@@ -528,7 +534,7 @@
         "operationId": "RemovePair",
         "responses": {
           "200": {
-            "description": "A successful response.",
+            "description": "",
             "schema": {
               "$ref": "#/definitions/xudrpcRemovePairResponse"
             }
@@ -555,7 +561,7 @@
         "operationId": "Shutdown",
         "responses": {
           "200": {
-            "description": "A successful response.",
+            "description": "",
             "schema": {
               "$ref": "#/definitions/xudrpcShutdownResponse"
             }
@@ -582,7 +588,7 @@
         "operationId": "SubscribeOrders",
         "responses": {
           "200": {
-            "description": "A successful response.(streaming responses)",
+            "description": "(streaming responses)",
             "schema": {
               "$ref": "#/definitions/xudrpcOrderUpdate"
             }
@@ -609,7 +615,7 @@
         "operationId": "SubscribeSwapFailures",
         "responses": {
           "200": {
-            "description": "A successful response.(streaming responses)",
+            "description": "(streaming responses)",
             "schema": {
               "$ref": "#/definitions/xudrpcSwapFailure"
             }
@@ -636,7 +642,7 @@
         "operationId": "SubscribeSwaps",
         "responses": {
           "200": {
-            "description": "A successful response.(streaming responses)",
+            "description": "(streaming responses)",
             "schema": {
               "$ref": "#/definitions/xudrpcSwapSuccess"
             }
@@ -663,7 +669,7 @@
         "operationId": "Unban",
         "responses": {
           "200": {
-            "description": "A successful response.",
+            "description": "",
             "schema": {
               "$ref": "#/definitions/xudrpcUnbanResponse"
             }
@@ -694,15 +700,6 @@
       ],
       "default": "LND"
     },
-    "ListSwapsRequestRequestedSwapState": {
-      "type": "string",
-      "enum": [
-        "BOTH",
-        "SUCCESSFUL",
-        "FAILED"
-      ],
-      "default": "BOTH"
-    },
     "SwapSuccessRole": {
       "type": "string",
       "enum": [
@@ -985,7 +982,6 @@
         }
       }
     },
-<<<<<<< HEAD
     "xudrpcListSwapsResponse": {
       "type": "object",
       "properties": {
@@ -993,7 +989,10 @@
           "type": "array",
           "items": {
             "$ref": "#/definitions/xudrpcSwap"
-=======
+          }
+        }
+      }
+    },
     "xudrpcListTradesRequest": {
       "type": "object",
       "properties": {
@@ -1011,7 +1010,6 @@
           "type": "array",
           "items": {
             "$ref": "#/definitions/xudrpcTrade"
->>>>>>> bf870adf
           }
         }
       }
