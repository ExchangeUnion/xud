--- conflicted
+++ resolved
@@ -125,7 +125,7 @@
     },
     "/v1/info": {
       "get": {
-        "summary": "Placeholder for a method to return general information about an Exchange Union node.",
+        "summary": "Get general information about this Exchange Union node.",
         "operationId": "GetInfo",
         "responses": {
           "200": {
@@ -281,8 +281,6 @@
     }
   },
   "definitions": {
-<<<<<<< HEAD
-=======
     "xudrpcCancelOrderRequest": {
       "type": "object",
       "properties": {
@@ -299,7 +297,6 @@
         }
       }
     },
->>>>>>> 2e756be2
     "xudrpcConnectRequest": {
       "type": "object",
       "properties": {
