{
  "swagger": "2.0",
  "info": {
    "title": "xudrpc.proto",
    "version": "version not set"
  },
  "schemes": [
    "http",
    "https"
  ],
  "consumes": [
    "application/json"
  ],
  "produces": [
    "application/json"
  ],
  "paths": {
    "/v1/addcurrency": {
      "post": {
        "summary": "Adds a currency to the list of supported currencies. Once added, the currency may be used for\nnew trading pairs.",
        "operationId": "AddCurrency",
        "responses": {
          "200": {
            "description": "A successful response.",
            "schema": {
              "$ref": "#/definitions/xudrpcAddCurrencyResponse"
            }
          }
        },
        "parameters": [
          {
            "name": "body",
            "in": "body",
            "required": true,
            "schema": {
              "$ref": "#/definitions/xudrpcAddCurrencyRequest"
            }
          }
        ],
        "tags": [
          "Xud"
        ]
      }
    },
    "/v1/addpair": {
      "post": {
        "summary": "Adds a trading pair to the list of supported trading pairs. The newly supported pair is\nadvertised to peers so they may begin sending orders for it.",
        "operationId": "AddPair",
        "responses": {
          "200": {
            "description": "A successful response.",
            "schema": {
              "$ref": "#/definitions/xudrpcAddPairResponse"
            }
          }
        },
        "parameters": [
          {
            "name": "body",
            "in": "body",
            "required": true,
            "schema": {
              "$ref": "#/definitions/xudrpcAddPairRequest"
            }
          }
        ],
        "tags": [
          "Xud"
        ]
      }
    },
    "/v1/ban": {
      "post": {
        "summary": "Bans a node and immediately disconnects from it. This can be used to prevent any connections\nto a specific node.",
        "operationId": "Ban",
        "responses": {
          "200": {
            "description": "A successful response.",
            "schema": {
              "$ref": "#/definitions/xudrpcBanResponse"
            }
          }
        },
        "parameters": [
          {
            "name": "body",
            "in": "body",
            "required": true,
            "schema": {
              "$ref": "#/definitions/xudrpcBanRequest"
            }
          }
        ],
        "tags": [
          "Xud"
        ]
      }
    },
    "/v1/changepassword": {
      "post": {
        "operationId": "ChangePassword",
        "responses": {
          "200": {
            "description": "A successful response.",
            "schema": {
              "$ref": "#/definitions/lnrpcChangePasswordResponse"
            }
          }
        },
        "parameters": [
          {
            "name": "body",
            "in": "body",
            "required": true,
            "schema": {
              "$ref": "#/definitions/xudrpcChangePasswordRequest"
            }
          }
        ],
        "tags": [
          "Xud"
        ]
      }
    },
    "/v1/channelbalance": {
      "get": {
        "summary": "Gets the total balance available across all payment channels for one or all currencies.",
        "operationId": "ChannelBalance",
        "responses": {
          "200": {
            "description": "A successful response.",
            "schema": {
              "$ref": "#/definitions/xudrpcChannelBalanceResponse"
            }
          }
        },
        "parameters": [
          {
            "name": "currency",
            "description": "The ticker symbol of the currency to query for, if unspecified then balances for all supported\ncurrencies are queried.",
            "in": "query",
            "required": false,
            "type": "string"
          }
        ],
        "tags": [
          "Xud"
        ]
      }
    },
    "/v1/connect": {
      "post": {
        "summary": "Attempts to connect to a node. Once connected, the node is added to the list of peers and\nbecomes available for swaps and trading. A handshake exchanges information about the peer's\nsupported trading and swap clients. Orders will be shared with the peer upon connection and\nupon new order placements.",
        "operationId": "Connect",
        "responses": {
          "200": {
            "description": "A successful response.",
            "schema": {
              "$ref": "#/definitions/xudrpcConnectResponse"
            }
          }
        },
        "parameters": [
          {
            "name": "body",
            "in": "body",
            "required": true,
            "schema": {
              "$ref": "#/definitions/xudrpcConnectRequest"
            }
          }
        ],
        "tags": [
          "Xud"
        ]
      }
    },
    "/v1/currencies": {
      "get": {
        "summary": "Gets a list of this node's supported currencies.",
        "operationId": "ListCurrencies",
        "responses": {
          "200": {
            "description": "A successful response.",
            "schema": {
              "$ref": "#/definitions/xudrpcListCurrenciesResponse"
            }
          }
        },
        "tags": [
          "Xud"
        ]
      }
    },
    "/v1/estimatefee": {
      "post": {
        "operationId": "EstimateFee",
        "responses": {
          "200": {
            "description": "A successful response.",
            "schema": {
              "$ref": "#/definitions/lnrpcEstimateFeeResponse"
            }
          }
        },
        "parameters": [
          {
            "name": "body",
            "in": "body",
            "required": true,
            "schema": {
              "$ref": "#/definitions/xudrpcEstimateFeeRequest"
            }
          }
        ],
        "tags": [
          "Xud"
        ]
      }
    },
    "/v1/executeswap": {
      "post": {
        "summary": "Execute a swap on a maker peer order",
        "operationId": "ExecuteSwap",
        "responses": {
          "200": {
            "description": "A successful response.",
            "schema": {
              "$ref": "#/definitions/xudrpcSwapSuccess"
            }
          }
        },
        "parameters": [
          {
            "name": "body",
            "in": "body",
            "required": true,
            "schema": {
              "$ref": "#/definitions/xudrpcExecuteSwapRequest"
            }
          }
        ],
        "tags": [
          "Xud"
        ]
      }
    },
    "/v1/genseed": {
      "post": {
        "operationId": "GenSeed",
        "responses": {
          "200": {
            "description": "A successful response.",
            "schema": {
              "$ref": "#/definitions/lnrpcGenSeedResponse"
            }
          }
        },
        "parameters": [
          {
            "name": "body",
            "in": "body",
            "required": true,
            "schema": {
              "$ref": "#/definitions/xudrpcGenSeedRequest"
            }
          }
        ],
        "tags": [
          "Xud"
        ]
      }
    },
    "/v1/gettransactions": {
      "post": {
        "operationId": "GetTransactions",
        "responses": {
          "200": {
            "description": "A successful response.",
            "schema": {
              "$ref": "#/definitions/lnrpcTransactionDetails"
            }
          }
        },
        "parameters": [
          {
            "name": "body",
            "in": "body",
            "required": true,
            "schema": {
              "$ref": "#/definitions/xudrpcGetTransactionsRequest"
            }
          }
        ],
        "tags": [
          "Xud"
        ]
      }
    },
    "/v1/info": {
      "get": {
        "summary": "Gets general information about this node.",
        "operationId": "GetInfo",
        "responses": {
          "200": {
            "description": "A successful response.",
            "schema": {
              "$ref": "#/definitions/xudrpcGetInfoResponse"
            }
          }
        },
        "tags": [
          "Xud"
        ]
      }
    },
    "/v1/initwallet": {
      "post": {
        "operationId": "InitWallet",
        "responses": {
          "200": {
            "description": "A successful response.",
            "schema": {
              "$ref": "#/definitions/lnrpcInitWalletResponse"
            }
          }
        },
        "parameters": [
          {
            "name": "body",
            "in": "body",
            "required": true,
            "schema": {
              "$ref": "#/definitions/xudrpcInitWalletRequest"
            }
          }
        ],
        "tags": [
          "Xud"
        ]
      }
    },
    "/v1/listunspent": {
      "post": {
        "operationId": "ListUnspent",
        "responses": {
          "200": {
            "description": "A successful response.",
            "schema": {
              "$ref": "#/definitions/lnrpcListUnspentResponse"
            }
          }
        },
        "parameters": [
          {
            "name": "body",
            "in": "body",
            "required": true,
            "schema": {
              "$ref": "#/definitions/xudrpcListUnspentRequest"
            }
          }
        ],
        "tags": [
          "Xud"
        ]
      }
    },
    "/v1/newaddress": {
      "post": {
        "operationId": "NewAddress",
        "responses": {
          "200": {
            "description": "A successful response.",
            "schema": {
              "$ref": "#/definitions/lnrpcNewAddressResponse"
            }
          }
        },
        "parameters": [
          {
            "name": "body",
            "in": "body",
            "required": true,
            "schema": {
              "$ref": "#/definitions/xudrpcNewAddressRequest"
            }
          }
        ],
        "tags": [
          "Xud"
        ]
      }
    },
    "/v1/nodeinfo": {
      "get": {
        "summary": "Gets general information about a node.",
        "operationId": "GetNodeInfo",
        "responses": {
          "200": {
            "description": "A successful response.",
            "schema": {
              "$ref": "#/definitions/xudrpcGetNodeInfoResponse"
            }
          }
        },
        "parameters": [
          {
            "name": "node_pub_key",
            "description": "The node pub key of the node for which to get information.",
            "in": "query",
            "required": false,
            "type": "string"
          }
        ],
        "tags": [
          "Xud"
        ]
      }
    },
    "/v1/orders": {
      "get": {
        "summary": "Gets orders from the order book. This call returns the state of the order book at a given point\nin time, although it is not guaranteed to still be vaild by the time a response is received\nand processed by a client. It accepts an optional trading pair id parameter. If specified, only\norders for that particular trading pair are returned. Otherwise, all orders are returned. Orders\nare separated into buys and sells for each trading pair, but unsorted.",
        "operationId": "ListOrders",
        "responses": {
          "200": {
            "description": "A successful response.",
            "schema": {
              "$ref": "#/definitions/xudrpcListOrdersResponse"
            }
          }
        },
        "parameters": [
          {
            "name": "pair_id",
            "description": "The trading pair for which to retrieve orders.",
            "in": "query",
            "required": false,
            "type": "string"
          },
          {
            "name": "include_own_orders",
            "description": "Whether own orders should be included in result or not.",
            "in": "query",
            "required": false,
            "type": "boolean",
            "format": "boolean"
          },
          {
            "name": "limit",
            "description": "The maximum number of orders to return from each side of the order book.",
            "in": "query",
            "required": false,
            "type": "integer",
            "format": "int32"
          }
        ],
        "tags": [
          "Xud"
        ]
      }
    },
    "/v1/pairs": {
      "get": {
        "summary": "Gets a list of this nodes suported trading pairs.",
        "operationId": "ListPairs",
        "responses": {
          "200": {
            "description": "A successful response.",
            "schema": {
              "$ref": "#/definitions/xudrpcListPairsResponse"
            }
          }
        },
        "tags": [
          "Xud"
        ]
      }
    },
    "/v1/peers": {
      "get": {
        "summary": "Gets a list of connected peers.",
        "operationId": "ListPeers",
        "responses": {
          "200": {
            "description": "A successful response.",
            "schema": {
              "$ref": "#/definitions/xudrpcListPeersResponse"
            }
          }
        },
        "tags": [
          "Xud"
        ]
      }
    },
    "/v1/placeorder": {
      "post": {
        "summary": "Adds an order to the order book.\nIf price is zero or unspecified a market order will get added.",
        "operationId": "PlaceOrder",
        "responses": {
          "200": {
            "description": "A successful response.(streaming responses)",
            "schema": {
              "$ref": "#/x-stream-definitions/xudrpcPlaceOrderEvent"
            }
          }
        },
        "parameters": [
          {
            "name": "body",
            "in": "body",
            "required": true,
            "schema": {
              "$ref": "#/definitions/xudrpcPlaceOrderRequest"
            }
          }
        ],
        "tags": [
          "Xud"
        ]
      }
    },
    "/v1/placeordersync": {
      "post": {
        "summary": "The synchronous non-streaming version of PlaceOrder.",
        "operationId": "PlaceOrderSync",
        "responses": {
          "200": {
            "description": "A successful response.",
            "schema": {
              "$ref": "#/definitions/xudrpcPlaceOrderResponse"
            }
          }
        },
        "parameters": [
          {
            "name": "body",
            "in": "body",
            "required": true,
            "schema": {
              "$ref": "#/definitions/xudrpcPlaceOrderRequest"
            }
          }
        ],
        "tags": [
          "Xud"
        ]
      }
    },
    "/v1/removecurrency": {
      "post": {
        "summary": "Removes a currency from the list of supported currencies. Only currencies that are not in use\nfor any currently supported trading pairs may be removed. Once removed, the currency can no\nlonger be used for any supported trading pairs.",
        "operationId": "RemoveCurrency",
        "responses": {
          "200": {
            "description": "A successful response.",
            "schema": {
              "$ref": "#/definitions/xudrpcRemoveCurrencyResponse"
            }
          }
        },
        "parameters": [
          {
            "name": "body",
            "in": "body",
            "required": true,
            "schema": {
              "$ref": "#/definitions/xudrpcRemoveCurrencyRequest"
            }
          }
        ],
        "tags": [
          "Xud"
        ]
      }
    },
    "/v1/removeorder": {
      "post": {
        "summary": "Removes an order from the order book by its local id. This should be called when an order is\ncanceled or filled outside of xud. Removed orders become immediately unavailable for swaps,\nand peers are notified that the order is no longer valid. Any portion of the order that is\non hold due to ongoing swaps will not be removed until after the swap attempts complete.",
        "operationId": "RemoveOrder",
        "responses": {
          "200": {
            "description": "A successful response.",
            "schema": {
              "$ref": "#/definitions/xudrpcRemoveOrderResponse"
            }
          }
        },
        "parameters": [
          {
            "name": "body",
            "in": "body",
            "required": true,
            "schema": {
              "$ref": "#/definitions/xudrpcRemoveOrderRequest"
            }
          }
        ],
        "tags": [
          "Xud"
        ]
      }
    },
    "/v1/removepair": {
      "post": {
        "summary": "Removes a trading pair from the list of currently supported trading pair. This call will\neffectively cancel any standing orders for that trading pair. Peers are informed when a pair\nis no longer supported so that they will know to stop sending orders for it.",
        "operationId": "RemovePair",
        "responses": {
          "200": {
            "description": "A successful response.",
            "schema": {
              "$ref": "#/definitions/xudrpcRemovePairResponse"
            }
          }
        },
        "parameters": [
          {
            "name": "body",
            "in": "body",
            "required": true,
            "schema": {
              "$ref": "#/definitions/xudrpcRemovePairRequest"
            }
          }
        ],
        "tags": [
          "Xud"
        ]
      }
    },
    "/v1/sendcoins": {
      "post": {
        "operationId": "SendCoins",
        "responses": {
          "200": {
            "description": "A successful response.",
            "schema": {
              "$ref": "#/definitions/lnrpcSendCoinsResponse"
            }
          }
        },
        "parameters": [
          {
            "name": "body",
            "in": "body",
            "required": true,
            "schema": {
              "$ref": "#/definitions/xudrpcSendCoinsRequest"
            }
          }
        ],
        "tags": [
          "Xud"
        ]
      }
    },
    "/v1/sendmany": {
      "post": {
        "operationId": "SendMany",
        "responses": {
          "200": {
            "description": "A successful response.",
            "schema": {
              "$ref": "#/definitions/lnrpcSendManyResponse"
            }
          }
        },
        "parameters": [
          {
            "name": "body",
            "in": "body",
            "required": true,
            "schema": {
              "$ref": "#/definitions/xudrpcSendManyRequest"
            }
          }
        ],
        "tags": [
          "Xud"
        ]
      }
    },
    "/v1/shutdown": {
      "post": {
        "summary": "Begin gracefully shutting down xud.",
        "operationId": "Shutdown",
        "responses": {
          "200": {
            "description": "A successful response.",
            "schema": {
              "$ref": "#/definitions/xudrpcShutdownResponse"
            }
          }
        },
        "parameters": [
          {
            "name": "body",
            "in": "body",
            "required": true,
            "schema": {
              "$ref": "#/definitions/xudrpcShutdownRequest"
            }
          }
        ],
        "tags": [
          "Xud"
        ]
      }
    },
    "/v1/subscribeorders": {
      "get": {
        "summary": "Subscribes to orders being added to and removed from the order book. This call allows the client\nto maintain an up-to-date view of the order book. For example, an exchange that wants to show\nits users a real time view of the orders available to them would subscribe to this streaming\ncall to be alerted as new orders are added and expired orders are removed.",
        "operationId": "SubscribeOrders",
        "responses": {
          "200": {
            "description": "A successful response.(streaming responses)",
            "schema": {
              "$ref": "#/x-stream-definitions/xudrpcOrderUpdate"
            }
          }
        },
        "parameters": [
          {
            "name": "existing",
            "description": "Whether to transmit all existing active orders upon establishing the stream.",
            "in": "query",
            "required": false,
            "type": "boolean",
            "format": "boolean"
          }
        ],
        "tags": [
          "Xud"
        ]
      }
    },
    "/v1/subscriberemovedorders": {
      "get": {
        "summary": "Subscribes to orders being removed - either in full or in part - from the order book. This call,\ntogether with SubscribeAddedOrders, allows the client to maintain an up-to-date view of the order\nbook. For example, an exchange that wants to show its users a real time list of the orders available\nto them would subscribe to this streaming call to be alerted when part or all of an existing order\nis no longer available for trading.",
        "operationId": "SubscribeRemovedOrders",
        "responses": {
          "200": {
            "description": "A successful response.(streaming responses)",
            "schema": {
              "$ref": "#/x-stream-definitions/xudrpcOrderRemoval"
            }
          }
        },
        "tags": [
          "Xud"
        ]
      }
    },
    "/v1/subscribeswapfailures": {
      "get": {
        "summary": "Subscribes to failed swaps. By default, only swaps that are initiated by a remote peer are\ntransmitted unless a flag is set to include swaps initiated by the local node. This call allows\nthe client to get real-time notifications when swap attempts are failing. It can be used for\nstatus monitoring, debugging, and testing purposes.",
        "operationId": "SubscribeSwapFailures",
        "responses": {
          "200": {
            "description": "A successful response.(streaming responses)",
            "schema": {
              "$ref": "#/x-stream-definitions/xudrpcSwapFailure"
            }
          }
        },
        "parameters": [
          {
            "name": "include_taker",
            "description": "Whether to include the results for swaps initiated via the PlaceOrder or ExecuteSwap calls.\nThese swap results are also returned in the responses for the respective calls.",
            "in": "query",
            "required": false,
            "type": "boolean",
            "format": "boolean"
          }
        ],
        "tags": [
          "Xud"
        ]
      }
    },
    "/v1/subscribeswaps": {
      "get": {
        "summary": "Subscribes to completed swaps. By default, only swaps that are initiated by a remote peer are\ntransmitted unless a flag is set to include swaps initiated by the local node. This call allows\nthe client to get real-time notifications when its orders are filled by a peer. It can be used\nfor tracking order executions, updating balances, and informing a trader when one of their orders\nis settled through the Exchange Union network.",
        "operationId": "SubscribeSwaps",
        "responses": {
          "200": {
            "description": "A successful response.(streaming responses)",
            "schema": {
              "$ref": "#/x-stream-definitions/xudrpcSwapSuccess"
            }
          }
        },
        "parameters": [
          {
            "name": "include_taker",
            "description": "Whether to include the results for swaps initiated via the PlaceOrder or ExecuteSwap calls.\nThese swap results are also returned in the responses for the respective calls.",
            "in": "query",
            "required": false,
            "type": "boolean",
            "format": "boolean"
          }
        ],
        "tags": [
          "Xud"
        ]
      }
    },
    "/v1/subscribetransactions": {
      "get": {
        "operationId": "SubscribeTransactions",
        "responses": {
          "200": {
            "description": "A successful response.(streaming responses)",
            "schema": {
              "$ref": "#/x-stream-definitions/lnrpcTransaction"
            }
          }
        },
        "tags": [
          "Xud"
        ]
      }
    },
    "/v1/unban": {
      "post": {
        "summary": "Removes a ban from a node manually and, optionally, attempts to connect to it.",
        "operationId": "Unban",
        "responses": {
          "200": {
            "description": "A successful response.",
            "schema": {
              "$ref": "#/definitions/xudrpcUnbanResponse"
            }
          }
        },
        "parameters": [
          {
            "name": "body",
            "in": "body",
            "required": true,
            "schema": {
              "$ref": "#/definitions/xudrpcUnbanRequest"
            }
          }
        ],
        "tags": [
          "Xud"
        ]
      }
    },
    "/v1/unlockwallet": {
      "post": {
        "operationId": "UnlockWallet",
        "responses": {
          "200": {
            "description": "A successful response.",
            "schema": {
              "$ref": "#/definitions/lnrpcUnlockWalletResponse"
            }
          }
        },
        "parameters": [
          {
            "name": "body",
            "in": "body",
            "required": true,
            "schema": {
              "$ref": "#/definitions/lnrpcUnlockWalletRequest"
            }
          }
        ],
        "tags": [
          "Xud"
        ]
      }
    },
    "/v1/walletbalance": {
      "post": {
        "operationId": "WalletBalance",
        "responses": {
          "200": {
            "description": "A successful response.",
            "schema": {
              "$ref": "#/definitions/lnrpcWalletBalanceResponse"
            }
          }
        },
        "parameters": [
          {
            "name": "body",
            "in": "body",
            "required": true,
            "schema": {
              "$ref": "#/definitions/xudrpcWalletBalanceRequest"
            }
          }
        ],
        "tags": [
          "Xud"
        ]
      }
    }
  },
  "definitions": {
    "AddCurrencyRequestSwapClient": {
      "type": "string",
      "enum": [
        "LND",
        "RAIDEN"
      ],
      "default": "LND"
    },
    "SwapSuccessRole": {
      "type": "string",
      "enum": [
        "TAKER",
        "MAKER"
      ],
      "default": "TAKER"
    },
    "lnrpcAddressType": {
      "type": "string",
      "enum": [
        "WITNESS_PUBKEY_HASH",
        "NESTED_PUBKEY_HASH",
        "UNUSED_WITNESS_PUBKEY_HASH",
        "UNUSED_NESTED_PUBKEY_HASH"
      ],
      "default": "WITNESS_PUBKEY_HASH",
      "description": "- `p2wkh`: Pay to witness key hash (`WITNESS_PUBKEY_HASH` = 0)\n- `np2wkh`: Pay to nested witness key hash (`NESTED_PUBKEY_HASH` = 1)",
      "title": "* \n`AddressType` has to be one of:"
    },
    "lnrpcChanBackupSnapshot": {
      "type": "object",
      "properties": {
        "single_chan_backups": {
          "$ref": "#/definitions/lnrpcChannelBackups",
          "description": "*\nThe set of new channels that have been added since the last channel backup\nsnapshot was requested."
        },
        "multi_chan_backup": {
          "$ref": "#/definitions/lnrpcMultiChanBackup",
          "description": "*\nA multi-channel backup that covers all open channels currently known to\nlnd."
        }
      }
    },
    "lnrpcChangePasswordRequest": {
      "type": "object",
      "properties": {
        "current_password": {
          "type": "string",
          "format": "byte",
          "description": "*\ncurrent_password should be the current valid passphrase used to unlock the\ndaemon."
        },
        "new_password": {
          "type": "string",
          "format": "byte",
          "description": "*\nnew_password should be the new passphrase that will be needed to unlock the\ndaemon."
        }
      }
    },
    "lnrpcChangePasswordResponse": {
      "type": "object"
    },
    "lnrpcChannelBackup": {
      "type": "object",
      "properties": {
        "chan_point": {
          "$ref": "#/definitions/lnrpcChannelPoint",
          "description": "*\nIdentifies the channel that this backup belongs to."
        },
        "chan_backup": {
          "type": "string",
          "format": "byte",
          "description": "*\nIs an encrypted single-chan backup. this can be passed to\nRestoreChannelBackups, or the WalletUnlocker Innit and Unlock methods in\norder to trigger the recovery protocol."
        }
      }
    },
    "lnrpcChannelBackups": {
      "type": "object",
      "properties": {
        "chan_backups": {
          "type": "array",
          "items": {
            "$ref": "#/definitions/lnrpcChannelBackup"
          },
          "description": "*\nA set of single-chan static channel backups."
        }
      }
    },
    "lnrpcChannelPoint": {
      "type": "object",
      "properties": {
        "funding_txid_bytes": {
          "type": "string",
          "format": "byte",
          "title": "/ Txid of the funding transaction"
        },
        "funding_txid_str": {
          "type": "string",
          "title": "/ Hex-encoded string representing the funding transaction"
        },
        "output_index": {
          "type": "integer",
          "format": "int64",
          "title": "/ The index of the output of the funding transaction"
        }
      }
    },
    "lnrpcEstimateFeeRequest": {
      "type": "object",
      "properties": {
        "AddrToAmount": {
          "type": "object",
          "additionalProperties": {
            "type": "string",
            "format": "int64"
          },
          "description": "/ The map from addresses to amounts for the transaction."
        },
        "target_conf": {
          "type": "integer",
          "format": "int32",
          "description": "/ The target number of blocks that this transaction should be confirmed by."
        }
      }
    },
    "lnrpcEstimateFeeResponse": {
      "type": "object",
      "properties": {
        "fee_sat": {
          "type": "string",
          "format": "int64",
          "description": "/ The total fee in satoshis."
        },
        "feerate_sat_per_byte": {
          "type": "string",
          "format": "int64",
          "description": "/ The fee rate in satoshi/byte."
        }
      }
    },
    "lnrpcGenSeedRequest": {
      "type": "object",
      "properties": {
        "aezeed_passphrase": {
          "type": "string",
          "format": "byte",
          "description": "*\naezeed_passphrase is an optional user provided passphrase that will be used\nto encrypt the generated aezeed cipher seed."
        },
        "seed_entropy": {
          "type": "string",
          "format": "byte",
          "description": "*\nseed_entropy is an optional 16-bytes generated via CSPRNG. If not\nspecified, then a fresh set of randomness will be used to create the seed."
        }
      }
    },
    "lnrpcGenSeedResponse": {
      "type": "object",
      "properties": {
        "cipher_seed_mnemonic": {
          "type": "array",
          "items": {
            "type": "string"
          },
          "description": "*\ncipher_seed_mnemonic is a 24-word mnemonic that encodes a prior aezeed\ncipher seed obtained by the user. This field is optional, as if not\nprovided, then the daemon will generate a new cipher seed for the user.\nOtherwise, then the daemon will attempt to recover the wallet state linked\nto this cipher seed."
        },
        "enciphered_seed": {
          "type": "string",
          "format": "byte",
          "description": "*\nenciphered_seed are the raw aezeed cipher seed bytes. This is the raw\ncipher text before run through our mnemonic encoding scheme."
        }
      }
    },
    "lnrpcInitWalletRequest": {
      "type": "object",
      "properties": {
        "wallet_password": {
          "type": "string",
          "format": "byte",
          "description": "*\nwallet_password is the passphrase that should be used to encrypt the\nwallet. This MUST be at least 8 chars in length. After creation, this\npassword is required to unlock the daemon."
        },
        "cipher_seed_mnemonic": {
          "type": "array",
          "items": {
            "type": "string"
          },
          "description": "*\ncipher_seed_mnemonic is a 24-word mnemonic that encodes a prior aezeed\ncipher seed obtained by the user. This may have been generated by the\nGenSeed method, or be an existing seed."
        },
        "aezeed_passphrase": {
          "type": "string",
          "format": "byte",
          "description": "*\naezeed_passphrase is an optional user provided passphrase that will be used\nto encrypt the generated aezeed cipher seed."
        },
        "recovery_window": {
          "type": "integer",
          "format": "int32",
          "description": "*\nrecovery_window is an optional argument specifying the address lookahead\nwhen restoring a wallet seed. The recovery window applies to each\nindividual branch of the BIP44 derivation paths. Supplying a recovery\nwindow of zero indicates that no addresses should be recovered, such after\nthe first initialization of the wallet."
        },
        "channel_backups": {
          "$ref": "#/definitions/lnrpcChanBackupSnapshot",
          "description": "*\nchannel_backups is an optional argument that allows clients to recover the\nsettled funds within a set of channels. This should be populated if the\nuser was unable to close out all channels and sweep funds before partial or\ntotal data loss occurred. If specified, then after on-chain recovery of\nfunds, lnd begin to carry out the data loss recovery protocol in order to\nrecover the funds in each channel from a remote force closed transaction."
        }
      }
    },
    "lnrpcInitWalletResponse": {
      "type": "object"
    },
    "lnrpcListUnspentRequest": {
      "type": "object",
      "properties": {
        "min_confs": {
          "type": "integer",
          "format": "int32",
          "description": "/ The minimum number of confirmations to be included."
        },
        "max_confs": {
          "type": "integer",
          "format": "int32",
          "description": "/ The maximum number of confirmations to be included."
        }
      }
    },
    "lnrpcListUnspentResponse": {
      "type": "object",
      "properties": {
        "utxos": {
          "type": "array",
          "items": {
            "$ref": "#/definitions/lnrpcUtxo"
          },
          "title": "/ A list of utxos"
        }
      }
    },
    "lnrpcMultiChanBackup": {
      "type": "object",
      "properties": {
        "chan_points": {
          "type": "array",
          "items": {
            "$ref": "#/definitions/lnrpcChannelPoint"
          },
          "description": "*\nIs the set of all channels that are included in this multi-channel backup."
        },
        "multi_chan_backup": {
          "type": "string",
          "format": "byte",
          "description": "*\nA single encrypted blob containing all the static channel backups of the\nchannel listed above. This can be stored as a single file or blob, and\nsafely be replaced with any prior/future versions."
        }
      }
    },
    "lnrpcNewAddressRequest": {
      "type": "object",
      "properties": {
        "type": {
          "$ref": "#/definitions/lnrpcAddressType",
          "title": "/ The address type"
        }
      }
    },
    "lnrpcNewAddressResponse": {
      "type": "object",
      "properties": {
        "address": {
          "type": "string",
          "title": "/ The newly generated wallet address"
        }
      }
    },
    "lnrpcOutPoint": {
      "type": "object",
      "properties": {
        "txid_bytes": {
          "type": "string",
          "format": "byte",
          "description": "/ Raw bytes representing the transaction id."
        },
        "txid_str": {
          "type": "string",
          "description": "/ Reversed, hex-encoded string representing the transaction id."
        },
        "output_index": {
          "type": "integer",
          "format": "int64",
          "description": "/ The index of the output on the transaction."
        }
      }
    },
    "lnrpcSendCoinsRequest": {
      "type": "object",
      "properties": {
        "addr": {
          "type": "string",
          "title": "/ The address to send coins to"
        },
        "amount": {
          "type": "string",
          "format": "int64",
          "title": "/ The amount in satoshis to send"
        },
        "target_conf": {
          "type": "integer",
          "format": "int32",
          "description": "/ The target number of blocks that this transaction should be confirmed by."
        },
        "sat_per_byte": {
          "type": "string",
          "format": "int64",
          "description": "/ A manual fee rate set in sat/byte that should be used when crafting the transaction."
        },
        "send_all": {
          "type": "boolean",
          "format": "boolean",
          "description": "*\nIf set, then the amount field will be ignored, and lnd will attempt to\nsend all the coins under control of the internal wallet to the specified\naddress."
        }
      }
    },
    "lnrpcSendCoinsResponse": {
      "type": "object",
      "properties": {
        "txid": {
          "type": "string",
          "title": "/ The transaction ID of the transaction"
        }
      }
    },
    "lnrpcSendManyRequest": {
      "type": "object",
      "properties": {
        "AddrToAmount": {
          "type": "object",
          "additionalProperties": {
            "type": "string",
            "format": "int64"
          },
          "title": "/ The map from addresses to amounts"
        },
        "target_conf": {
          "type": "integer",
          "format": "int32",
          "description": "/ The target number of blocks that this transaction should be confirmed by."
        },
        "sat_per_byte": {
          "type": "string",
          "format": "int64",
          "description": "/ A manual fee rate set in sat/byte that should be used when crafting the transaction."
        }
      }
    },
    "lnrpcSendManyResponse": {
      "type": "object",
      "properties": {
        "txid": {
          "type": "string",
          "title": "/ The id of the transaction"
        }
      }
    },
    "lnrpcTransaction": {
      "type": "object",
      "properties": {
        "tx_hash": {
          "type": "string",
          "title": "/ The transaction hash"
        },
        "amount": {
          "type": "string",
          "format": "int64",
          "title": "/ The transaction amount, denominated in satoshis"
        },
        "num_confirmations": {
          "type": "integer",
          "format": "int32",
          "title": "/ The number of confirmations"
        },
        "block_hash": {
          "type": "string",
          "title": "/ The hash of the block this transaction was included in"
        },
        "block_height": {
          "type": "integer",
          "format": "int32",
          "title": "/ The height of the block this transaction was included in"
        },
        "time_stamp": {
          "type": "string",
          "format": "int64",
          "title": "/ Timestamp of this transaction"
        },
        "total_fees": {
          "type": "string",
          "format": "int64",
          "title": "/ Fees paid for this transaction"
        },
        "dest_addresses": {
          "type": "array",
          "items": {
            "type": "string"
          },
          "title": "/ Addresses that received funds for this transaction"
        }
      }
    },
<<<<<<< HEAD
    "lnrpcTransactionDetails": {
      "type": "object",
      "properties": {
        "transactions": {
          "type": "array",
          "items": {
            "$ref": "#/definitions/lnrpcTransaction"
          },
          "description": "/ The list of transactions relevant to the wallet."
        }
      }
    },
    "lnrpcUnlockWalletRequest": {
      "type": "object",
      "properties": {
        "wallet_password": {
          "type": "string",
          "format": "byte",
          "description": "*\nwallet_password should be the current valid passphrase for the daemon. This\nwill be required to decrypt on-disk material that the daemon requires to\nfunction properly."
=======
    "/v1/subscribeswapfailures": {
      "get": {
        "summary": "Subscribes to failed swaps. By default, only swaps that are initiated by a remote peer are\ntransmitted unless a flag is set to include swaps initiated by the local node. This call allows\nthe client to get real-time notifications when swap attempts are failing. It can be used for\nstatus monitoring, debugging, and testing purposes.",
        "operationId": "SubscribeSwapFailures",
        "responses": {
          "200": {
            "description": "A successful response.(streaming responses)",
            "schema": {
              "$ref": "#/x-stream-definitions/xudrpcSwapFailure"
            }
          }
>>>>>>> ffd7dc8b
        },
        "recovery_window": {
          "type": "integer",
          "format": "int32",
          "description": "*\nrecovery_window is an optional argument specifying the address lookahead\nwhen restoring a wallet seed. The recovery window applies to each\ninvdividual branch of the BIP44 derivation paths. Supplying a recovery\nwindow of zero indicates that no addresses should be recovered, such after\nthe first initialization of the wallet."
        },
        "channel_backups": {
          "$ref": "#/definitions/lnrpcChanBackupSnapshot",
          "description": "*\nchannel_backups is an optional argument that allows clients to recover the\nsettled funds within a set of channels. This should be populated if the\nuser was unable to close out all channels and sweep funds before partial or\ntotal data loss occurred. If specified, then after on-chain recovery of\nfunds, lnd begin to carry out the data loss recovery protocol in order to\nrecover the funds in each channel from a remote force closed transaction."
        }
      }
    },
    "lnrpcUnlockWalletResponse": {
      "type": "object"
    },
    "lnrpcUtxo": {
      "type": "object",
      "properties": {
        "type": {
          "$ref": "#/definitions/lnrpcAddressType",
          "title": "/ The type of address"
        },
        "address": {
          "type": "string",
          "title": "/ The address"
        },
        "amount_sat": {
          "type": "string",
          "format": "int64",
          "title": "/ The value of the unspent coin in satoshis"
        },
        "pk_script": {
          "type": "string",
          "title": "/ The pkscript in hex"
        },
        "outpoint": {
          "$ref": "#/definitions/lnrpcOutPoint",
          "title": "/ The outpoint in format txid:n"
        },
        "confirmations": {
          "type": "string",
          "format": "int64",
          "title": "/ The number of confirmations for the Utxo"
        }
      }
    },
    "lnrpcWalletBalanceResponse": {
      "type": "object",
      "properties": {
        "total_balance": {
          "type": "string",
          "format": "int64",
          "title": "/ The balance of the wallet"
        },
        "confirmed_balance": {
          "type": "string",
          "format": "int64",
          "title": "/ The confirmed balance of a wallet(with \u003e= 1 confirmations)"
        },
        "unconfirmed_balance": {
          "type": "string",
          "format": "int64",
          "title": "/ The unconfirmed balance of a wallet(with 0 confirmations)"
        }
      }
    },
    "protobufAny": {
      "type": "object",
      "properties": {
        "type_url": {
          "type": "string"
        },
        "value": {
          "type": "string",
          "format": "byte"
        }
      }
    },
    "runtimeStreamError": {
      "type": "object",
      "properties": {
        "grpc_code": {
          "type": "integer",
          "format": "int32"
        },
        "http_code": {
          "type": "integer",
          "format": "int32"
        },
        "message": {
          "type": "string"
        },
        "http_status": {
          "type": "string"
        },
        "details": {
          "type": "array",
          "items": {
            "$ref": "#/definitions/protobufAny"
          }
        }
      }
    },
    "xudrpcAddCurrencyRequest": {
      "type": "object",
      "properties": {
        "currency": {
          "type": "string",
          "description": "The ticker symbol for this currency such as BTC, LTC, ETH, etc..."
        },
        "swap_client": {
          "$ref": "#/definitions/AddCurrencyRequestSwapClient",
          "description": "The payment channel network client to use for executing swaps."
        },
        "token_address": {
          "type": "string",
          "description": "The contract address for layered tokens such as ERC20."
        },
        "decimal_places": {
          "type": "integer",
          "format": "int64",
          "description": "The number of places to the right of the decimal point of the smallest subunit of the currency.\nFor example, BTC, LTC, and others where the smallest subunits (satoshis) are 0.00000001 full\nunits (bitcoins) have 8 decimal places. ETH has 18. This can be thought of as the base 10\nexponent of the smallest subunit expressed as a positive integer. A default value of 8 is\nused if unspecified."
        }
      }
    },
    "xudrpcAddCurrencyResponse": {
      "type": "object"
    },
    "xudrpcAddPairRequest": {
      "type": "object",
      "properties": {
        "base_currency": {
          "type": "string",
          "description": "The base currency that is bought and sold for this trading pair."
        },
        "quote_currency": {
          "type": "string",
          "description": "The currency used to quote a price for the base currency."
        }
      }
    },
    "xudrpcAddPairResponse": {
      "type": "object"
    },
    "xudrpcBanRequest": {
      "type": "object",
      "properties": {
        "node_pub_key": {
          "type": "string",
          "description": "The node pub key of the node to ban."
        }
      }
    },
    "xudrpcBanResponse": {
      "type": "object"
    },
    "xudrpcChangePasswordRequest": {
      "type": "object",
      "properties": {
        "change_password": {
          "$ref": "#/definitions/lnrpcChangePasswordRequest"
        },
        "currency": {
          "type": "string"
        }
      }
    },
    "xudrpcChannelBalance": {
      "type": "object",
      "properties": {
        "balance": {
          "type": "string",
          "format": "int64",
          "description": "Sum of channels balances denominated in satoshis or equivalent."
        },
        "pending_open_balance": {
          "type": "string",
          "format": "int64",
          "description": "Sum of channels pending balances denominated in satoshis or equivalent."
        }
      }
    },
    "xudrpcChannelBalanceResponse": {
      "type": "object",
      "properties": {
        "balances": {
          "type": "object",
          "additionalProperties": {
            "$ref": "#/definitions/xudrpcChannelBalance"
          },
          "description": "A map between currency ticker symbols and their channel balances."
        }
      }
    },
    "xudrpcConnectRequest": {
      "type": "object",
      "properties": {
        "node_uri": {
          "type": "string",
          "description": "The uri of the node to connect to in \"[nodePubKey]@[host]:[port]\" format."
        }
      }
    },
    "xudrpcConnectResponse": {
      "type": "object"
    },
    "xudrpcEstimateFeeRequest": {
      "type": "object",
      "properties": {
        "estimate_fee": {
          "$ref": "#/definitions/lnrpcEstimateFeeRequest"
        },
        "currency": {
          "type": "string"
        }
      }
    },
    "xudrpcExecuteSwapRequest": {
      "type": "object",
      "properties": {
        "order_id": {
          "type": "string",
          "description": "The order id of the maker order."
        },
        "pair_id": {
          "type": "string",
          "description": "The trading pair of the swap orders."
        },
        "peer_pub_key": {
          "type": "string",
          "description": "The node pub key of the peer which owns the maker order. This is optional but helps locate the order more quickly."
        },
        "quantity": {
          "type": "string",
          "format": "uint64",
          "description": "The quantity to swap. The whole order will be swapped if unspecified."
        }
      }
    },
    "xudrpcGenSeedRequest": {
      "type": "object",
      "properties": {
        "gen_seed": {
          "$ref": "#/definitions/lnrpcGenSeedRequest"
        },
        "currency": {
          "type": "string"
        }
      }
    },
    "xudrpcGetInfoResponse": {
      "type": "object",
      "properties": {
        "version": {
          "type": "string",
          "description": "The version of this instance of xud."
        },
        "node_pub_key": {
          "type": "string",
          "description": "The node pub key of this node."
        },
        "uris": {
          "type": "array",
          "items": {
            "type": "string"
          },
          "description": "A list of uris that can be used to connect to this node. These are shared with peers."
        },
        "num_peers": {
          "type": "integer",
          "format": "int32",
          "description": "The number of currently connected peers."
        },
        "num_pairs": {
          "type": "integer",
          "format": "int32",
          "description": "The number of supported trading pairs."
        },
        "orders": {
          "$ref": "#/definitions/xudrpcOrdersCount",
          "description": "The number of active, standing orders in the order book."
        },
        "lnd": {
          "type": "object",
          "additionalProperties": {
            "$ref": "#/definitions/xudrpcLndInfo"
          }
        },
        "raiden": {
          "$ref": "#/definitions/xudrpcRaidenInfo"
        }
      }
    },
    "xudrpcGetNodeInfoResponse": {
      "type": "object",
      "properties": {
        "reputationScore": {
          "type": "integer",
          "format": "int32",
          "description": "The node's reputation score. Points are subtracted for unexpected or potentially malicious\nbehavior. Points are added when swaps are successfully executed."
        },
        "banned": {
          "type": "boolean",
          "format": "boolean",
          "description": "Whether the node is currently banned."
        }
      }
    },
    "xudrpcGetTransactionsRequest": {
      "type": "object",
      "properties": {
        "currency": {
          "type": "string"
        }
      }
    },
    "xudrpcInitWalletRequest": {
      "type": "object",
      "properties": {
        "init_wallet": {
          "$ref": "#/definitions/lnrpcInitWalletRequest"
        },
        "currency": {
          "type": "string"
        }
      }
    },
    "xudrpcListCurrenciesResponse": {
      "type": "object",
      "properties": {
        "currencies": {
          "type": "array",
          "items": {
            "type": "string"
          },
          "description": "A list of ticker symbols of the supported currencies."
        }
      }
    },
    "xudrpcListOrdersResponse": {
      "type": "object",
      "properties": {
        "orders": {
          "type": "object",
          "additionalProperties": {
            "$ref": "#/definitions/xudrpcOrders"
          },
          "description": "A map between pair ids and their buy and sell orders."
        }
      }
    },
    "xudrpcListPairsResponse": {
      "type": "object",
      "properties": {
        "pairs": {
          "type": "array",
          "items": {
            "type": "string"
          },
          "description": "The list of supported trading pair tickers in formats like \"LTC/BTC\"."
        }
      }
    },
    "xudrpcListPeersResponse": {
      "type": "object",
      "properties": {
        "peers": {
          "type": "array",
          "items": {
            "$ref": "#/definitions/xudrpcPeer"
          },
          "description": "The list of connected peers."
        }
      }
    },
    "xudrpcListUnspentRequest": {
      "type": "object",
      "properties": {
        "list_unspent": {
          "$ref": "#/definitions/lnrpcListUnspentRequest"
        },
        "currency": {
          "type": "string"
        }
      }
    },
    "xudrpcLndChannels": {
      "type": "object",
      "properties": {
        "active": {
          "type": "integer",
          "format": "int32",
          "description": "The number of active/online channels for this lnd instance that can be used for swaps."
        },
        "inactive": {
          "type": "integer",
          "format": "int32",
          "description": "The number of inactive/offline channels for this lnd instance."
        },
        "pending": {
          "type": "integer",
          "format": "int32",
          "description": "The number of channels that are pending on-chain confirmation before they can be used."
        }
      }
    },
    "xudrpcLndInfo": {
      "type": "object",
      "properties": {
        "error": {
          "type": "string"
        },
        "channels": {
          "$ref": "#/definitions/xudrpcLndChannels"
        },
        "chains": {
          "type": "array",
          "items": {
            "type": "string"
          }
        },
        "blockheight": {
          "type": "integer",
          "format": "int32"
        },
        "uris": {
          "type": "array",
          "items": {
            "type": "string"
          }
        },
        "version": {
          "type": "string"
        },
        "alias": {
          "type": "string"
        }
      }
    },
    "xudrpcNewAddressRequest": {
      "type": "object",
      "properties": {
        "new_address": {
          "$ref": "#/definitions/lnrpcNewAddressRequest"
        },
        "currency": {
          "type": "string"
        }
      }
    },
    "xudrpcOrder": {
      "type": "object",
      "properties": {
        "price": {
          "type": "number",
          "format": "double",
          "description": "The price of the order."
        },
        "quantity": {
          "type": "string",
          "format": "uint64",
          "description": "The quantity of the order in satoshis."
        },
        "pair_id": {
          "type": "string",
          "description": "The trading pair that this order is for."
        },
        "id": {
          "type": "string",
          "description": "A UUID for this order."
        },
        "peer_pub_key": {
          "type": "string",
          "description": "The node pub key of the peer that created this order."
        },
        "local_id": {
          "type": "string",
          "description": "The local id for this order."
        },
        "created_at": {
          "type": "string",
          "format": "int64",
          "description": "The epoch time when this order was created."
        },
        "side": {
          "$ref": "#/definitions/xudrpcOrderSide",
          "title": "Whether this order is a buy or sell"
        },
        "is_own_order": {
          "type": "boolean",
          "format": "boolean",
          "description": "Whether this order is a local own order or a remote peer order."
        },
        "hold": {
          "type": "string",
          "format": "uint64",
          "description": "The quantity on hold pending swap exectuion."
        }
      }
    },
    "xudrpcOrderRemoval": {
      "type": "object",
      "properties": {
        "quantity": {
          "type": "string",
          "format": "uint64",
          "description": "The quantity of the order being removed."
        },
        "pair_id": {
          "type": "string",
          "description": "The trading pair that the order is for."
        },
        "order_id": {
          "type": "string",
          "description": "The global UUID for the order."
        },
        "local_id": {
          "type": "string",
          "description": "The local id for the order, if applicable."
        },
        "is_own_order": {
          "type": "boolean",
          "format": "boolean",
          "description": "Whether the order being removed is a local own order or a remote peer order."
        }
      }
    },
    "xudrpcOrderSide": {
      "type": "string",
      "enum": [
        "BUY",
        "SELL"
      ],
      "default": "BUY"
    },
    "xudrpcOrderUpdate": {
      "type": "object",
      "properties": {
        "order": {
          "$ref": "#/definitions/xudrpcOrder",
          "description": "An order that was added to the order book."
        },
        "order_removal": {
          "$ref": "#/definitions/xudrpcOrderRemoval",
          "description": "An order (or portion thereof) that was removed from the order book."
        }
      }
    },
    "xudrpcOrders": {
      "type": "object",
      "properties": {
        "buy_orders": {
          "type": "array",
          "items": {
            "$ref": "#/definitions/xudrpcOrder"
          },
          "description": "A list of buy orders sorted by descending price."
        },
        "sell_orders": {
          "type": "array",
          "items": {
            "$ref": "#/definitions/xudrpcOrder"
          },
          "description": "A list of sell orders sorted by ascending price."
        }
      }
    },
    "xudrpcOrdersCount": {
      "type": "object",
      "properties": {
        "peer": {
          "type": "integer",
          "format": "int32",
          "description": "The number of orders belonging to remote xud nodes."
        },
        "own": {
          "type": "integer",
          "format": "int32",
          "description": "The number of orders belonging to our local xud node."
        }
      }
    },
    "xudrpcPeer": {
      "type": "object",
      "properties": {
        "address": {
          "type": "string",
          "description": "The socket address with host and port for this peer."
        },
        "node_pub_key": {
          "type": "string",
          "description": "The node pub key to uniquely identify this peer."
        },
        "lnd_pub_keys": {
          "type": "object",
          "additionalProperties": {
            "type": "string"
          },
          "title": "A map of ticker symbols to lnd pub keys for this peer"
        },
        "inbound": {
          "type": "boolean",
          "format": "boolean",
          "description": "Indicates whether this peer was connected inbound."
        },
        "pairs": {
          "type": "array",
          "items": {
            "type": "string"
          },
          "description": "A list of trading pair tickers supported by this peer."
        },
        "xud_version": {
          "type": "string",
          "description": "The version of xud being used by the peer."
        },
        "seconds_connected": {
          "type": "integer",
          "format": "int32",
          "description": "The time in seconds that we have been connected to this peer."
        },
        "raiden_address": {
          "type": "string",
          "title": "The raiden address for this peer"
        }
      }
    },
    "xudrpcPlaceOrderEvent": {
      "type": "object",
      "properties": {
        "internal_match": {
          "$ref": "#/definitions/xudrpcOrder",
          "description": "An own order (or portion thereof) that matched the newly placed order."
        },
        "swap_success": {
          "$ref": "#/definitions/xudrpcSwapSuccess",
          "description": "A successful swap of a peer order that matched the newly placed order."
        },
        "remaining_order": {
          "$ref": "#/definitions/xudrpcOrder",
          "description": "The remaining portion of the order, after matches, that enters the order book."
        },
        "swap_failure": {
          "$ref": "#/definitions/xudrpcSwapFailure",
          "description": "A swap attempt that failed."
        }
      }
    },
    "xudrpcPlaceOrderRequest": {
      "type": "object",
      "properties": {
        "price": {
          "type": "number",
          "format": "double",
          "description": "The price of the order."
        },
        "quantity": {
          "type": "string",
          "format": "uint64",
          "description": "The quantity of the order in satoshis."
        },
        "pair_id": {
          "type": "string",
          "description": "The trading pair that the order is for."
        },
        "order_id": {
          "type": "string",
          "description": "The local id to assign to the order."
        },
        "side": {
          "$ref": "#/definitions/xudrpcOrderSide",
          "description": "Whether the order is a Buy or Sell."
        }
      }
    },
    "xudrpcPlaceOrderResponse": {
      "type": "object",
      "properties": {
        "internal_matches": {
          "type": "array",
          "items": {
            "$ref": "#/definitions/xudrpcOrder"
          },
          "description": "A list of own orders (or portions thereof) that matched the newly placed order."
        },
        "swap_successes": {
          "type": "array",
          "items": {
            "$ref": "#/definitions/xudrpcSwapSuccess"
          },
          "description": "A list of successful swaps of peer orders that matched the newly placed order."
        },
        "remaining_order": {
          "$ref": "#/definitions/xudrpcOrder",
          "description": "The remaining portion of the order, after matches, that enters the order book."
        },
        "swap_failures": {
          "type": "array",
          "items": {
            "$ref": "#/definitions/xudrpcSwapFailure"
          },
          "description": "A list of swap attempts that failed."
        }
      }
    },
    "xudrpcRaidenInfo": {
      "type": "object",
      "properties": {
        "error": {
          "type": "string"
        },
        "address": {
          "type": "string"
        },
        "channels": {
          "type": "integer",
          "format": "int32"
        },
        "version": {
          "type": "string"
        }
      }
    },
    "xudrpcRemoveCurrencyRequest": {
      "type": "object",
      "properties": {
        "currency": {
          "type": "string",
          "description": "The ticker symbol for this currency such as BTC, LTC, ETH, etc..."
        }
      }
    },
    "xudrpcRemoveCurrencyResponse": {
      "type": "object"
    },
    "xudrpcRemoveOrderRequest": {
      "type": "object",
      "properties": {
        "order_id": {
          "type": "string",
          "description": "The local id of the order to remove."
        },
        "quantity": {
          "type": "string",
          "format": "uint64",
          "description": "The quantity to remove from the order. If zero or unspecified then entire order is removed."
        }
      }
    },
    "xudrpcRemoveOrderResponse": {
      "type": "object",
      "properties": {
        "quantity_on_hold": {
          "type": "string",
          "format": "uint64",
          "description": "Any portion of the order that was on hold due to ongoing swaps at the time of the request\nand could not be removed until after the swaps finish."
        }
      }
    },
    "xudrpcRemovePairRequest": {
      "type": "object",
      "properties": {
        "pair_id": {
          "type": "string",
          "description": "The trading pair ticker to remove in a format such as \"LTC/BTC\"."
        }
      }
    },
    "xudrpcRemovePairResponse": {
      "type": "object"
    },
    "xudrpcSendCoinsRequest": {
      "type": "object",
      "properties": {
        "send_coins": {
          "$ref": "#/definitions/lnrpcSendCoinsRequest"
        },
        "currency": {
          "type": "string"
        }
      }
    },
    "xudrpcSendManyRequest": {
      "type": "object",
      "properties": {
        "send_many": {
          "$ref": "#/definitions/lnrpcSendManyRequest"
        },
        "currency": {
          "type": "string"
        }
      }
    },
    "xudrpcShutdownRequest": {
      "type": "object"
    },
    "xudrpcShutdownResponse": {
      "type": "object"
    },
    "xudrpcSwapFailure": {
      "type": "object",
      "properties": {
        "order_id": {
          "type": "string",
          "description": "The global UUID for the order that failed the swap."
        },
        "pair_id": {
          "type": "string",
          "description": "The trading pair that the swap is for."
        },
        "quantity": {
          "type": "string",
          "format": "uint64",
          "description": "The order quantity that was attempted to be swapped."
        },
        "peer_pub_key": {
          "type": "string",
          "description": "The node pub key of the peer that we attempted to swap with."
        },
        "failure_reason": {
          "type": "string",
          "description": "The reason why the swap failed."
        }
      }
    },
    "xudrpcSwapSuccess": {
      "type": "object",
      "properties": {
        "order_id": {
          "type": "string",
          "description": "The global UUID for the order that was swapped."
        },
        "local_id": {
          "type": "string",
          "description": "The local id for the order that was swapped."
        },
        "pair_id": {
          "type": "string",
          "description": "The trading pair that the swap is for."
        },
        "quantity": {
          "type": "string",
          "format": "uint64",
          "description": "The order quantity that was swapped."
        },
        "r_hash": {
          "type": "string",
          "description": "The hex-encoded payment hash for the swaps."
        },
        "amount_received": {
          "type": "string",
          "format": "int64",
          "description": "The amount of the smallest base unit of the currency (like satoshis or wei) received."
        },
        "amount_sent": {
          "type": "string",
          "format": "int64",
          "description": "The amount of the smallest base unit of the currency (like satoshis or wei) sent."
        },
        "peer_pub_key": {
          "type": "string",
          "description": "The node pub key of the peer that executed this order."
        },
        "role": {
          "$ref": "#/definitions/SwapSuccessRole",
          "description": "Our role in the swap, either MAKER or TAKER."
        },
        "currency_received": {
          "type": "string",
          "description": "The ticker symbol of the currency received."
        },
        "currency_sent": {
          "type": "string",
          "description": "The ticker symbol of the currency sent."
        },
        "r_preimage": {
          "type": "string",
          "description": "The hex-encoded preimage."
        },
        "price": {
          "type": "number",
          "format": "double",
          "description": "The price used for the swap."
        }
      }
    },
    "xudrpcUnbanRequest": {
      "type": "object",
      "properties": {
        "node_pub_key": {
          "type": "string",
          "description": "The node pub key of the peer to unban."
        },
        "reconnect": {
          "type": "boolean",
          "format": "boolean",
          "description": "Whether to attempt to connect to the peer after it is unbanned."
        }
      }
    },
    "xudrpcUnbanResponse": {
      "type": "object"
    },
    "xudrpcWalletBalanceRequest": {
      "type": "object",
      "properties": {
        "currency": {
          "type": "string"
        }
      }
    }
  },
  "x-stream-definitions": {
<<<<<<< HEAD
    "lnrpcTransaction": {
      "type": "object",
      "properties": {
        "result": {
          "$ref": "#/definitions/lnrpcTransaction"
        },
        "error": {
          "$ref": "#/definitions/runtimeStreamError"
        }
      },
      "title": "Stream result of lnrpcTransaction"
    },
    "xudrpcOrder": {
      "type": "object",
      "properties": {
        "result": {
          "$ref": "#/definitions/xudrpcOrder"
        },
        "error": {
          "$ref": "#/definitions/runtimeStreamError"
        }
      },
      "title": "Stream result of xudrpcOrder"
    },
    "xudrpcOrderRemoval": {
=======
    "xudrpcOrderUpdate": {
>>>>>>> ffd7dc8b
      "type": "object",
      "properties": {
        "result": {
          "$ref": "#/definitions/xudrpcOrderUpdate"
        },
        "error": {
          "$ref": "#/definitions/runtimeStreamError"
        }
      },
      "title": "Stream result of xudrpcOrderUpdate"
    },
    "xudrpcPlaceOrderEvent": {
      "type": "object",
      "properties": {
        "result": {
          "$ref": "#/definitions/xudrpcPlaceOrderEvent"
        },
        "error": {
          "$ref": "#/definitions/runtimeStreamError"
        }
      },
      "title": "Stream result of xudrpcPlaceOrderEvent"
    },
    "xudrpcSwapFailure": {
      "type": "object",
      "properties": {
        "result": {
          "$ref": "#/definitions/xudrpcSwapFailure"
        },
        "error": {
          "$ref": "#/definitions/runtimeStreamError"
        }
      },
      "title": "Stream result of xudrpcSwapFailure"
    },
    "xudrpcSwapSuccess": {
      "type": "object",
      "properties": {
        "result": {
          "$ref": "#/definitions/xudrpcSwapSuccess"
        },
        "error": {
          "$ref": "#/definitions/runtimeStreamError"
        }
      },
      "title": "Stream result of xudrpcSwapSuccess"
    }
  }
}<|MERGE_RESOLUTION|>--- conflicted
+++ resolved
@@ -735,23 +735,6 @@
         ]
       }
     },
-    "/v1/subscriberemovedorders": {
-      "get": {
-        "summary": "Subscribes to orders being removed - either in full or in part - from the order book. This call,\ntogether with SubscribeAddedOrders, allows the client to maintain an up-to-date view of the order\nbook. For example, an exchange that wants to show its users a real time list of the orders available\nto them would subscribe to this streaming call to be alerted when part or all of an existing order\nis no longer available for trading.",
-        "operationId": "SubscribeRemovedOrders",
-        "responses": {
-          "200": {
-            "description": "A successful response.(streaming responses)",
-            "schema": {
-              "$ref": "#/x-stream-definitions/xudrpcOrderRemoval"
-            }
-          }
-        },
-        "tags": [
-          "Xud"
-        ]
-      }
-    },
     "/v1/subscribeswapfailures": {
       "get": {
         "summary": "Subscribes to failed swaps. By default, only swaps that are initiated by a remote peer are\ntransmitted unless a flag is set to include swaps initiated by the local node. This call allows\nthe client to get real-time notifications when swap attempts are failing. It can be used for\nstatus monitoring, debugging, and testing purposes.",
@@ -1302,7 +1285,6 @@
         }
       }
     },
-<<<<<<< HEAD
     "lnrpcTransactionDetails": {
       "type": "object",
       "properties": {
@@ -1322,19 +1304,6 @@
           "type": "string",
           "format": "byte",
           "description": "*\nwallet_password should be the current valid passphrase for the daemon. This\nwill be required to decrypt on-disk material that the daemon requires to\nfunction properly."
-=======
-    "/v1/subscribeswapfailures": {
-      "get": {
-        "summary": "Subscribes to failed swaps. By default, only swaps that are initiated by a remote peer are\ntransmitted unless a flag is set to include swaps initiated by the local node. This call allows\nthe client to get real-time notifications when swap attempts are failing. It can be used for\nstatus monitoring, debugging, and testing purposes.",
-        "operationId": "SubscribeSwapFailures",
-        "responses": {
-          "200": {
-            "description": "A successful response.(streaming responses)",
-            "schema": {
-              "$ref": "#/x-stream-definitions/xudrpcSwapFailure"
-            }
-          }
->>>>>>> ffd7dc8b
         },
         "recovery_window": {
           "type": "integer",
@@ -2248,7 +2217,6 @@
     }
   },
   "x-stream-definitions": {
-<<<<<<< HEAD
     "lnrpcTransaction": {
       "type": "object",
       "properties": {
@@ -2261,22 +2229,7 @@
       },
       "title": "Stream result of lnrpcTransaction"
     },
-    "xudrpcOrder": {
-      "type": "object",
-      "properties": {
-        "result": {
-          "$ref": "#/definitions/xudrpcOrder"
-        },
-        "error": {
-          "$ref": "#/definitions/runtimeStreamError"
-        }
-      },
-      "title": "Stream result of xudrpcOrder"
-    },
-    "xudrpcOrderRemoval": {
-=======
     "xudrpcOrderUpdate": {
->>>>>>> ffd7dc8b
       "type": "object",
       "properties": {
         "result": {
