--- conflicted
+++ resolved
@@ -352,7 +352,7 @@
           "200": {
             "description": "A successful response.(streaming responses)",
             "schema": {
-              "$ref": "#/definitions/xudrpcPlaceOrderEvent"
+              "$ref": "#/x-stream-definitions/xudrpcPlaceOrderEvent"
             }
           }
         },
@@ -514,7 +514,7 @@
           "200": {
             "description": "A successful response.(streaming responses)",
             "schema": {
-              "$ref": "#/definitions/xudrpcOrder"
+              "$ref": "#/x-stream-definitions/xudrpcOrder"
             }
           }
         },
@@ -541,7 +541,7 @@
           "200": {
             "description": "A successful response.(streaming responses)",
             "schema": {
-              "$ref": "#/definitions/xudrpcOrderRemoval"
+              "$ref": "#/x-stream-definitions/xudrpcOrderRemoval"
             }
           }
         },
@@ -558,7 +558,7 @@
           "200": {
             "description": "A successful response.(streaming responses)",
             "schema": {
-              "$ref": "#/definitions/xudrpcSwapSuccess"
+              "$ref": "#/x-stream-definitions/xudrpcSwapSuccess"
             }
           }
         },
@@ -622,7 +622,6 @@
       ],
       "default": "TAKER"
     },
-<<<<<<< HEAD
     "SwapSwapPhase": {
       "type": "string",
       "enum": [
@@ -689,8 +688,6 @@
         }
       }
     },
-=======
->>>>>>> 4dcfda54
     "xudrpcAddCurrencyRequest": {
       "type": "object",
       "properties": {
@@ -1463,5 +1460,55 @@
     "xudrpcUnbanResponse": {
       "type": "object"
     }
+  },
+  "x-stream-definitions": {
+    "xudrpcOrder": {
+      "type": "object",
+      "properties": {
+        "result": {
+          "$ref": "#/definitions/xudrpcOrder"
+        },
+        "error": {
+          "$ref": "#/definitions/runtimeStreamError"
+        }
+      },
+      "title": "Stream result of xudrpcOrder"
+    },
+    "xudrpcOrderRemoval": {
+      "type": "object",
+      "properties": {
+        "result": {
+          "$ref": "#/definitions/xudrpcOrderRemoval"
+        },
+        "error": {
+          "$ref": "#/definitions/runtimeStreamError"
+        }
+      },
+      "title": "Stream result of xudrpcOrderRemoval"
+    },
+    "xudrpcPlaceOrderEvent": {
+      "type": "object",
+      "properties": {
+        "result": {
+          "$ref": "#/definitions/xudrpcPlaceOrderEvent"
+        },
+        "error": {
+          "$ref": "#/definitions/runtimeStreamError"
+        }
+      },
+      "title": "Stream result of xudrpcPlaceOrderEvent"
+    },
+    "xudrpcSwapSuccess": {
+      "type": "object",
+      "properties": {
+        "result": {
+          "$ref": "#/definitions/xudrpcSwapSuccess"
+        },
+        "error": {
+          "$ref": "#/definitions/runtimeStreamError"
+        }
+      },
+      "title": "Stream result of xudrpcSwapSuccess"
+    }
   }
 }