{
  "swagger": "2.0",
  "info": {
    "title": "xudrpc.proto",
    "version": "version not set"
  },
  "schemes": [
    "http",
    "https"
  ],
  "consumes": [
    "application/json"
  ],
  "produces": [
    "application/json"
  ],
  "paths": {
    "/v1/addcurrency": {
      "post": {
        "summary": "Adds a currency to the list of supported currencies. Once added, the currency may be used for\nnew trading pairs.",
        "operationId": "AddCurrency",
        "responses": {
          "200": {
            "description": "",
            "schema": {
              "$ref": "#/definitions/xudrpcAddCurrencyResponse"
            }
          }
        },
        "parameters": [
          {
            "name": "body",
            "in": "body",
            "required": true,
            "schema": {
              "$ref": "#/definitions/xudrpcAddCurrencyRequest"
            }
          }
        ],
        "tags": [
          "Xud"
        ]
      }
    },
    "/v1/addpair": {
      "post": {
        "summary": "Adds a trading pair to the list of supported trading pairs. The newly supported pair is\nadvertised to peers so they may begin sending orders for it.",
        "operationId": "AddPair",
        "responses": {
          "200": {
            "description": "",
            "schema": {
              "$ref": "#/definitions/xudrpcAddPairResponse"
            }
          }
        },
        "parameters": [
          {
            "name": "body",
            "in": "body",
            "required": true,
            "schema": {
              "$ref": "#/definitions/xudrpcAddPairRequest"
            }
          }
        ],
        "tags": [
          "Xud"
        ]
      }
    },
    "/v1/ban": {
      "post": {
        "summary": "Bans a node and immediately disconnects from it. This can be used to prevent any connections\nto a specific node.",
        "operationId": "Ban",
        "responses": {
          "200": {
            "description": "",
            "schema": {
              "$ref": "#/definitions/xudrpcBanResponse"
            }
          }
        },
        "parameters": [
          {
            "name": "body",
            "in": "body",
            "required": true,
            "schema": {
              "$ref": "#/definitions/xudrpcBanRequest"
            }
          }
        ],
        "tags": [
          "Xud"
        ]
      }
    },
    "/v1/channelbalance": {
      "get": {
        "summary": "Gets the total balance available across all payment channels for one or all currencies.",
        "operationId": "ChannelBalance",
        "responses": {
          "200": {
            "description": "",
            "schema": {
              "$ref": "#/definitions/xudrpcChannelBalanceResponse"
            }
          }
        },
        "parameters": [
          {
            "name": "currency",
            "description": "The ticker symbol of the currency to query for, if unspecified then balances for all supported\ncurrencies are queried.",
            "in": "query",
            "required": false,
            "type": "string"
          }
        ],
        "tags": [
          "Xud"
        ]
      }
    },
    "/v1/connect": {
      "post": {
        "summary": "Attempts to connect to a node. Once connected, the node is added to the list of peers and\nbecomes available for swaps and trading. A handshake exchanges information about the peer's\nsupported trading and swap clients. Orders will be shared with the peer upon connection and\nupon new order placements.",
        "operationId": "Connect",
        "responses": {
          "200": {
            "description": "",
            "schema": {
              "$ref": "#/definitions/xudrpcConnectResponse"
            }
          }
        },
        "parameters": [
          {
            "name": "body",
            "in": "body",
            "required": true,
            "schema": {
              "$ref": "#/definitions/xudrpcConnectRequest"
            }
          }
        ],
        "tags": [
          "Xud"
        ]
      }
    },
    "/v1/currencies": {
      "get": {
        "summary": "Gets a list of this node's supported currencies.",
        "operationId": "ListCurrencies",
        "responses": {
          "200": {
            "description": "",
            "schema": {
              "$ref": "#/definitions/xudrpcListCurrenciesResponse"
            }
          }
        },
        "tags": [
          "Xud"
        ]
      }
    },
    "/v1/executeswap": {
      "post": {
        "summary": "Execute a swap on a maker peer order",
        "operationId": "ExecuteSwap",
        "responses": {
          "200": {
            "description": "",
            "schema": {
              "$ref": "#/definitions/xudrpcSwapSuccess"
            }
          }
        },
        "parameters": [
          {
            "name": "body",
            "in": "body",
            "required": true,
            "schema": {
              "$ref": "#/definitions/xudrpcExecuteSwapRequest"
            }
          }
        ],
        "tags": [
          "Xud"
        ]
      }
    },
    "/v1/info": {
      "get": {
        "summary": "Gets general information about this node.",
        "operationId": "GetInfo",
        "responses": {
          "200": {
            "description": "",
            "schema": {
              "$ref": "#/definitions/xudrpcGetInfoResponse"
            }
          }
        },
        "tags": [
          "Xud"
        ]
      }
    },
    "/v1/nodeinfo": {
      "get": {
        "summary": "Gets general information about a node.",
        "operationId": "GetNodeInfo",
        "responses": {
          "200": {
            "description": "",
            "schema": {
              "$ref": "#/definitions/xudrpcGetNodeInfoResponse"
            }
          }
        },
        "parameters": [
          {
            "name": "node_pub_key",
            "description": "The node pub key of the node for which to get information.",
            "in": "query",
            "required": false,
            "type": "string"
          }
        ],
        "tags": [
          "Xud"
        ]
      }
    },
    "/v1/orders": {
      "get": {
        "summary": "Gets orders from the order book. This call returns the state of the order book at a given point\nin time, although it is not guaranteed to still be vaild by the time a response is received\nand processed by a client. It accepts an optional trading pair id parameter. If specified, only\norders for that particular trading pair are returned. Otherwise, all orders are returned. Orders\nare separated into buys and sells for each trading pair, but unsorted.",
        "operationId": "ListOrders",
        "responses": {
          "200": {
            "description": "",
            "schema": {
              "$ref": "#/definitions/xudrpcListOrdersResponse"
            }
          }
        },
        "parameters": [
          {
            "name": "pair_id",
            "description": "The trading pair for which to retrieve orders.",
            "in": "query",
            "required": false,
            "type": "string"
          },
          {
            "name": "include_own_orders",
            "description": "Whether own orders should be included in result or not.",
            "in": "query",
            "required": false,
            "type": "boolean",
            "format": "boolean"
          }
        ],
        "tags": [
          "Xud"
        ]
      }
    },
    "/v1/pairs": {
      "get": {
        "summary": "Gets a list of this nodes suported trading pairs.",
        "operationId": "ListPairs",
        "responses": {
          "200": {
            "description": "",
            "schema": {
              "$ref": "#/definitions/xudrpcListPairsResponse"
            }
          }
        },
        "tags": [
          "Xud"
        ]
      }
    },
    "/v1/peers": {
      "get": {
        "summary": "Gets a list of connected peers.",
        "operationId": "ListPeers",
        "responses": {
          "200": {
            "description": "",
            "schema": {
              "$ref": "#/definitions/xudrpcListPeersResponse"
            }
          }
        },
        "tags": [
          "Xud"
        ]
      }
    },
    "/v1/placeorder": {
      "post": {
        "summary": "Adds an order to the order book.\nIf price is zero or unspecified a market order will get added.",
        "operationId": "PlaceOrder",
        "responses": {
          "200": {
            "description": "(streaming responses)",
            "schema": {
              "$ref": "#/definitions/xudrpcPlaceOrderEvent"
            }
          }
        },
        "parameters": [
          {
            "name": "body",
            "in": "body",
            "required": true,
            "schema": {
              "$ref": "#/definitions/xudrpcPlaceOrderRequest"
            }
          }
        ],
        "tags": [
          "Xud"
        ]
      }
    },
    "/v1/placeordersync": {
      "post": {
        "summary": "The synchronous non-streaming version of PlaceOrder.",
        "operationId": "PlaceOrderSync",
        "responses": {
          "200": {
            "description": "",
            "schema": {
              "$ref": "#/definitions/xudrpcPlaceOrderResponse"
            }
          }
        },
        "parameters": [
          {
            "name": "body",
            "in": "body",
            "required": true,
            "schema": {
              "$ref": "#/definitions/xudrpcPlaceOrderRequest"
            }
          }
        ],
        "tags": [
          "Xud"
        ]
      }
    },
    "/v1/removecurrency": {
      "post": {
        "summary": "Removes a currency from the list of supported currencies. Only currencies that are not in use\nfor any currently supported trading pairs may be removed. Once removed, the currency can no\nlonger be used for any supported trading pairs.",
        "operationId": "RemoveCurrency",
        "responses": {
          "200": {
            "description": "",
            "schema": {
              "$ref": "#/definitions/xudrpcRemoveCurrencyResponse"
            }
          }
        },
        "parameters": [
          {
            "name": "body",
            "in": "body",
            "required": true,
            "schema": {
              "$ref": "#/definitions/xudrpcRemoveCurrencyRequest"
            }
          }
        ],
        "tags": [
          "Xud"
        ]
      }
    },
    "/v1/removeorder": {
      "post": {
        "summary": "Removes an order from the order book by its local id. This should be called when an order is\ncanceled or filled outside of xud. Removed orders become immediately unavailable for swaps,\nand peers are notified that the order is no longer valid. Any portion of the order that is \non hold due to ongoing swaps will not be removed until after the swap attempts complete.",
        "operationId": "RemoveOrder",
        "responses": {
          "200": {
            "description": "",
            "schema": {
              "$ref": "#/definitions/xudrpcRemoveOrderResponse"
            }
          }
        },
        "parameters": [
          {
            "name": "body",
            "in": "body",
            "required": true,
            "schema": {
              "$ref": "#/definitions/xudrpcRemoveOrderRequest"
            }
          }
        ],
        "tags": [
          "Xud"
        ]
      }
    },
    "/v1/removepair": {
      "post": {
        "summary": "Removes a trading pair from the list of currently supported trading pair. This call will\neffectively cancel any standing orders for that trading pair. Peers are informed when a pair\nis no longer supported so that they will know to stop sending orders for it.",
        "operationId": "RemovePair",
        "responses": {
          "200": {
            "description": "",
            "schema": {
              "$ref": "#/definitions/xudrpcRemovePairResponse"
            }
          }
        },
        "parameters": [
          {
            "name": "body",
            "in": "body",
            "required": true,
            "schema": {
              "$ref": "#/definitions/xudrpcRemovePairRequest"
            }
          }
        ],
        "tags": [
          "Xud"
        ]
      }
    },
    "/v1/shutdown": {
      "post": {
        "summary": "Begin gracefully shutting down xud.",
        "operationId": "Shutdown",
        "responses": {
          "200": {
            "description": "",
            "schema": {
              "$ref": "#/definitions/xudrpcShutdownResponse"
            }
          }
        },
        "parameters": [
          {
            "name": "body",
            "in": "body",
            "required": true,
            "schema": {
              "$ref": "#/definitions/xudrpcShutdownRequest"
            }
          }
        ],
        "tags": [
          "Xud"
        ]
      }
    },
    "/v1/subscribeaddedorders": {
      "get": {
        "summary": "Subscribes to orders being added to the order book. This call, together with SubscribeRemovedOrders,\nallows the client to maintain an up-to-date view of the order book. For example, an exchange that\nwants to show its users a real time list of the orders available to them would subscribe to this\nstreaming call to be alerted of new orders as they become available for trading.",
        "operationId": "SubscribeAddedOrders",
        "responses": {
          "200": {
            "description": "A successful response.(streaming responses)",
            "schema": {
              "$ref": "#/definitions/xudrpcOrder"
            }
          }
        },
        "parameters": [
          {
            "name": "existing",
            "description": "Whether to transmit all existing active orders upon establishing the stream.",
            "in": "query",
            "required": false,
            "type": "boolean",
            "format": "boolean"
          }
        ],
        "tags": [
          "Xud"
        ]
      }
    },
    "/v1/subscriberemovedorders": {
      "get": {
        "summary": "Subscribes to orders being removed - either in full or in part - from the order book. This call,\ntogether with SubscribeAddedOrders, allows the client to maintain an up-to-date view of the order\nbook. For example, an exchange that wants to show its users a real time list of the orders available\nto them would subscribe to this streaming call to be alerted when part or all of an existing order\nis no longer available for trading.",
        "operationId": "SubscribeRemovedOrders",
        "responses": {
          "200": {
            "description": "(streaming responses)",
            "schema": {
              "$ref": "#/definitions/xudrpcOrderRemoval"
            }
          }
        },
        "tags": [
          "Xud"
        ]
      }
    },
    "/v1/subscribeswaps": {
      "get": {
        "summary": "Subscribes to completed swaps. By default, only swaps that are initiated by a remote peer are\ntransmitted unless a flag is set to include swaps initiated by the local node. This call allows\nthe client to get real-time notifications when its orders are filled by a peer. It can be used\nfor tracking order executions, updating balances, and informing a trader when one of their orders\nis settled through the Exchange Union network.",
        "operationId": "SubscribeSwaps",
        "responses": {
          "200": {
            "description": "(streaming responses)",
            "schema": {
              "$ref": "#/definitions/xudrpcSwapSuccess"
            }
          }
        },
        "parameters": [
          {
            "name": "include_taker",
            "description": "Whether to include the results for swaps initiated via the PlaceOrder or ExecuteSwap calls.\nThese swap results are also returned in the responses for the respective calls.",
            "in": "query",
            "required": false,
            "type": "boolean",
            "format": "boolean"
          }
        ],
        "tags": [
          "Xud"
        ]
      }
    },
    "/v1/swapsdeals": {
      "get": {
        "summary": "Gets a list of completed swap deals.",
        "operationId": "ListSwapDeals",
        "responses": {
          "200": {
            "description": "A successful response.",
            "schema": {
              "$ref": "#/definitions/xudrpcListSwapDealsResponse"
            }
          }
        },
        "parameters": [
          {
            "name": "all",
            "in": "query",
            "required": false,
            "type": "boolean",
            "format": "boolean"
          }
        ],
        "tags": [
          "Xud"
        ]
      }
    },
    "/v1/unban": {
      "post": {
        "summary": "Removes a ban from a node manually and, optionally, attempts to connect to it.",
        "operationId": "Unban",
        "responses": {
          "200": {
            "description": "",
            "schema": {
              "$ref": "#/definitions/xudrpcUnbanResponse"
            }
          }
        },
        "parameters": [
          {
            "name": "body",
            "in": "body",
            "required": true,
            "schema": {
              "$ref": "#/definitions/xudrpcUnbanRequest"
            }
          }
        ],
        "tags": [
          "Xud"
        ]
      }
    }
  },
  "definitions": {
    "AddCurrencyRequestSwapClient": {
      "type": "string",
      "enum": [
        "LND",
        "RAIDEN"
      ],
      "default": "LND"
    },
    "SwapSuccessRole": {
      "type": "string",
      "enum": [
        "TAKER",
        "MAKER"
      ],
      "default": "TAKER"
    },
    "SwapSwapPhase": {
      "type": "string",
      "enum": [
        "SwapCreated",
        "SwapRequested",
        "SwapAgreed",
        "AmountSent",
        "AmountReceived",
        "SwapCompleted"
      ],
      "default": "SwapCreated"
    },
    "SwapSwapRole": {
      "type": "string",
      "enum": [
        "Taker",
        "Maker"
      ],
      "default": "Taker"
    },
    "SwapSwapState": {
      "type": "string",
      "enum": [
        "Active",
        "Error",
        "Completed"
      ],
      "default": "Active"
    },
    "xudrpcAddCurrencyRequest": {
      "type": "object",
      "properties": {
        "currency": {
          "type": "string",
          "description": "The ticker symbol for this currency such as BTC, LTC, ETH, etc..."
        },
        "swap_client": {
          "$ref": "#/definitions/AddCurrencyRequestSwapClient",
          "description": "The payment channel network client to use for executing swaps."
        },
        "token_address": {
          "type": "string",
          "description": "The contract address for layered tokens such as ERC20."
        },
        "decimal_places": {
          "type": "integer",
          "format": "int64",
          "description": "The number of places to the right of the decimal point of the smallest subunit of the currency.\nFor example, BTC, LTC, and others where the smallest subunits (satoshis) are 0.00000001 full\nunits (bitcoins) have 8 decimal places. ETH has 18. This can be thought of as the base 10\nexponent of the smallest subunit expressed as a positive integer. A default value of 8 is\nused if unspecified."
        }
      }
    },
    "xudrpcAddCurrencyResponse": {
      "type": "object"
    },
    "xudrpcAddPairRequest": {
      "type": "object",
      "properties": {
        "base_currency": {
          "type": "string",
          "description": "The base currency that is bought and sold for this trading pair."
        },
        "quote_currency": {
          "type": "string",
          "description": "The currency used to quote a price for the base currency."
        }
      }
    },
    "xudrpcAddPairResponse": {
      "type": "object"
    },
    "xudrpcBanRequest": {
      "type": "object",
      "properties": {
        "node_pub_key": {
          "type": "string",
          "description": "The node pub key of the node to ban."
        }
      }
    },
    "xudrpcBanResponse": {
      "type": "object"
    },
    "xudrpcChannelBalance": {
      "type": "object",
      "properties": {
        "balance": {
          "type": "string",
          "format": "int64",
          "description": "Sum of channels balances denominated in satoshis or equivalent."
        },
        "pending_open_balance": {
          "type": "string",
          "format": "int64",
          "description": "Sum of channels pending balances denominated in satoshis or equivalent."
        }
      }
    },
    "xudrpcChannelBalanceResponse": {
      "type": "object",
      "properties": {
        "balances": {
          "type": "object",
          "additionalProperties": {
            "$ref": "#/definitions/xudrpcChannelBalance"
          },
          "description": "A map between currency ticker symbols and their channel balances."
        }
      }
    },
    "xudrpcConnectRequest": {
      "type": "object",
      "properties": {
        "node_uri": {
          "type": "string",
          "description": "The uri of the node to connect to in \"[nodePubKey]@[host]:[port]\" format."
        }
      }
    },
    "xudrpcConnectResponse": {
      "type": "object"
    },
    "xudrpcExecuteSwapRequest": {
      "type": "object",
      "properties": {
        "order_id": {
          "type": "string",
          "description": "The order id of the maker order."
        },
        "pair_id": {
          "type": "string",
          "description": "The trading pair of the swap orders."
        },
        "peer_pub_key": {
          "type": "string",
          "description": "The node pub key of the peer which owns the maker order. This is optional but helps locate the order more quickly."
        },
        "quantity": {
          "type": "number",
          "format": "double",
          "description": "The quantity to swap. The whole order will be swapped if unspecified."
        }
      }
    },
    "xudrpcGetInfoResponse": {
      "type": "object",
      "properties": {
        "version": {
          "type": "string",
          "description": "The version of this instance of xud."
        },
        "node_pub_key": {
          "type": "string",
          "description": "The node pub key of this node."
        },
        "uris": {
          "type": "array",
          "items": {
            "type": "string"
          },
          "description": "A list of uris that can be used to connect to this node. These are shared with peers."
        },
        "num_peers": {
          "type": "integer",
          "format": "int32",
          "description": "The number of currently connected peers."
        },
        "num_pairs": {
          "type": "integer",
          "format": "int32",
          "description": "The number of supported trading pairs."
        },
        "orders": {
          "$ref": "#/definitions/xudrpcOrdersCount",
          "description": "The number of active, standing orders in the order book."
        },
        "lndbtc": {
          "$ref": "#/definitions/xudrpcLndInfo"
        },
        "lndltc": {
          "$ref": "#/definitions/xudrpcLndInfo"
        },
        "raiden": {
          "$ref": "#/definitions/xudrpcRaidenInfo"
        }
      }
    },
    "xudrpcGetNodeInfoResponse": {
      "type": "object",
      "properties": {
        "reputationScore": {
          "type": "integer",
          "format": "int32",
          "description": "The node's reputation score. Points are subtracted for unexpected or potentially malicious\nbehavior. Points are added when swaps are successfully executed."
        },
        "banned": {
          "type": "boolean",
          "format": "boolean",
          "description": "Whether the node is currently banned."
        }
      }
    },
    "xudrpcListCurrenciesResponse": {
      "type": "object",
      "properties": {
        "currencies": {
          "type": "array",
          "items": {
            "type": "string"
          },
          "description": "A list of ticker symbols of the supported currencies."
        }
      }
    },
    "xudrpcListOrdersResponse": {
      "type": "object",
      "properties": {
        "orders": {
          "type": "object",
          "additionalProperties": {
            "$ref": "#/definitions/xudrpcOrders"
          },
          "description": "A map between pair ids and their buy and sell orders."
        }
      }
    },
    "xudrpcListPairsResponse": {
      "type": "object",
      "properties": {
        "pairs": {
          "type": "array",
          "items": {
            "type": "string"
          },
          "description": "The list of supported trading pair tickers in formats like \"LTC/BTC\"."
        }
      }
    },
    "xudrpcListPeersResponse": {
      "type": "object",
      "properties": {
        "peers": {
          "type": "array",
          "items": {
            "$ref": "#/definitions/xudrpcPeer"
          },
          "description": "The list of connected peers."
        }
      }
    },
    "xudrpcListSwapDealsResponse": {
      "type": "object",
      "properties": {
        "swaps": {
          "type": "array",
          "items": {
            "$ref": "#/definitions/xudrpcSwap"
          }
        }
      }
    },
    "xudrpcLndChannels": {
      "type": "object",
      "properties": {
        "active": {
          "type": "integer",
          "format": "int32",
          "description": "The number of active/online channels for this lnd instance that can be used for swaps."
        },
        "inactive": {
          "type": "integer",
          "format": "int32",
          "description": "The number of inactive/offline channels for this lnd instance."
        },
        "pending": {
          "type": "integer",
          "format": "int32",
          "description": "The number of channels that are pending on-chain confirmation before they can be used."
        }
      }
    },
    "xudrpcLndInfo": {
      "type": "object",
      "properties": {
        "error": {
          "type": "string"
        },
        "channels": {
          "$ref": "#/definitions/xudrpcLndChannels"
        },
        "chains": {
          "type": "array",
          "items": {
            "type": "string"
          }
        },
        "blockheight": {
          "type": "integer",
          "format": "int32"
        },
        "uris": {
          "type": "array",
          "items": {
            "type": "string"
          }
        },
        "version": {
          "type": "string"
        },
        "alias": {
          "type": "string"
        }
      }
    },
    "xudrpcOrder": {
      "type": "object",
      "properties": {
        "price": {
          "type": "number",
          "format": "double",
          "description": "The price of the order."
        },
        "quantity": {
          "type": "number",
          "format": "double",
          "description": "The quantity of the order."
        },
        "pair_id": {
          "type": "string",
          "description": "The trading pair that this order is for."
        },
        "id": {
          "type": "string",
          "description": "A UUID for this order."
        },
        "peer_pub_key": {
          "type": "string",
          "description": "The node pub key of the peer that created this order."
        },
        "local_id": {
          "type": "string",
          "description": "The local id for this order."
        },
        "created_at": {
          "type": "string",
          "format": "int64",
          "description": "The epoch time when this order was created."
        },
        "side": {
          "$ref": "#/definitions/xudrpcOrderSide",
          "title": "Whether this order is a buy or sell"
        },
        "is_own_order": {
          "type": "boolean",
          "format": "boolean",
          "description": "Whether this order is a local own order or a remote peer order."
        },
        "hold": {
          "type": "number",
          "format": "double",
          "description": "The amount on hold pending swap exectuion."
        }
      }
    },
    "xudrpcOrderRemoval": {
      "type": "object",
      "properties": {
        "quantity": {
          "type": "number",
          "format": "double",
          "description": "The quantity of the order being removed."
        },
        "pair_id": {
          "type": "string",
          "description": "The trading pair that the order is for."
        },
        "order_id": {
          "type": "string",
          "description": "The global UUID for the order."
        },
        "local_id": {
          "type": "string",
          "description": "The local id for the order, if applicable."
        },
        "is_own_order": {
          "type": "boolean",
          "format": "boolean",
          "description": "Whether the order being removed is a local own order or a remote peer order."
        }
      }
    },
    "xudrpcOrderSide": {
      "type": "string",
      "enum": [
        "BUY",
        "SELL"
      ],
      "default": "BUY"
    },
    "xudrpcOrders": {
      "type": "object",
      "properties": {
        "buy_orders": {
          "type": "array",
          "items": {
            "$ref": "#/definitions/xudrpcOrder"
          },
          "description": "A list of buy orders sorted by descending price."
        },
        "sell_orders": {
          "type": "array",
          "items": {
            "$ref": "#/definitions/xudrpcOrder"
          },
          "description": "A list of sell orders sorted by ascending price."
        }
      }
    },
    "xudrpcOrdersCount": {
      "type": "object",
      "properties": {
        "peer": {
          "type": "integer",
          "format": "int32",
          "description": "The number of orders belonging to remote xud nodes."
        },
        "own": {
          "type": "integer",
          "format": "int32",
          "description": "The number of orders belonging to our local xud node."
        }
      }
    },
    "xudrpcPeer": {
      "type": "object",
      "properties": {
        "address": {
          "type": "string",
          "description": "The socket address with host and port for this peer."
        },
        "node_pub_key": {
          "type": "string",
          "description": "The node pub key to uniquely identify this peer."
        },
        "lnd_btc_pub_key": {
          "type": "string",
          "description": "The lnd BTC pub key associated with this peer."
        },
        "lnd_ltc_pub_key": {
          "type": "string",
          "description": "The lnd LTC pub key associated with this peer."
        },
        "inbound": {
          "type": "boolean",
          "format": "boolean",
          "description": "Indicates whether this peer was connected inbound."
        },
        "pairs": {
          "type": "array",
          "items": {
            "type": "string"
          },
          "description": "A list of trading pair tickers supported by this peer."
        },
        "xud_version": {
          "type": "string",
          "description": "The version of xud being used by the peer."
        },
        "seconds_connected": {
          "type": "integer",
          "format": "int32",
          "description": "The time in seconds that we have been connected to this peer."
        }
      }
    },
    "xudrpcPlaceOrderEvent": {
      "type": "object",
      "properties": {
        "internal_match": {
          "$ref": "#/definitions/xudrpcOrder",
          "description": "An own orders (or portions thereof) that matched the newly placed order."
        },
        "swap_success": {
          "$ref": "#/definitions/xudrpcSwapSuccess",
          "description": "A swap results of peer orders that matched the newly placed order."
        },
        "remaining_order": {
          "$ref": "#/definitions/xudrpcOrder",
          "description": "The remaining portion of the order, after matches, that enters the order book."
        },
        "swap_failure": {
          "$ref": "#/definitions/xudrpcSwapFailure",
          "description": "A swap attempt that failed."
        }
      }
    },
    "xudrpcPlaceOrderRequest": {
      "type": "object",
      "properties": {
        "price": {
          "type": "number",
          "format": "double",
          "description": "The price of the order."
        },
        "quantity": {
          "type": "number",
          "format": "double",
          "description": "The quantity of the order."
        },
        "pair_id": {
          "type": "string",
          "description": "The trading pair that the order is for."
        },
        "order_id": {
          "type": "string",
          "description": "The local id to assign to the order."
        },
        "side": {
          "$ref": "#/definitions/xudrpcOrderSide",
          "description": "Whether the order is a Buy or Sell."
        }
      }
    },
    "xudrpcPlaceOrderResponse": {
      "type": "object",
      "properties": {
        "internal_matches": {
          "type": "array",
          "items": {
            "$ref": "#/definitions/xudrpcOrder"
          },
          "description": "A list of own orders (or portions thereof) that matched the newly placed order."
        },
        "swap_successes": {
          "type": "array",
          "items": {
            "$ref": "#/definitions/xudrpcSwapSuccess"
          },
          "description": "A list of swap results of peer orders that matched the newly placed order."
        },
        "remaining_order": {
          "$ref": "#/definitions/xudrpcOrder",
          "description": "The remaining portion of the order, after matches, that enters the order book."
        }
      }
    },
    "xudrpcRaidenInfo": {
      "type": "object",
      "properties": {
        "error": {
          "type": "string"
        },
        "address": {
          "type": "string"
        },
        "channels": {
          "type": "integer",
          "format": "int32"
        },
        "version": {
          "type": "string"
        }
      }
    },
    "xudrpcRemoveCurrencyRequest": {
      "type": "object",
      "properties": {
        "currency": {
          "type": "string",
          "description": "The ticker symbol for this currency such as BTC, LTC, ETH, etc..."
        }
      }
    },
    "xudrpcRemoveCurrencyResponse": {
      "type": "object"
    },
    "xudrpcRemoveOrderRequest": {
      "type": "object",
      "properties": {
        "order_id": {
          "type": "string",
          "description": "The local id of the order to remove."
        }
      }
    },
    "xudrpcRemoveOrderResponse": {
      "type": "object",
      "properties": {
        "quantity_on_hold": {
          "type": "number",
          "format": "double",
          "description": "Any portion of the order that was on hold due to ongoing swaps at the time of the request\nand could not be removed until after the swaps finish."
        }
      }
    },
    "xudrpcRemovePairRequest": {
      "type": "object",
      "properties": {
        "pair_id": {
          "type": "string",
          "description": "The trading pair ticker to remove in a format such as \"LTC/BTC\"."
        }
      }
    },
    "xudrpcRemovePairResponse": {
      "type": "object"
    },
    "xudrpcShutdownRequest": {
      "type": "object"
    },
    "xudrpcShutdownResponse": {
      "type": "object"
    },
<<<<<<< HEAD
    "xudrpcSwap": {
      "type": "object",
      "properties": {
        "role": {
          "$ref": "#/definitions/SwapSwapRole"
        },
        "phase": {
          "$ref": "#/definitions/SwapSwapPhase"
        },
        "state": {
          "$ref": "#/definitions/SwapSwapState"
        },
        "error_reason": {
          "type": "string"
        },
        "peer_pub_key": {
          "type": "string"
        },
        "order_id": {
          "type": "string"
        },
        "local_id": {
          "type": "string"
        },
        "proposed_quantity": {
          "type": "integer",
          "format": "int32"
        },
        "quantity": {
          "type": "integer",
          "format": "int32"
        },
        "taker_amount": {
          "type": "integer",
          "format": "int32"
        },
        "taker_currency": {
          "type": "string"
        },
        "taker_pub_key": {
          "type": "string"
        },
        "maker_amount": {
          "type": "integer",
          "format": "int32"
        },
        "maker_currency": {
          "type": "string"
        },
        "taker_cltv_delta": {
          "type": "integer",
          "format": "int32"
        },
        "maker_cltv_delta": {
          "type": "integer",
          "format": "int32"
        },
        "r_hash": {
          "type": "string"
        },
        "r_preimage": {
          "type": "string"
        },
        "create_time": {
          "type": "string",
          "format": "int64"
        },
        "execute_time": {
          "type": "string",
          "format": "int64"
        },
        "complete_time": {
          "type": "string",
          "format": "int64"
        }
      }
    },
    "xudrpcSwapResult": {
=======
    "xudrpcSwapFailure": {
      "type": "object",
      "properties": {
        "order_id": {
          "type": "string",
          "description": "The global UUID for the order that failed the swap."
        },
        "pair_id": {
          "type": "string",
          "description": "The trading pair that the swap is for."
        },
        "quantity": {
          "type": "number",
          "format": "double",
          "description": "The order quantity that was attempted to be swapped."
        },
        "peer_pub_key": {
          "type": "string",
          "description": "The node pub key of the peer that we attempted to swap with."
        }
      }
    },
    "xudrpcSwapSuccess": {
>>>>>>> e361b8a0
      "type": "object",
      "properties": {
        "order_id": {
          "type": "string",
          "description": "The global UUID for the order that was swapped."
        },
        "local_id": {
          "type": "string",
          "description": "The local id for the order that was swapped."
        },
        "pair_id": {
          "type": "string",
          "description": "The trading pair that the swap is for."
        },
        "quantity": {
          "type": "number",
          "format": "double",
          "description": "The order quantity that was swapped."
        },
        "r_hash": {
          "type": "string",
          "description": "The hex-encoded payment hash for the swaps."
        },
        "amount_received": {
          "type": "string",
          "format": "int64",
          "description": "The amount of subunits (satoshis) received."
        },
        "amount_sent": {
          "type": "string",
          "format": "int64",
          "description": "The amount of subunits (satoshis) sent."
        },
        "peer_pub_key": {
          "type": "string",
          "description": "The node pub key of the peer that executed this order."
        },
        "role": {
          "$ref": "#/definitions/SwapSuccessRole",
          "description": "Our role in the swap, either MAKER or TAKER."
        },
        "currency_received": {
          "type": "string",
          "description": "The ticker symbol of the currency received."
        },
        "currency_sent": {
          "type": "string",
          "description": "The ticker symbol of the currency sent."
        }
      }
    },
    "xudrpcUnbanRequest": {
      "type": "object",
      "properties": {
        "node_pub_key": {
          "type": "string",
          "description": "The node pub key of the peer to unban."
        },
        "reconnect": {
          "type": "boolean",
          "format": "boolean",
          "description": "Whether to attempt to connect to the peer after it is unbanned."
        }
      }
    },
    "xudrpcUnbanResponse": {
      "type": "object"
    }
  }
}<|MERGE_RESOLUTION|>--- conflicted
+++ resolved
@@ -1220,86 +1220,6 @@
     "xudrpcShutdownResponse": {
       "type": "object"
     },
-<<<<<<< HEAD
-    "xudrpcSwap": {
-      "type": "object",
-      "properties": {
-        "role": {
-          "$ref": "#/definitions/SwapSwapRole"
-        },
-        "phase": {
-          "$ref": "#/definitions/SwapSwapPhase"
-        },
-        "state": {
-          "$ref": "#/definitions/SwapSwapState"
-        },
-        "error_reason": {
-          "type": "string"
-        },
-        "peer_pub_key": {
-          "type": "string"
-        },
-        "order_id": {
-          "type": "string"
-        },
-        "local_id": {
-          "type": "string"
-        },
-        "proposed_quantity": {
-          "type": "integer",
-          "format": "int32"
-        },
-        "quantity": {
-          "type": "integer",
-          "format": "int32"
-        },
-        "taker_amount": {
-          "type": "integer",
-          "format": "int32"
-        },
-        "taker_currency": {
-          "type": "string"
-        },
-        "taker_pub_key": {
-          "type": "string"
-        },
-        "maker_amount": {
-          "type": "integer",
-          "format": "int32"
-        },
-        "maker_currency": {
-          "type": "string"
-        },
-        "taker_cltv_delta": {
-          "type": "integer",
-          "format": "int32"
-        },
-        "maker_cltv_delta": {
-          "type": "integer",
-          "format": "int32"
-        },
-        "r_hash": {
-          "type": "string"
-        },
-        "r_preimage": {
-          "type": "string"
-        },
-        "create_time": {
-          "type": "string",
-          "format": "int64"
-        },
-        "execute_time": {
-          "type": "string",
-          "format": "int64"
-        },
-        "complete_time": {
-          "type": "string",
-          "format": "int64"
-        }
-      }
-    },
-    "xudrpcSwapResult": {
-=======
     "xudrpcSwapFailure": {
       "type": "object",
       "properties": {
@@ -1323,7 +1243,6 @@
       }
     },
     "xudrpcSwapSuccess": {
->>>>>>> e361b8a0
       "type": "object",
       "properties": {
         "order_id": {
