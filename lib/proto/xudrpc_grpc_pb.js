// GENERATED CODE -- DO NOT EDIT!

// Original file comments:
// Copyright 2018 The Exchange Union Developers
//
// Permission is hereby granted, free of charge, to any person obtaining a copy
// of this software and associated documentation files (the "Software"), to deal
// in the Software without restriction, including without limitation the rights
// to use, copy, modify, merge, publish, distribute, sublicense, and/or sell
// copies of the Software, and to permit persons to whom the Software is
// furnished to do so, subject to the following conditions:
//
// The above copyright notice and this permission notice shall be included in
// all copies or substantial portions of the Software.
//
// THE SOFTWARE IS PROVIDED "AS IS", WITHOUT WARRANTY OF ANY KIND, EXPRESS OR
// IMPLIED, INCLUDING BUT NOT LIMITED TO THE WARRANTIES OF MERCHANTABILITY,
// FITNESS FOR A PARTICULAR PURPOSE AND NONINFRINGEMENT. IN NO EVENT SHALL THE
// AUTHORS OR COPYRIGHT HOLDERS BE LIABLE FOR ANY CLAIM, DAMAGES OR OTHER
// LIABILITY, WHETHER IN AN ACTION OF CONTRACT, TORT OR OTHERWISE, ARISING FROM,
// OUT OF OR IN CONNECTION WITH THE SOFTWARE OR THE USE OR OTHER DEALINGS IN
// THE SOFTWARE.
//
'use strict';
var grpc = require('grpc');
var xudrpc_pb = require('./xudrpc_pb.js');
var annotations_pb = require('./annotations_pb.js');

function serialize_xudrpc_AddCurrencyRequest(arg) {
  if (!(arg instanceof xudrpc_pb.AddCurrencyRequest)) {
    throw new Error('Expected argument of type xudrpc.AddCurrencyRequest');
  }
  return Buffer.from(arg.serializeBinary());
}

function deserialize_xudrpc_AddCurrencyRequest(buffer_arg) {
  return xudrpc_pb.AddCurrencyRequest.deserializeBinary(new Uint8Array(buffer_arg));
}

function serialize_xudrpc_AddCurrencyResponse(arg) {
  if (!(arg instanceof xudrpc_pb.AddCurrencyResponse)) {
    throw new Error('Expected argument of type xudrpc.AddCurrencyResponse');
  }
  return Buffer.from(arg.serializeBinary());
}

function deserialize_xudrpc_AddCurrencyResponse(buffer_arg) {
  return xudrpc_pb.AddCurrencyResponse.deserializeBinary(new Uint8Array(buffer_arg));
}

function serialize_xudrpc_AddPairRequest(arg) {
  if (!(arg instanceof xudrpc_pb.AddPairRequest)) {
    throw new Error('Expected argument of type xudrpc.AddPairRequest');
  }
  return Buffer.from(arg.serializeBinary());
}

function deserialize_xudrpc_AddPairRequest(buffer_arg) {
  return xudrpc_pb.AddPairRequest.deserializeBinary(new Uint8Array(buffer_arg));
}

function serialize_xudrpc_AddPairResponse(arg) {
  if (!(arg instanceof xudrpc_pb.AddPairResponse)) {
    throw new Error('Expected argument of type xudrpc.AddPairResponse');
  }
  return Buffer.from(arg.serializeBinary());
}

function deserialize_xudrpc_AddPairResponse(buffer_arg) {
  return xudrpc_pb.AddPairResponse.deserializeBinary(new Uint8Array(buffer_arg));
}

function serialize_xudrpc_BanRequest(arg) {
  if (!(arg instanceof xudrpc_pb.BanRequest)) {
    throw new Error('Expected argument of type xudrpc.BanRequest');
  }
  return Buffer.from(arg.serializeBinary());
}

function deserialize_xudrpc_BanRequest(buffer_arg) {
  return xudrpc_pb.BanRequest.deserializeBinary(new Uint8Array(buffer_arg));
}

function serialize_xudrpc_BanResponse(arg) {
  if (!(arg instanceof xudrpc_pb.BanResponse)) {
    throw new Error('Expected argument of type xudrpc.BanResponse');
  }
  return Buffer.from(arg.serializeBinary());
}

function deserialize_xudrpc_BanResponse(buffer_arg) {
  return xudrpc_pb.BanResponse.deserializeBinary(new Uint8Array(buffer_arg));
}

function serialize_xudrpc_ChannelBalanceRequest(arg) {
  if (!(arg instanceof xudrpc_pb.ChannelBalanceRequest)) {
    throw new Error('Expected argument of type xudrpc.ChannelBalanceRequest');
  }
  return Buffer.from(arg.serializeBinary());
}

function deserialize_xudrpc_ChannelBalanceRequest(buffer_arg) {
  return xudrpc_pb.ChannelBalanceRequest.deserializeBinary(new Uint8Array(buffer_arg));
}

function serialize_xudrpc_ChannelBalanceResponse(arg) {
  if (!(arg instanceof xudrpc_pb.ChannelBalanceResponse)) {
    throw new Error('Expected argument of type xudrpc.ChannelBalanceResponse');
  }
  return Buffer.from(arg.serializeBinary());
}

function deserialize_xudrpc_ChannelBalanceResponse(buffer_arg) {
  return xudrpc_pb.ChannelBalanceResponse.deserializeBinary(new Uint8Array(buffer_arg));
}

function serialize_xudrpc_ConnectRequest(arg) {
  if (!(arg instanceof xudrpc_pb.ConnectRequest)) {
    throw new Error('Expected argument of type xudrpc.ConnectRequest');
  }
  return Buffer.from(arg.serializeBinary());
}

function deserialize_xudrpc_ConnectRequest(buffer_arg) {
  return xudrpc_pb.ConnectRequest.deserializeBinary(new Uint8Array(buffer_arg));
}

function serialize_xudrpc_ConnectResponse(arg) {
  if (!(arg instanceof xudrpc_pb.ConnectResponse)) {
    throw new Error('Expected argument of type xudrpc.ConnectResponse');
  }
  return Buffer.from(arg.serializeBinary());
}

function deserialize_xudrpc_ConnectResponse(buffer_arg) {
  return xudrpc_pb.ConnectResponse.deserializeBinary(new Uint8Array(buffer_arg));
}

function serialize_xudrpc_CreateNodeRequest(arg) {
  if (!(arg instanceof xudrpc_pb.CreateNodeRequest)) {
    throw new Error('Expected argument of type xudrpc.CreateNodeRequest');
  }
  return Buffer.from(arg.serializeBinary());
}

function deserialize_xudrpc_CreateNodeRequest(buffer_arg) {
  return xudrpc_pb.CreateNodeRequest.deserializeBinary(new Uint8Array(buffer_arg));
}

function serialize_xudrpc_CreateNodeResponse(arg) {
  if (!(arg instanceof xudrpc_pb.CreateNodeResponse)) {
    throw new Error('Expected argument of type xudrpc.CreateNodeResponse');
  }
  return Buffer.from(arg.serializeBinary());
}

function deserialize_xudrpc_CreateNodeResponse(buffer_arg) {
  return xudrpc_pb.CreateNodeResponse.deserializeBinary(new Uint8Array(buffer_arg));
}

function serialize_xudrpc_DiscoverNodesRequest(arg) {
  if (!(arg instanceof xudrpc_pb.DiscoverNodesRequest)) {
    throw new Error('Expected argument of type xudrpc.DiscoverNodesRequest');
  }
  return Buffer.from(arg.serializeBinary());
}

function deserialize_xudrpc_DiscoverNodesRequest(buffer_arg) {
  return xudrpc_pb.DiscoverNodesRequest.deserializeBinary(new Uint8Array(buffer_arg));
}

function serialize_xudrpc_DiscoverNodesResponse(arg) {
  if (!(arg instanceof xudrpc_pb.DiscoverNodesResponse)) {
    throw new Error('Expected argument of type xudrpc.DiscoverNodesResponse');
  }
  return Buffer.from(arg.serializeBinary());
}

function deserialize_xudrpc_DiscoverNodesResponse(buffer_arg) {
  return xudrpc_pb.DiscoverNodesResponse.deserializeBinary(new Uint8Array(buffer_arg));
}

function serialize_xudrpc_ExecuteSwapRequest(arg) {
  if (!(arg instanceof xudrpc_pb.ExecuteSwapRequest)) {
    throw new Error('Expected argument of type xudrpc.ExecuteSwapRequest');
  }
  return Buffer.from(arg.serializeBinary());
}

function deserialize_xudrpc_ExecuteSwapRequest(buffer_arg) {
  return xudrpc_pb.ExecuteSwapRequest.deserializeBinary(new Uint8Array(buffer_arg));
}

function serialize_xudrpc_GetInfoRequest(arg) {
  if (!(arg instanceof xudrpc_pb.GetInfoRequest)) {
    throw new Error('Expected argument of type xudrpc.GetInfoRequest');
  }
  return Buffer.from(arg.serializeBinary());
}

function deserialize_xudrpc_GetInfoRequest(buffer_arg) {
  return xudrpc_pb.GetInfoRequest.deserializeBinary(new Uint8Array(buffer_arg));
}

function serialize_xudrpc_GetInfoResponse(arg) {
  if (!(arg instanceof xudrpc_pb.GetInfoResponse)) {
    throw new Error('Expected argument of type xudrpc.GetInfoResponse');
  }
  return Buffer.from(arg.serializeBinary());
}

function deserialize_xudrpc_GetInfoResponse(buffer_arg) {
  return xudrpc_pb.GetInfoResponse.deserializeBinary(new Uint8Array(buffer_arg));
}

function serialize_xudrpc_GetNodeInfoRequest(arg) {
  if (!(arg instanceof xudrpc_pb.GetNodeInfoRequest)) {
    throw new Error('Expected argument of type xudrpc.GetNodeInfoRequest');
  }
  return Buffer.from(arg.serializeBinary());
}

function deserialize_xudrpc_GetNodeInfoRequest(buffer_arg) {
  return xudrpc_pb.GetNodeInfoRequest.deserializeBinary(new Uint8Array(buffer_arg));
}

function serialize_xudrpc_GetNodeInfoResponse(arg) {
  if (!(arg instanceof xudrpc_pb.GetNodeInfoResponse)) {
    throw new Error('Expected argument of type xudrpc.GetNodeInfoResponse');
  }
  return Buffer.from(arg.serializeBinary());
}

function deserialize_xudrpc_GetNodeInfoResponse(buffer_arg) {
  return xudrpc_pb.GetNodeInfoResponse.deserializeBinary(new Uint8Array(buffer_arg));
}

function serialize_xudrpc_ListCurrenciesRequest(arg) {
  if (!(arg instanceof xudrpc_pb.ListCurrenciesRequest)) {
    throw new Error('Expected argument of type xudrpc.ListCurrenciesRequest');
  }
  return Buffer.from(arg.serializeBinary());
}

function deserialize_xudrpc_ListCurrenciesRequest(buffer_arg) {
  return xudrpc_pb.ListCurrenciesRequest.deserializeBinary(new Uint8Array(buffer_arg));
}

function serialize_xudrpc_ListCurrenciesResponse(arg) {
  if (!(arg instanceof xudrpc_pb.ListCurrenciesResponse)) {
    throw new Error('Expected argument of type xudrpc.ListCurrenciesResponse');
  }
  return Buffer.from(arg.serializeBinary());
}

function deserialize_xudrpc_ListCurrenciesResponse(buffer_arg) {
  return xudrpc_pb.ListCurrenciesResponse.deserializeBinary(new Uint8Array(buffer_arg));
}

function serialize_xudrpc_ListOrdersRequest(arg) {
  if (!(arg instanceof xudrpc_pb.ListOrdersRequest)) {
    throw new Error('Expected argument of type xudrpc.ListOrdersRequest');
  }
  return Buffer.from(arg.serializeBinary());
}

function deserialize_xudrpc_ListOrdersRequest(buffer_arg) {
  return xudrpc_pb.ListOrdersRequest.deserializeBinary(new Uint8Array(buffer_arg));
}

function serialize_xudrpc_ListOrdersResponse(arg) {
  if (!(arg instanceof xudrpc_pb.ListOrdersResponse)) {
    throw new Error('Expected argument of type xudrpc.ListOrdersResponse');
  }
  return Buffer.from(arg.serializeBinary());
}

function deserialize_xudrpc_ListOrdersResponse(buffer_arg) {
  return xudrpc_pb.ListOrdersResponse.deserializeBinary(new Uint8Array(buffer_arg));
}

function serialize_xudrpc_ListPairsRequest(arg) {
  if (!(arg instanceof xudrpc_pb.ListPairsRequest)) {
    throw new Error('Expected argument of type xudrpc.ListPairsRequest');
  }
  return Buffer.from(arg.serializeBinary());
}

function deserialize_xudrpc_ListPairsRequest(buffer_arg) {
  return xudrpc_pb.ListPairsRequest.deserializeBinary(new Uint8Array(buffer_arg));
}

function serialize_xudrpc_ListPairsResponse(arg) {
  if (!(arg instanceof xudrpc_pb.ListPairsResponse)) {
    throw new Error('Expected argument of type xudrpc.ListPairsResponse');
  }
  return Buffer.from(arg.serializeBinary());
}

function deserialize_xudrpc_ListPairsResponse(buffer_arg) {
  return xudrpc_pb.ListPairsResponse.deserializeBinary(new Uint8Array(buffer_arg));
}

function serialize_xudrpc_ListPeersRequest(arg) {
  if (!(arg instanceof xudrpc_pb.ListPeersRequest)) {
    throw new Error('Expected argument of type xudrpc.ListPeersRequest');
  }
  return Buffer.from(arg.serializeBinary());
}

function deserialize_xudrpc_ListPeersRequest(buffer_arg) {
  return xudrpc_pb.ListPeersRequest.deserializeBinary(new Uint8Array(buffer_arg));
}

function serialize_xudrpc_ListPeersResponse(arg) {
  if (!(arg instanceof xudrpc_pb.ListPeersResponse)) {
    throw new Error('Expected argument of type xudrpc.ListPeersResponse');
  }
  return Buffer.from(arg.serializeBinary());
}

function deserialize_xudrpc_ListPeersResponse(buffer_arg) {
  return xudrpc_pb.ListPeersResponse.deserializeBinary(new Uint8Array(buffer_arg));
}

<<<<<<< HEAD
function serialize_xudrpc_ListSwapsRequest(arg) {
  if (!(arg instanceof xudrpc_pb.ListSwapsRequest)) {
    throw new Error('Expected argument of type xudrpc.ListSwapsRequest');
=======
function serialize_xudrpc_OpenChannelRequest(arg) {
  if (!(arg instanceof xudrpc_pb.OpenChannelRequest)) {
    throw new Error('Expected argument of type xudrpc.OpenChannelRequest');
>>>>>>> a30f9727
  }
  return Buffer.from(arg.serializeBinary());
}

<<<<<<< HEAD
function deserialize_xudrpc_ListSwapsRequest(buffer_arg) {
  return xudrpc_pb.ListSwapsRequest.deserializeBinary(new Uint8Array(buffer_arg));
}

function serialize_xudrpc_ListSwapsResponse(arg) {
  if (!(arg instanceof xudrpc_pb.ListSwapsResponse)) {
    throw new Error('Expected argument of type xudrpc.ListSwapsResponse');
=======
function deserialize_xudrpc_OpenChannelRequest(buffer_arg) {
  return xudrpc_pb.OpenChannelRequest.deserializeBinary(new Uint8Array(buffer_arg));
}

function serialize_xudrpc_OpenChannelResponse(arg) {
  if (!(arg instanceof xudrpc_pb.OpenChannelResponse)) {
    throw new Error('Expected argument of type xudrpc.OpenChannelResponse');
>>>>>>> a30f9727
  }
  return Buffer.from(arg.serializeBinary());
}

<<<<<<< HEAD
function deserialize_xudrpc_ListSwapsResponse(buffer_arg) {
  return xudrpc_pb.ListSwapsResponse.deserializeBinary(new Uint8Array(buffer_arg));
=======
function deserialize_xudrpc_OpenChannelResponse(buffer_arg) {
  return xudrpc_pb.OpenChannelResponse.deserializeBinary(new Uint8Array(buffer_arg));
>>>>>>> a30f9727
}

function serialize_xudrpc_OrderUpdate(arg) {
  if (!(arg instanceof xudrpc_pb.OrderUpdate)) {
    throw new Error('Expected argument of type xudrpc.OrderUpdate');
  }
  return Buffer.from(arg.serializeBinary());
}

function deserialize_xudrpc_OrderUpdate(buffer_arg) {
  return xudrpc_pb.OrderUpdate.deserializeBinary(new Uint8Array(buffer_arg));
}

function serialize_xudrpc_PlaceOrderEvent(arg) {
  if (!(arg instanceof xudrpc_pb.PlaceOrderEvent)) {
    throw new Error('Expected argument of type xudrpc.PlaceOrderEvent');
  }
  return Buffer.from(arg.serializeBinary());
}

function deserialize_xudrpc_PlaceOrderEvent(buffer_arg) {
  return xudrpc_pb.PlaceOrderEvent.deserializeBinary(new Uint8Array(buffer_arg));
}

function serialize_xudrpc_PlaceOrderRequest(arg) {
  if (!(arg instanceof xudrpc_pb.PlaceOrderRequest)) {
    throw new Error('Expected argument of type xudrpc.PlaceOrderRequest');
  }
  return Buffer.from(arg.serializeBinary());
}

function deserialize_xudrpc_PlaceOrderRequest(buffer_arg) {
  return xudrpc_pb.PlaceOrderRequest.deserializeBinary(new Uint8Array(buffer_arg));
}

function serialize_xudrpc_PlaceOrderResponse(arg) {
  if (!(arg instanceof xudrpc_pb.PlaceOrderResponse)) {
    throw new Error('Expected argument of type xudrpc.PlaceOrderResponse');
  }
  return Buffer.from(arg.serializeBinary());
}

function deserialize_xudrpc_PlaceOrderResponse(buffer_arg) {
  return xudrpc_pb.PlaceOrderResponse.deserializeBinary(new Uint8Array(buffer_arg));
}

function serialize_xudrpc_RemoveCurrencyRequest(arg) {
  if (!(arg instanceof xudrpc_pb.RemoveCurrencyRequest)) {
    throw new Error('Expected argument of type xudrpc.RemoveCurrencyRequest');
  }
  return Buffer.from(arg.serializeBinary());
}

function deserialize_xudrpc_RemoveCurrencyRequest(buffer_arg) {
  return xudrpc_pb.RemoveCurrencyRequest.deserializeBinary(new Uint8Array(buffer_arg));
}

function serialize_xudrpc_RemoveCurrencyResponse(arg) {
  if (!(arg instanceof xudrpc_pb.RemoveCurrencyResponse)) {
    throw new Error('Expected argument of type xudrpc.RemoveCurrencyResponse');
  }
  return Buffer.from(arg.serializeBinary());
}

function deserialize_xudrpc_RemoveCurrencyResponse(buffer_arg) {
  return xudrpc_pb.RemoveCurrencyResponse.deserializeBinary(new Uint8Array(buffer_arg));
}

function serialize_xudrpc_RemoveOrderRequest(arg) {
  if (!(arg instanceof xudrpc_pb.RemoveOrderRequest)) {
    throw new Error('Expected argument of type xudrpc.RemoveOrderRequest');
  }
  return Buffer.from(arg.serializeBinary());
}

function deserialize_xudrpc_RemoveOrderRequest(buffer_arg) {
  return xudrpc_pb.RemoveOrderRequest.deserializeBinary(new Uint8Array(buffer_arg));
}

function serialize_xudrpc_RemoveOrderResponse(arg) {
  if (!(arg instanceof xudrpc_pb.RemoveOrderResponse)) {
    throw new Error('Expected argument of type xudrpc.RemoveOrderResponse');
  }
  return Buffer.from(arg.serializeBinary());
}

function deserialize_xudrpc_RemoveOrderResponse(buffer_arg) {
  return xudrpc_pb.RemoveOrderResponse.deserializeBinary(new Uint8Array(buffer_arg));
}

function serialize_xudrpc_RemovePairRequest(arg) {
  if (!(arg instanceof xudrpc_pb.RemovePairRequest)) {
    throw new Error('Expected argument of type xudrpc.RemovePairRequest');
  }
  return Buffer.from(arg.serializeBinary());
}

function deserialize_xudrpc_RemovePairRequest(buffer_arg) {
  return xudrpc_pb.RemovePairRequest.deserializeBinary(new Uint8Array(buffer_arg));
}

function serialize_xudrpc_RemovePairResponse(arg) {
  if (!(arg instanceof xudrpc_pb.RemovePairResponse)) {
    throw new Error('Expected argument of type xudrpc.RemovePairResponse');
  }
  return Buffer.from(arg.serializeBinary());
}

function deserialize_xudrpc_RemovePairResponse(buffer_arg) {
  return xudrpc_pb.RemovePairResponse.deserializeBinary(new Uint8Array(buffer_arg));
}

function serialize_xudrpc_ShutdownRequest(arg) {
  if (!(arg instanceof xudrpc_pb.ShutdownRequest)) {
    throw new Error('Expected argument of type xudrpc.ShutdownRequest');
  }
  return Buffer.from(arg.serializeBinary());
}

function deserialize_xudrpc_ShutdownRequest(buffer_arg) {
  return xudrpc_pb.ShutdownRequest.deserializeBinary(new Uint8Array(buffer_arg));
}

function serialize_xudrpc_ShutdownResponse(arg) {
  if (!(arg instanceof xudrpc_pb.ShutdownResponse)) {
    throw new Error('Expected argument of type xudrpc.ShutdownResponse');
  }
  return Buffer.from(arg.serializeBinary());
}

function deserialize_xudrpc_ShutdownResponse(buffer_arg) {
  return xudrpc_pb.ShutdownResponse.deserializeBinary(new Uint8Array(buffer_arg));
}

function serialize_xudrpc_SubscribeOrdersRequest(arg) {
  if (!(arg instanceof xudrpc_pb.SubscribeOrdersRequest)) {
    throw new Error('Expected argument of type xudrpc.SubscribeOrdersRequest');
  }
  return Buffer.from(arg.serializeBinary());
}

function deserialize_xudrpc_SubscribeOrdersRequest(buffer_arg) {
  return xudrpc_pb.SubscribeOrdersRequest.deserializeBinary(new Uint8Array(buffer_arg));
}

function serialize_xudrpc_SubscribeSwapsRequest(arg) {
  if (!(arg instanceof xudrpc_pb.SubscribeSwapsRequest)) {
    throw new Error('Expected argument of type xudrpc.SubscribeSwapsRequest');
  }
  return Buffer.from(arg.serializeBinary());
}

function deserialize_xudrpc_SubscribeSwapsRequest(buffer_arg) {
  return xudrpc_pb.SubscribeSwapsRequest.deserializeBinary(new Uint8Array(buffer_arg));
}

function serialize_xudrpc_SwapFailure(arg) {
  if (!(arg instanceof xudrpc_pb.SwapFailure)) {
    throw new Error('Expected argument of type xudrpc.SwapFailure');
  }
  return Buffer.from(arg.serializeBinary());
}

function deserialize_xudrpc_SwapFailure(buffer_arg) {
  return xudrpc_pb.SwapFailure.deserializeBinary(new Uint8Array(buffer_arg));
}

function serialize_xudrpc_SwapSuccess(arg) {
  if (!(arg instanceof xudrpc_pb.SwapSuccess)) {
    throw new Error('Expected argument of type xudrpc.SwapSuccess');
  }
  return Buffer.from(arg.serializeBinary());
}

function deserialize_xudrpc_SwapSuccess(buffer_arg) {
  return xudrpc_pb.SwapSuccess.deserializeBinary(new Uint8Array(buffer_arg));
}

function serialize_xudrpc_UnbanRequest(arg) {
  if (!(arg instanceof xudrpc_pb.UnbanRequest)) {
    throw new Error('Expected argument of type xudrpc.UnbanRequest');
  }
  return Buffer.from(arg.serializeBinary());
}

function deserialize_xudrpc_UnbanRequest(buffer_arg) {
  return xudrpc_pb.UnbanRequest.deserializeBinary(new Uint8Array(buffer_arg));
}

function serialize_xudrpc_UnbanResponse(arg) {
  if (!(arg instanceof xudrpc_pb.UnbanResponse)) {
    throw new Error('Expected argument of type xudrpc.UnbanResponse');
  }
  return Buffer.from(arg.serializeBinary());
}

function deserialize_xudrpc_UnbanResponse(buffer_arg) {
  return xudrpc_pb.UnbanResponse.deserializeBinary(new Uint8Array(buffer_arg));
}

function serialize_xudrpc_UnlockNodeRequest(arg) {
  if (!(arg instanceof xudrpc_pb.UnlockNodeRequest)) {
    throw new Error('Expected argument of type xudrpc.UnlockNodeRequest');
  }
  return Buffer.from(arg.serializeBinary());
}

function deserialize_xudrpc_UnlockNodeRequest(buffer_arg) {
  return xudrpc_pb.UnlockNodeRequest.deserializeBinary(new Uint8Array(buffer_arg));
}

function serialize_xudrpc_UnlockNodeResponse(arg) {
  if (!(arg instanceof xudrpc_pb.UnlockNodeResponse)) {
    throw new Error('Expected argument of type xudrpc.UnlockNodeResponse');
  }
  return Buffer.from(arg.serializeBinary());
}

function deserialize_xudrpc_UnlockNodeResponse(buffer_arg) {
  return xudrpc_pb.UnlockNodeResponse.deserializeBinary(new Uint8Array(buffer_arg));
}


var XudInitService = exports.XudInitService = {
  createNode: {
    path: '/xudrpc.XudInit/CreateNode',
    requestStream: false,
    responseStream: false,
    requestType: xudrpc_pb.CreateNodeRequest,
    responseType: xudrpc_pb.CreateNodeResponse,
    requestSerialize: serialize_xudrpc_CreateNodeRequest,
    requestDeserialize: deserialize_xudrpc_CreateNodeRequest,
    responseSerialize: serialize_xudrpc_CreateNodeResponse,
    responseDeserialize: deserialize_xudrpc_CreateNodeResponse,
  },
  unlockNode: {
    path: '/xudrpc.XudInit/UnlockNode',
    requestStream: false,
    responseStream: false,
    requestType: xudrpc_pb.UnlockNodeRequest,
    responseType: xudrpc_pb.UnlockNodeResponse,
    requestSerialize: serialize_xudrpc_UnlockNodeRequest,
    requestDeserialize: deserialize_xudrpc_UnlockNodeRequest,
    responseSerialize: serialize_xudrpc_UnlockNodeResponse,
    responseDeserialize: deserialize_xudrpc_UnlockNodeResponse,
  },
};

exports.XudInitClient = grpc.makeGenericClientConstructor(XudInitService);
var XudService = exports.XudService = {
  // Adds a currency to the list of supported currencies. Once added, the currency may be used for
  // new trading pairs. 
  addCurrency: {
    path: '/xudrpc.Xud/AddCurrency',
    requestStream: false,
    responseStream: false,
    requestType: xudrpc_pb.AddCurrencyRequest,
    responseType: xudrpc_pb.AddCurrencyResponse,
    requestSerialize: serialize_xudrpc_AddCurrencyRequest,
    requestDeserialize: deserialize_xudrpc_AddCurrencyRequest,
    responseSerialize: serialize_xudrpc_AddCurrencyResponse,
    responseDeserialize: deserialize_xudrpc_AddCurrencyResponse,
  },
  // Adds a trading pair to the list of supported trading pairs. The newly supported pair is
  // advertised to peers so they may begin sending orders for it. 
  addPair: {
    path: '/xudrpc.Xud/AddPair',
    requestStream: false,
    responseStream: false,
    requestType: xudrpc_pb.AddPairRequest,
    responseType: xudrpc_pb.AddPairResponse,
    requestSerialize: serialize_xudrpc_AddPairRequest,
    requestDeserialize: deserialize_xudrpc_AddPairRequest,
    responseSerialize: serialize_xudrpc_AddPairResponse,
    responseDeserialize: deserialize_xudrpc_AddPairResponse,
  },
  // Removes an order from the order book by its local id. This should be called when an order is
  // canceled or filled outside of xud. Removed orders become immediately unavailable for swaps,
  // and peers are notified that the order is no longer valid. Any portion of the order that is
  // on hold due to ongoing swaps will not be removed until after the swap attempts complete. 
  removeOrder: {
    path: '/xudrpc.Xud/RemoveOrder',
    requestStream: false,
    responseStream: false,
    requestType: xudrpc_pb.RemoveOrderRequest,
    responseType: xudrpc_pb.RemoveOrderResponse,
    requestSerialize: serialize_xudrpc_RemoveOrderRequest,
    requestDeserialize: deserialize_xudrpc_RemoveOrderRequest,
    responseSerialize: serialize_xudrpc_RemoveOrderResponse,
    responseDeserialize: deserialize_xudrpc_RemoveOrderResponse,
  },
  // Gets the total balance available across all payment channels for one or all currencies. 
  channelBalance: {
    path: '/xudrpc.Xud/ChannelBalance',
    requestStream: false,
    responseStream: false,
    requestType: xudrpc_pb.ChannelBalanceRequest,
    responseType: xudrpc_pb.ChannelBalanceResponse,
    requestSerialize: serialize_xudrpc_ChannelBalanceRequest,
    requestDeserialize: deserialize_xudrpc_ChannelBalanceRequest,
    responseSerialize: serialize_xudrpc_ChannelBalanceResponse,
    responseDeserialize: deserialize_xudrpc_ChannelBalanceResponse,
  },
  // Opens a payment channel to a peer with the given node pub key for the specified amount and currency. 
  openChannel: {
    path: '/xudrpc.Xud/OpenChannel',
    requestStream: false,
    responseStream: false,
    requestType: xudrpc_pb.OpenChannelRequest,
    responseType: xudrpc_pb.OpenChannelResponse,
    requestSerialize: serialize_xudrpc_OpenChannelRequest,
    requestDeserialize: deserialize_xudrpc_OpenChannelRequest,
    responseSerialize: serialize_xudrpc_OpenChannelResponse,
    responseDeserialize: deserialize_xudrpc_OpenChannelResponse,
  },
  // Attempts to connect to a node. Once connected, the node is added to the list of peers and
  // becomes available for swaps and trading. A handshake exchanges information about the peer's
  // supported trading and swap clients. Orders will be shared with the peer upon connection and
  // upon new order placements.
  connect: {
    path: '/xudrpc.Xud/Connect',
    requestStream: false,
    responseStream: false,
    requestType: xudrpc_pb.ConnectRequest,
    responseType: xudrpc_pb.ConnectResponse,
    requestSerialize: serialize_xudrpc_ConnectRequest,
    requestDeserialize: deserialize_xudrpc_ConnectRequest,
    responseSerialize: serialize_xudrpc_ConnectResponse,
    responseDeserialize: deserialize_xudrpc_ConnectResponse,
  },
  // Bans a node and immediately disconnects from it. This can be used to prevent any connections
  // to a specific node.
  ban: {
    path: '/xudrpc.Xud/Ban',
    requestStream: false,
    responseStream: false,
    requestType: xudrpc_pb.BanRequest,
    responseType: xudrpc_pb.BanResponse,
    requestSerialize: serialize_xudrpc_BanRequest,
    requestDeserialize: deserialize_xudrpc_BanRequest,
    responseSerialize: serialize_xudrpc_BanResponse,
    responseDeserialize: deserialize_xudrpc_BanResponse,
  },
  // Removes a ban from a node manually and, optionally, attempts to connect to it. 
  unban: {
    path: '/xudrpc.Xud/Unban',
    requestStream: false,
    responseStream: false,
    requestType: xudrpc_pb.UnbanRequest,
    responseType: xudrpc_pb.UnbanResponse,
    requestSerialize: serialize_xudrpc_UnbanRequest,
    requestDeserialize: deserialize_xudrpc_UnbanRequest,
    responseSerialize: serialize_xudrpc_UnbanResponse,
    responseDeserialize: deserialize_xudrpc_UnbanResponse,
  },
  // Gets general information about this node. 
  getInfo: {
    path: '/xudrpc.Xud/GetInfo',
    requestStream: false,
    responseStream: false,
    requestType: xudrpc_pb.GetInfoRequest,
    responseType: xudrpc_pb.GetInfoResponse,
    requestSerialize: serialize_xudrpc_GetInfoRequest,
    requestDeserialize: deserialize_xudrpc_GetInfoRequest,
    responseSerialize: serialize_xudrpc_GetInfoResponse,
    responseDeserialize: deserialize_xudrpc_GetInfoResponse,
  },
  // Gets general information about a node. 
  getNodeInfo: {
    path: '/xudrpc.Xud/GetNodeInfo',
    requestStream: false,
    responseStream: false,
    requestType: xudrpc_pb.GetNodeInfoRequest,
    responseType: xudrpc_pb.GetNodeInfoResponse,
    requestSerialize: serialize_xudrpc_GetNodeInfoRequest,
    requestDeserialize: deserialize_xudrpc_GetNodeInfoRequest,
    responseSerialize: serialize_xudrpc_GetNodeInfoResponse,
    responseDeserialize: deserialize_xudrpc_GetNodeInfoResponse,
  },
  // Gets orders from the order book. This call returns the state of the order book at a given point
  // in time, although it is not guaranteed to still be vaild by the time a response is received
  // and processed by a client. It accepts an optional trading pair id parameter. If specified, only
  // orders for that particular trading pair are returned. Otherwise, all orders are returned. Orders
  // are separated into buys and sells for each trading pair, but unsorted. 
  listOrders: {
    path: '/xudrpc.Xud/ListOrders',
    requestStream: false,
    responseStream: false,
    requestType: xudrpc_pb.ListOrdersRequest,
    responseType: xudrpc_pb.ListOrdersResponse,
    requestSerialize: serialize_xudrpc_ListOrdersRequest,
    requestDeserialize: deserialize_xudrpc_ListOrdersRequest,
    responseSerialize: serialize_xudrpc_ListOrdersResponse,
    responseDeserialize: deserialize_xudrpc_ListOrdersResponse,
  },
  // Gets a list of this node's supported currencies. 
  listCurrencies: {
    path: '/xudrpc.Xud/ListCurrencies',
    requestStream: false,
    responseStream: false,
    requestType: xudrpc_pb.ListCurrenciesRequest,
    responseType: xudrpc_pb.ListCurrenciesResponse,
    requestSerialize: serialize_xudrpc_ListCurrenciesRequest,
    requestDeserialize: deserialize_xudrpc_ListCurrenciesRequest,
    responseSerialize: serialize_xudrpc_ListCurrenciesResponse,
    responseDeserialize: deserialize_xudrpc_ListCurrenciesResponse,
  },
  // Gets a list of this nodes suported trading pairs. 
  listPairs: {
    path: '/xudrpc.Xud/ListPairs',
    requestStream: false,
    responseStream: false,
    requestType: xudrpc_pb.ListPairsRequest,
    responseType: xudrpc_pb.ListPairsResponse,
    requestSerialize: serialize_xudrpc_ListPairsRequest,
    requestDeserialize: deserialize_xudrpc_ListPairsRequest,
    responseSerialize: serialize_xudrpc_ListPairsResponse,
    responseDeserialize: deserialize_xudrpc_ListPairsResponse,
  },
  // Gets a list of connected peers. 
  listPeers: {
    path: '/xudrpc.Xud/ListPeers',
    requestStream: false,
    responseStream: false,
    requestType: xudrpc_pb.ListPeersRequest,
    responseType: xudrpc_pb.ListPeersResponse,
    requestSerialize: serialize_xudrpc_ListPeersRequest,
    requestDeserialize: deserialize_xudrpc_ListPeersRequest,
    responseSerialize: serialize_xudrpc_ListPeersResponse,
    responseDeserialize: deserialize_xudrpc_ListPeersResponse,
  },
  // Gets a list of completed swap deals. 
  listSwaps: {
    path: '/xudrpc.Xud/ListSwaps',
    requestStream: false,
    responseStream: false,
    requestType: xudrpc_pb.ListSwapsRequest,
    responseType: xudrpc_pb.ListSwapsResponse,
    requestSerialize: serialize_xudrpc_ListSwapsRequest,
    requestDeserialize: deserialize_xudrpc_ListSwapsRequest,
    responseSerialize: serialize_xudrpc_ListSwapsResponse,
    responseDeserialize: deserialize_xudrpc_ListSwapsResponse,
  },
  // Adds an order to the order book.
  // If price is zero or unspecified a market order will get added. 
  placeOrder: {
    path: '/xudrpc.Xud/PlaceOrder',
    requestStream: false,
    responseStream: true,
    requestType: xudrpc_pb.PlaceOrderRequest,
    responseType: xudrpc_pb.PlaceOrderEvent,
    requestSerialize: serialize_xudrpc_PlaceOrderRequest,
    requestDeserialize: deserialize_xudrpc_PlaceOrderRequest,
    responseSerialize: serialize_xudrpc_PlaceOrderEvent,
    responseDeserialize: deserialize_xudrpc_PlaceOrderEvent,
  },
  // The synchronous non-streaming version of PlaceOrder. 
  placeOrderSync: {
    path: '/xudrpc.Xud/PlaceOrderSync',
    requestStream: false,
    responseStream: false,
    requestType: xudrpc_pb.PlaceOrderRequest,
    responseType: xudrpc_pb.PlaceOrderResponse,
    requestSerialize: serialize_xudrpc_PlaceOrderRequest,
    requestDeserialize: deserialize_xudrpc_PlaceOrderRequest,
    responseSerialize: serialize_xudrpc_PlaceOrderResponse,
    responseDeserialize: deserialize_xudrpc_PlaceOrderResponse,
  },
  // Execute a swap on a maker peer order 
  executeSwap: {
    path: '/xudrpc.Xud/ExecuteSwap',
    requestStream: false,
    responseStream: false,
    requestType: xudrpc_pb.ExecuteSwapRequest,
    responseType: xudrpc_pb.SwapSuccess,
    requestSerialize: serialize_xudrpc_ExecuteSwapRequest,
    requestDeserialize: deserialize_xudrpc_ExecuteSwapRequest,
    responseSerialize: serialize_xudrpc_SwapSuccess,
    responseDeserialize: deserialize_xudrpc_SwapSuccess,
  },
  // Removes a currency from the list of supported currencies. Only currencies that are not in use
  // for any currently supported trading pairs may be removed. Once removed, the currency can no
  // longer be used for any supported trading pairs. 
  removeCurrency: {
    path: '/xudrpc.Xud/RemoveCurrency',
    requestStream: false,
    responseStream: false,
    requestType: xudrpc_pb.RemoveCurrencyRequest,
    responseType: xudrpc_pb.RemoveCurrencyResponse,
    requestSerialize: serialize_xudrpc_RemoveCurrencyRequest,
    requestDeserialize: deserialize_xudrpc_RemoveCurrencyRequest,
    responseSerialize: serialize_xudrpc_RemoveCurrencyResponse,
    responseDeserialize: deserialize_xudrpc_RemoveCurrencyResponse,
  },
  // Removes a trading pair from the list of currently supported trading pair. This call will
  // effectively cancel any standing orders for that trading pair. Peers are informed when a pair
  // is no longer supported so that they will know to stop sending orders for it. 
  removePair: {
    path: '/xudrpc.Xud/RemovePair',
    requestStream: false,
    responseStream: false,
    requestType: xudrpc_pb.RemovePairRequest,
    responseType: xudrpc_pb.RemovePairResponse,
    requestSerialize: serialize_xudrpc_RemovePairRequest,
    requestDeserialize: deserialize_xudrpc_RemovePairRequest,
    responseSerialize: serialize_xudrpc_RemovePairResponse,
    responseDeserialize: deserialize_xudrpc_RemovePairResponse,
  },
  // Discover nodes from a specific peer and apply new connections 
  discoverNodes: {
    path: '/xudrpc.Xud/DiscoverNodes',
    requestStream: false,
    responseStream: false,
    requestType: xudrpc_pb.DiscoverNodesRequest,
    responseType: xudrpc_pb.DiscoverNodesResponse,
    requestSerialize: serialize_xudrpc_DiscoverNodesRequest,
    requestDeserialize: deserialize_xudrpc_DiscoverNodesRequest,
    responseSerialize: serialize_xudrpc_DiscoverNodesResponse,
    responseDeserialize: deserialize_xudrpc_DiscoverNodesResponse,
  },
  // Begin gracefully shutting down xud. 
  shutdown: {
    path: '/xudrpc.Xud/Shutdown',
    requestStream: false,
    responseStream: false,
    requestType: xudrpc_pb.ShutdownRequest,
    responseType: xudrpc_pb.ShutdownResponse,
    requestSerialize: serialize_xudrpc_ShutdownRequest,
    requestDeserialize: deserialize_xudrpc_ShutdownRequest,
    responseSerialize: serialize_xudrpc_ShutdownResponse,
    responseDeserialize: deserialize_xudrpc_ShutdownResponse,
  },
  // Subscribes to orders being added to and removed from the order book. This call allows the client
  // to maintain an up-to-date view of the order book. For example, an exchange that wants to show
  // its users a real time view of the orders available to them would subscribe to this streaming
  // call to be alerted as new orders are added and expired orders are removed. 
  subscribeOrders: {
    path: '/xudrpc.Xud/SubscribeOrders',
    requestStream: false,
    responseStream: true,
    requestType: xudrpc_pb.SubscribeOrdersRequest,
    responseType: xudrpc_pb.OrderUpdate,
    requestSerialize: serialize_xudrpc_SubscribeOrdersRequest,
    requestDeserialize: deserialize_xudrpc_SubscribeOrdersRequest,
    responseSerialize: serialize_xudrpc_OrderUpdate,
    responseDeserialize: deserialize_xudrpc_OrderUpdate,
  },
  // Subscribes to completed swaps. By default, only swaps that are initiated by a remote peer are
  // transmitted unless a flag is set to include swaps initiated by the local node. This call allows
  // the client to get real-time notifications when its orders are filled by a peer. It can be used
  // for tracking order executions, updating balances, and informing a trader when one of their orders
  // is settled through the Exchange Union network. 
  subscribeSwaps: {
    path: '/xudrpc.Xud/SubscribeSwaps',
    requestStream: false,
    responseStream: true,
    requestType: xudrpc_pb.SubscribeSwapsRequest,
    responseType: xudrpc_pb.SwapSuccess,
    requestSerialize: serialize_xudrpc_SubscribeSwapsRequest,
    requestDeserialize: deserialize_xudrpc_SubscribeSwapsRequest,
    responseSerialize: serialize_xudrpc_SwapSuccess,
    responseDeserialize: deserialize_xudrpc_SwapSuccess,
  },
  // Subscribes to failed swaps. By default, only swaps that are initiated by a remote peer are
  // transmitted unless a flag is set to include swaps initiated by the local node. This call allows
  // the client to get real-time notifications when swap attempts are failing. It can be used for
  // status monitoring, debugging, and testing purposes. 
  subscribeSwapFailures: {
    path: '/xudrpc.Xud/SubscribeSwapFailures',
    requestStream: false,
    responseStream: true,
    requestType: xudrpc_pb.SubscribeSwapsRequest,
    responseType: xudrpc_pb.SwapFailure,
    requestSerialize: serialize_xudrpc_SubscribeSwapsRequest,
    requestDeserialize: deserialize_xudrpc_SubscribeSwapsRequest,
    responseSerialize: serialize_xudrpc_SwapFailure,
    responseDeserialize: deserialize_xudrpc_SwapFailure,
  },
};

exports.XudClient = grpc.makeGenericClientConstructor(XudService);<|MERGE_RESOLUTION|>--- conflicted
+++ resolved
@@ -323,28 +323,35 @@
   return xudrpc_pb.ListPeersResponse.deserializeBinary(new Uint8Array(buffer_arg));
 }
 
-<<<<<<< HEAD
 function serialize_xudrpc_ListSwapsRequest(arg) {
   if (!(arg instanceof xudrpc_pb.ListSwapsRequest)) {
     throw new Error('Expected argument of type xudrpc.ListSwapsRequest');
-=======
+  }
+  return Buffer.from(arg.serializeBinary());
+}
+
+function deserialize_xudrpc_ListSwapsRequest(buffer_arg) {
+  return xudrpc_pb.ListSwapsRequest.deserializeBinary(new Uint8Array(buffer_arg));
+}
+
+function serialize_xudrpc_ListSwapsResponse(arg) {
+  if (!(arg instanceof xudrpc_pb.ListSwapsResponse)) {
+    throw new Error('Expected argument of type xudrpc.ListSwapsResponse');
+  }
+  return Buffer.from(arg.serializeBinary());
+}
+
+function deserialize_xudrpc_ListSwapsResponse(buffer_arg) {
+  return xudrpc_pb.ListSwapsResponse.deserializeBinary(new Uint8Array(buffer_arg));
+}
+
 function serialize_xudrpc_OpenChannelRequest(arg) {
   if (!(arg instanceof xudrpc_pb.OpenChannelRequest)) {
     throw new Error('Expected argument of type xudrpc.OpenChannelRequest');
->>>>>>> a30f9727
-  }
-  return Buffer.from(arg.serializeBinary());
-}
-
-<<<<<<< HEAD
-function deserialize_xudrpc_ListSwapsRequest(buffer_arg) {
-  return xudrpc_pb.ListSwapsRequest.deserializeBinary(new Uint8Array(buffer_arg));
-}
-
-function serialize_xudrpc_ListSwapsResponse(arg) {
-  if (!(arg instanceof xudrpc_pb.ListSwapsResponse)) {
-    throw new Error('Expected argument of type xudrpc.ListSwapsResponse');
-=======
+  }
+  return Buffer.from(arg.serializeBinary());
+}
+
 function deserialize_xudrpc_OpenChannelRequest(buffer_arg) {
   return xudrpc_pb.OpenChannelRequest.deserializeBinary(new Uint8Array(buffer_arg));
 }
@@ -352,18 +359,12 @@
 function serialize_xudrpc_OpenChannelResponse(arg) {
   if (!(arg instanceof xudrpc_pb.OpenChannelResponse)) {
     throw new Error('Expected argument of type xudrpc.OpenChannelResponse');
->>>>>>> a30f9727
-  }
-  return Buffer.from(arg.serializeBinary());
-}
-
-<<<<<<< HEAD
-function deserialize_xudrpc_ListSwapsResponse(buffer_arg) {
-  return xudrpc_pb.ListSwapsResponse.deserializeBinary(new Uint8Array(buffer_arg));
-=======
+  }
+  return Buffer.from(arg.serializeBinary());
+}
+
 function deserialize_xudrpc_OpenChannelResponse(buffer_arg) {
   return xudrpc_pb.OpenChannelResponse.deserializeBinary(new Uint8Array(buffer_arg));
->>>>>>> a30f9727
 }
 
 function serialize_xudrpc_OrderUpdate(arg) {
