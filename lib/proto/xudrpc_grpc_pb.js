--- conflicted
+++ resolved
@@ -489,7 +489,6 @@
   return xudrpc_pb.ListPeersResponse.deserializeBinary(new Uint8Array(buffer_arg));
 }
 
-<<<<<<< HEAD
 function serialize_xudrpc_ListUnspentRequest(arg) {
   if (!(arg instanceof xudrpc_pb.ListUnspentRequest)) {
     throw new Error('Expected argument of type xudrpc.ListUnspentRequest');
@@ -512,14 +511,9 @@
   return xudrpc_pb.NewAddressRequest.deserializeBinary(new Uint8Array(buffer_arg));
 }
 
-function serialize_xudrpc_Order(arg) {
-  if (!(arg instanceof xudrpc_pb.Order)) {
-    throw new Error('Expected argument of type xudrpc.Order');
-=======
 function serialize_xudrpc_OrderUpdate(arg) {
   if (!(arg instanceof xudrpc_pb.OrderUpdate)) {
     throw new Error('Expected argument of type xudrpc.OrderUpdate');
->>>>>>> ffd7dc8b
   }
   return Buffer.from(arg.serializeBinary());
 }
@@ -996,7 +990,6 @@
     responseSerialize: serialize_xudrpc_ShutdownResponse,
     responseDeserialize: deserialize_xudrpc_ShutdownResponse,
   },
-<<<<<<< HEAD
   genSeed: {
     path: '/xudrpc.Xud/GenSeed',
     requestStream: false,
@@ -1129,36 +1122,12 @@
     responseSerialize: serialize_lnrpc_Transaction,
     responseDeserialize: deserialize_lnrpc_Transaction,
   },
-  // Subscribes to orders being added to the order book. This call, together with SubscribeRemovedOrders,
-  // allows the client to maintain an up-to-date view of the order book. For example, an exchange that
-  // wants to show its users a real time list of the orders available to them would subscribe to this
-  // streaming call to be alerted of new orders as they become available for trading. 
-  subscribeAddedOrders: {
-    path: '/xudrpc.Xud/SubscribeAddedOrders',
-    requestStream: false,
-    responseStream: true,
-    requestType: xudrpc_pb.SubscribeAddedOrdersRequest,
-    responseType: xudrpc_pb.Order,
-    requestSerialize: serialize_xudrpc_SubscribeAddedOrdersRequest,
-    requestDeserialize: deserialize_xudrpc_SubscribeAddedOrdersRequest,
-    responseSerialize: serialize_xudrpc_Order,
-    responseDeserialize: deserialize_xudrpc_Order,
-  },
-  // Subscribes to orders being removed - either in full or in part - from the order book. This call,
-  // together with SubscribeAddedOrders, allows the client to maintain an up-to-date view of the order
-  // book. For example, an exchange that wants to show its users a real time list of the orders available
-  // to them would subscribe to this streaming call to be alerted when part or all of an existing order
-  // is no longer available for trading. 
-  subscribeRemovedOrders: {
-    path: '/xudrpc.Xud/SubscribeRemovedOrders',
-=======
   // Subscribes to orders being added to and removed from the order book. This call allows the client
   // to maintain an up-to-date view of the order book. For example, an exchange that wants to show
   // its users a real time view of the orders available to them would subscribe to this streaming
   // call to be alerted as new orders are added and expired orders are removed. 
   subscribeOrders: {
     path: '/xudrpc.Xud/SubscribeOrders',
->>>>>>> ffd7dc8b
     requestStream: false,
     responseStream: true,
     requestType: xudrpc_pb.SubscribeOrdersRequest,
