--- conflicted
+++ resolved
@@ -818,7 +818,17 @@
     responseSerialize: serialize_xudrpc_ListPeersResponse,
     responseDeserialize: deserialize_xudrpc_ListPeersResponse,
   },
-<<<<<<< HEAD
+  listTrades: {
+    path: '/xudrpc.Xud/ListTrades',
+    requestStream: false,
+    responseStream: false,
+    requestType: xudrpc_pb.ListTradesRequest,
+    responseType: xudrpc_pb.ListTradesResponse,
+    requestSerialize: serialize_xudrpc_ListTradesRequest,
+    requestDeserialize: deserialize_xudrpc_ListTradesRequest,
+    responseSerialize: serialize_xudrpc_ListTradesResponse,
+    responseDeserialize: deserialize_xudrpc_ListTradesResponse,
+  },
   // List all events related to the order. 
   listOrderHistory: {
     path: '/xudrpc.Xud/ListOrderHistory',
@@ -830,18 +840,6 @@
     requestDeserialize: deserialize_xudrpc_ListOrderHistoryRequest,
     responseSerialize: serialize_xudrpc_ListOrderHistoryResponse,
     responseDeserialize: deserialize_xudrpc_ListOrderHistoryResponse,
-=======
-  listTrades: {
-    path: '/xudrpc.Xud/ListTrades',
-    requestStream: false,
-    responseStream: false,
-    requestType: xudrpc_pb.ListTradesRequest,
-    responseType: xudrpc_pb.ListTradesResponse,
-    requestSerialize: serialize_xudrpc_ListTradesRequest,
-    requestDeserialize: deserialize_xudrpc_ListTradesRequest,
-    responseSerialize: serialize_xudrpc_ListTradesResponse,
-    responseDeserialize: deserialize_xudrpc_ListTradesResponse,
->>>>>>> bf870adf
   },
   // Adds an order to the order book.
   // If price is zero or unspecified a market order will get added. 
