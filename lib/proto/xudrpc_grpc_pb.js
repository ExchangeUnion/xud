// GENERATED CODE -- DO NOT EDIT!

// Original file comments:
// Copyright 2018 The Exchange Union Developers
//
// Permission is hereby granted, free of charge, to any person obtaining a copy
// of this software and associated documentation files (the "Software"), to deal
// in the Software without restriction, including without limitation the rights
// to use, copy, modify, merge, publish, distribute, sublicense, and/or sell
// copies of the Software, and to permit persons to whom the Software is
// furnished to do so, subject to the following conditions:
//
// The above copyright notice and this permission notice shall be included in
// all copies or substantial portions of the Software.
//
// THE SOFTWARE IS PROVIDED "AS IS", WITHOUT WARRANTY OF ANY KIND, EXPRESS OR
// IMPLIED, INCLUDING BUT NOT LIMITED TO THE WARRANTIES OF MERCHANTABILITY,
// FITNESS FOR A PARTICULAR PURPOSE AND NONINFRINGEMENT. IN NO EVENT SHALL THE
// AUTHORS OR COPYRIGHT HOLDERS BE LIABLE FOR ANY CLAIM, DAMAGES OR OTHER
// LIABILITY, WHETHER IN AN ACTION OF CONTRACT, TORT OR OTHERWISE, ARISING FROM,
// OUT OF OR IN CONNECTION WITH THE SOFTWARE OR THE USE OR OTHER DEALINGS IN
// THE SOFTWARE.
//
'use strict';
var grpc = require('grpc');
var xudrpc_pb = require('./xudrpc_pb.js');
var annotations_pb = require('./annotations_pb.js');

function serialize_xudrpc_AddCurrencyRequest(arg) {
  if (!(arg instanceof xudrpc_pb.AddCurrencyRequest)) {
    throw new Error('Expected argument of type xudrpc.AddCurrencyRequest');
  }
  return Buffer.from(arg.serializeBinary());
}

function deserialize_xudrpc_AddCurrencyRequest(buffer_arg) {
  return xudrpc_pb.AddCurrencyRequest.deserializeBinary(new Uint8Array(buffer_arg));
}

function serialize_xudrpc_AddCurrencyResponse(arg) {
  if (!(arg instanceof xudrpc_pb.AddCurrencyResponse)) {
    throw new Error('Expected argument of type xudrpc.AddCurrencyResponse');
  }
  return Buffer.from(arg.serializeBinary());
}

function deserialize_xudrpc_AddCurrencyResponse(buffer_arg) {
  return xudrpc_pb.AddCurrencyResponse.deserializeBinary(new Uint8Array(buffer_arg));
}

function serialize_xudrpc_AddPairRequest(arg) {
  if (!(arg instanceof xudrpc_pb.AddPairRequest)) {
    throw new Error('Expected argument of type xudrpc.AddPairRequest');
  }
  return Buffer.from(arg.serializeBinary());
}

function deserialize_xudrpc_AddPairRequest(buffer_arg) {
  return xudrpc_pb.AddPairRequest.deserializeBinary(new Uint8Array(buffer_arg));
}

function serialize_xudrpc_AddPairResponse(arg) {
  if (!(arg instanceof xudrpc_pb.AddPairResponse)) {
    throw new Error('Expected argument of type xudrpc.AddPairResponse');
  }
  return Buffer.from(arg.serializeBinary());
}

function deserialize_xudrpc_AddPairResponse(buffer_arg) {
  return xudrpc_pb.AddPairResponse.deserializeBinary(new Uint8Array(buffer_arg));
}

function serialize_xudrpc_BanRequest(arg) {
  if (!(arg instanceof xudrpc_pb.BanRequest)) {
    throw new Error('Expected argument of type xudrpc.BanRequest');
  }
  return Buffer.from(arg.serializeBinary());
}

function deserialize_xudrpc_BanRequest(buffer_arg) {
  return xudrpc_pb.BanRequest.deserializeBinary(new Uint8Array(buffer_arg));
}

function serialize_xudrpc_BanResponse(arg) {
  if (!(arg instanceof xudrpc_pb.BanResponse)) {
    throw new Error('Expected argument of type xudrpc.BanResponse');
  }
  return Buffer.from(arg.serializeBinary());
}

function deserialize_xudrpc_BanResponse(buffer_arg) {
  return xudrpc_pb.BanResponse.deserializeBinary(new Uint8Array(buffer_arg));
}

function serialize_xudrpc_ChannelBalanceRequest(arg) {
  if (!(arg instanceof xudrpc_pb.ChannelBalanceRequest)) {
    throw new Error('Expected argument of type xudrpc.ChannelBalanceRequest');
  }
  return Buffer.from(arg.serializeBinary());
}

function deserialize_xudrpc_ChannelBalanceRequest(buffer_arg) {
  return xudrpc_pb.ChannelBalanceRequest.deserializeBinary(new Uint8Array(buffer_arg));
}

function serialize_xudrpc_ChannelBalanceResponse(arg) {
  if (!(arg instanceof xudrpc_pb.ChannelBalanceResponse)) {
    throw new Error('Expected argument of type xudrpc.ChannelBalanceResponse');
  }
  return Buffer.from(arg.serializeBinary());
}

function deserialize_xudrpc_ChannelBalanceResponse(buffer_arg) {
  return xudrpc_pb.ChannelBalanceResponse.deserializeBinary(new Uint8Array(buffer_arg));
}

function serialize_xudrpc_ConnectRequest(arg) {
  if (!(arg instanceof xudrpc_pb.ConnectRequest)) {
    throw new Error('Expected argument of type xudrpc.ConnectRequest');
  }
  return Buffer.from(arg.serializeBinary());
}

function deserialize_xudrpc_ConnectRequest(buffer_arg) {
  return xudrpc_pb.ConnectRequest.deserializeBinary(new Uint8Array(buffer_arg));
}

function serialize_xudrpc_ConnectResponse(arg) {
  if (!(arg instanceof xudrpc_pb.ConnectResponse)) {
    throw new Error('Expected argument of type xudrpc.ConnectResponse');
  }
  return Buffer.from(arg.serializeBinary());
}

function deserialize_xudrpc_ConnectResponse(buffer_arg) {
  return xudrpc_pb.ConnectResponse.deserializeBinary(new Uint8Array(buffer_arg));
}

function serialize_xudrpc_ExecuteSwapRequest(arg) {
  if (!(arg instanceof xudrpc_pb.ExecuteSwapRequest)) {
    throw new Error('Expected argument of type xudrpc.ExecuteSwapRequest');
  }
  return Buffer.from(arg.serializeBinary());
}

function deserialize_xudrpc_ExecuteSwapRequest(buffer_arg) {
  return xudrpc_pb.ExecuteSwapRequest.deserializeBinary(new Uint8Array(buffer_arg));
}

function serialize_xudrpc_GetInfoRequest(arg) {
  if (!(arg instanceof xudrpc_pb.GetInfoRequest)) {
    throw new Error('Expected argument of type xudrpc.GetInfoRequest');
  }
  return Buffer.from(arg.serializeBinary());
}

function deserialize_xudrpc_GetInfoRequest(buffer_arg) {
  return xudrpc_pb.GetInfoRequest.deserializeBinary(new Uint8Array(buffer_arg));
}

function serialize_xudrpc_GetInfoResponse(arg) {
  if (!(arg instanceof xudrpc_pb.GetInfoResponse)) {
    throw new Error('Expected argument of type xudrpc.GetInfoResponse');
  }
  return Buffer.from(arg.serializeBinary());
}

function deserialize_xudrpc_GetInfoResponse(buffer_arg) {
  return xudrpc_pb.GetInfoResponse.deserializeBinary(new Uint8Array(buffer_arg));
}

function serialize_xudrpc_GetNodeInfoRequest(arg) {
  if (!(arg instanceof xudrpc_pb.GetNodeInfoRequest)) {
    throw new Error('Expected argument of type xudrpc.GetNodeInfoRequest');
  }
  return Buffer.from(arg.serializeBinary());
}

function deserialize_xudrpc_GetNodeInfoRequest(buffer_arg) {
  return xudrpc_pb.GetNodeInfoRequest.deserializeBinary(new Uint8Array(buffer_arg));
}

function serialize_xudrpc_GetNodeInfoResponse(arg) {
  if (!(arg instanceof xudrpc_pb.GetNodeInfoResponse)) {
    throw new Error('Expected argument of type xudrpc.GetNodeInfoResponse');
  }
  return Buffer.from(arg.serializeBinary());
}

function deserialize_xudrpc_GetNodeInfoResponse(buffer_arg) {
  return xudrpc_pb.GetNodeInfoResponse.deserializeBinary(new Uint8Array(buffer_arg));
}

function serialize_xudrpc_ListCurrenciesRequest(arg) {
  if (!(arg instanceof xudrpc_pb.ListCurrenciesRequest)) {
    throw new Error('Expected argument of type xudrpc.ListCurrenciesRequest');
  }
  return Buffer.from(arg.serializeBinary());
}

function deserialize_xudrpc_ListCurrenciesRequest(buffer_arg) {
  return xudrpc_pb.ListCurrenciesRequest.deserializeBinary(new Uint8Array(buffer_arg));
}

function serialize_xudrpc_ListCurrenciesResponse(arg) {
  if (!(arg instanceof xudrpc_pb.ListCurrenciesResponse)) {
    throw new Error('Expected argument of type xudrpc.ListCurrenciesResponse');
  }
  return Buffer.from(arg.serializeBinary());
}

function deserialize_xudrpc_ListCurrenciesResponse(buffer_arg) {
  return xudrpc_pb.ListCurrenciesResponse.deserializeBinary(new Uint8Array(buffer_arg));
}

function serialize_xudrpc_ListOrdersRequest(arg) {
  if (!(arg instanceof xudrpc_pb.ListOrdersRequest)) {
    throw new Error('Expected argument of type xudrpc.ListOrdersRequest');
  }
  return Buffer.from(arg.serializeBinary());
}

function deserialize_xudrpc_ListOrdersRequest(buffer_arg) {
  return xudrpc_pb.ListOrdersRequest.deserializeBinary(new Uint8Array(buffer_arg));
}

function serialize_xudrpc_ListOrdersResponse(arg) {
  if (!(arg instanceof xudrpc_pb.ListOrdersResponse)) {
    throw new Error('Expected argument of type xudrpc.ListOrdersResponse');
  }
  return Buffer.from(arg.serializeBinary());
}

function deserialize_xudrpc_ListOrdersResponse(buffer_arg) {
  return xudrpc_pb.ListOrdersResponse.deserializeBinary(new Uint8Array(buffer_arg));
}

function serialize_xudrpc_ListPairsRequest(arg) {
  if (!(arg instanceof xudrpc_pb.ListPairsRequest)) {
    throw new Error('Expected argument of type xudrpc.ListPairsRequest');
  }
  return Buffer.from(arg.serializeBinary());
}

function deserialize_xudrpc_ListPairsRequest(buffer_arg) {
  return xudrpc_pb.ListPairsRequest.deserializeBinary(new Uint8Array(buffer_arg));
}

function serialize_xudrpc_ListPairsResponse(arg) {
  if (!(arg instanceof xudrpc_pb.ListPairsResponse)) {
    throw new Error('Expected argument of type xudrpc.ListPairsResponse');
  }
  return Buffer.from(arg.serializeBinary());
}

function deserialize_xudrpc_ListPairsResponse(buffer_arg) {
  return xudrpc_pb.ListPairsResponse.deserializeBinary(new Uint8Array(buffer_arg));
}

function serialize_xudrpc_ListPeersRequest(arg) {
  if (!(arg instanceof xudrpc_pb.ListPeersRequest)) {
    throw new Error('Expected argument of type xudrpc.ListPeersRequest');
  }
  return Buffer.from(arg.serializeBinary());
}

function deserialize_xudrpc_ListPeersRequest(buffer_arg) {
  return xudrpc_pb.ListPeersRequest.deserializeBinary(new Uint8Array(buffer_arg));
}

function serialize_xudrpc_ListPeersResponse(arg) {
  if (!(arg instanceof xudrpc_pb.ListPeersResponse)) {
    throw new Error('Expected argument of type xudrpc.ListPeersResponse');
  }
  return Buffer.from(arg.serializeBinary());
}

function deserialize_xudrpc_ListPeersResponse(buffer_arg) {
  return xudrpc_pb.ListPeersResponse.deserializeBinary(new Uint8Array(buffer_arg));
}

<<<<<<< HEAD
function serialize_xudrpc_ListSwapsRequest(arg) {
  if (!(arg instanceof xudrpc_pb.ListSwapsRequest)) {
    throw new Error('Expected argument of type xudrpc.ListSwapsRequest');
  }
  return Buffer.from(arg.serializeBinary());
}

function deserialize_xudrpc_ListSwapsRequest(buffer_arg) {
  return xudrpc_pb.ListSwapsRequest.deserializeBinary(new Uint8Array(buffer_arg));
}

function serialize_xudrpc_ListSwapsResponse(arg) {
  if (!(arg instanceof xudrpc_pb.ListSwapsResponse)) {
    throw new Error('Expected argument of type xudrpc.ListSwapsResponse');
  }
  return Buffer.from(arg.serializeBinary());
}

function deserialize_xudrpc_ListSwapsResponse(buffer_arg) {
  return xudrpc_pb.ListSwapsResponse.deserializeBinary(new Uint8Array(buffer_arg));
}

function serialize_xudrpc_Order(arg) {
  if (!(arg instanceof xudrpc_pb.Order)) {
    throw new Error('Expected argument of type xudrpc.Order');
=======
function serialize_xudrpc_OrderUpdate(arg) {
  if (!(arg instanceof xudrpc_pb.OrderUpdate)) {
    throw new Error('Expected argument of type xudrpc.OrderUpdate');
>>>>>>> ffd7dc8b
  }
  return Buffer.from(arg.serializeBinary());
}

function deserialize_xudrpc_OrderUpdate(buffer_arg) {
  return xudrpc_pb.OrderUpdate.deserializeBinary(new Uint8Array(buffer_arg));
}

function serialize_xudrpc_PlaceOrderEvent(arg) {
  if (!(arg instanceof xudrpc_pb.PlaceOrderEvent)) {
    throw new Error('Expected argument of type xudrpc.PlaceOrderEvent');
  }
  return Buffer.from(arg.serializeBinary());
}

function deserialize_xudrpc_PlaceOrderEvent(buffer_arg) {
  return xudrpc_pb.PlaceOrderEvent.deserializeBinary(new Uint8Array(buffer_arg));
}

function serialize_xudrpc_PlaceOrderRequest(arg) {
  if (!(arg instanceof xudrpc_pb.PlaceOrderRequest)) {
    throw new Error('Expected argument of type xudrpc.PlaceOrderRequest');
  }
  return Buffer.from(arg.serializeBinary());
}

function deserialize_xudrpc_PlaceOrderRequest(buffer_arg) {
  return xudrpc_pb.PlaceOrderRequest.deserializeBinary(new Uint8Array(buffer_arg));
}

function serialize_xudrpc_PlaceOrderResponse(arg) {
  if (!(arg instanceof xudrpc_pb.PlaceOrderResponse)) {
    throw new Error('Expected argument of type xudrpc.PlaceOrderResponse');
  }
  return Buffer.from(arg.serializeBinary());
}

function deserialize_xudrpc_PlaceOrderResponse(buffer_arg) {
  return xudrpc_pb.PlaceOrderResponse.deserializeBinary(new Uint8Array(buffer_arg));
}

function serialize_xudrpc_RemoveCurrencyRequest(arg) {
  if (!(arg instanceof xudrpc_pb.RemoveCurrencyRequest)) {
    throw new Error('Expected argument of type xudrpc.RemoveCurrencyRequest');
  }
  return Buffer.from(arg.serializeBinary());
}

function deserialize_xudrpc_RemoveCurrencyRequest(buffer_arg) {
  return xudrpc_pb.RemoveCurrencyRequest.deserializeBinary(new Uint8Array(buffer_arg));
}

function serialize_xudrpc_RemoveCurrencyResponse(arg) {
  if (!(arg instanceof xudrpc_pb.RemoveCurrencyResponse)) {
    throw new Error('Expected argument of type xudrpc.RemoveCurrencyResponse');
  }
  return Buffer.from(arg.serializeBinary());
}

function deserialize_xudrpc_RemoveCurrencyResponse(buffer_arg) {
  return xudrpc_pb.RemoveCurrencyResponse.deserializeBinary(new Uint8Array(buffer_arg));
}

function serialize_xudrpc_RemoveOrderRequest(arg) {
  if (!(arg instanceof xudrpc_pb.RemoveOrderRequest)) {
    throw new Error('Expected argument of type xudrpc.RemoveOrderRequest');
  }
  return Buffer.from(arg.serializeBinary());
}

function deserialize_xudrpc_RemoveOrderRequest(buffer_arg) {
  return xudrpc_pb.RemoveOrderRequest.deserializeBinary(new Uint8Array(buffer_arg));
}

function serialize_xudrpc_RemoveOrderResponse(arg) {
  if (!(arg instanceof xudrpc_pb.RemoveOrderResponse)) {
    throw new Error('Expected argument of type xudrpc.RemoveOrderResponse');
  }
  return Buffer.from(arg.serializeBinary());
}

function deserialize_xudrpc_RemoveOrderResponse(buffer_arg) {
  return xudrpc_pb.RemoveOrderResponse.deserializeBinary(new Uint8Array(buffer_arg));
}

function serialize_xudrpc_RemovePairRequest(arg) {
  if (!(arg instanceof xudrpc_pb.RemovePairRequest)) {
    throw new Error('Expected argument of type xudrpc.RemovePairRequest');
  }
  return Buffer.from(arg.serializeBinary());
}

function deserialize_xudrpc_RemovePairRequest(buffer_arg) {
  return xudrpc_pb.RemovePairRequest.deserializeBinary(new Uint8Array(buffer_arg));
}

function serialize_xudrpc_RemovePairResponse(arg) {
  if (!(arg instanceof xudrpc_pb.RemovePairResponse)) {
    throw new Error('Expected argument of type xudrpc.RemovePairResponse');
  }
  return Buffer.from(arg.serializeBinary());
}

function deserialize_xudrpc_RemovePairResponse(buffer_arg) {
  return xudrpc_pb.RemovePairResponse.deserializeBinary(new Uint8Array(buffer_arg));
}

function serialize_xudrpc_ShutdownRequest(arg) {
  if (!(arg instanceof xudrpc_pb.ShutdownRequest)) {
    throw new Error('Expected argument of type xudrpc.ShutdownRequest');
  }
  return Buffer.from(arg.serializeBinary());
}

function deserialize_xudrpc_ShutdownRequest(buffer_arg) {
  return xudrpc_pb.ShutdownRequest.deserializeBinary(new Uint8Array(buffer_arg));
}

function serialize_xudrpc_ShutdownResponse(arg) {
  if (!(arg instanceof xudrpc_pb.ShutdownResponse)) {
    throw new Error('Expected argument of type xudrpc.ShutdownResponse');
  }
  return Buffer.from(arg.serializeBinary());
}

function deserialize_xudrpc_ShutdownResponse(buffer_arg) {
  return xudrpc_pb.ShutdownResponse.deserializeBinary(new Uint8Array(buffer_arg));
}

function serialize_xudrpc_SubscribeOrdersRequest(arg) {
  if (!(arg instanceof xudrpc_pb.SubscribeOrdersRequest)) {
    throw new Error('Expected argument of type xudrpc.SubscribeOrdersRequest');
  }
  return Buffer.from(arg.serializeBinary());
}

function deserialize_xudrpc_SubscribeOrdersRequest(buffer_arg) {
  return xudrpc_pb.SubscribeOrdersRequest.deserializeBinary(new Uint8Array(buffer_arg));
}

function serialize_xudrpc_SubscribeSwapsRequest(arg) {
  if (!(arg instanceof xudrpc_pb.SubscribeSwapsRequest)) {
    throw new Error('Expected argument of type xudrpc.SubscribeSwapsRequest');
  }
  return Buffer.from(arg.serializeBinary());
}

function deserialize_xudrpc_SubscribeSwapsRequest(buffer_arg) {
  return xudrpc_pb.SubscribeSwapsRequest.deserializeBinary(new Uint8Array(buffer_arg));
}

function serialize_xudrpc_SwapFailure(arg) {
  if (!(arg instanceof xudrpc_pb.SwapFailure)) {
    throw new Error('Expected argument of type xudrpc.SwapFailure');
  }
  return Buffer.from(arg.serializeBinary());
}

function deserialize_xudrpc_SwapFailure(buffer_arg) {
  return xudrpc_pb.SwapFailure.deserializeBinary(new Uint8Array(buffer_arg));
}

function serialize_xudrpc_SwapSuccess(arg) {
  if (!(arg instanceof xudrpc_pb.SwapSuccess)) {
    throw new Error('Expected argument of type xudrpc.SwapSuccess');
  }
  return Buffer.from(arg.serializeBinary());
}

function deserialize_xudrpc_SwapSuccess(buffer_arg) {
  return xudrpc_pb.SwapSuccess.deserializeBinary(new Uint8Array(buffer_arg));
}

function serialize_xudrpc_UnbanRequest(arg) {
  if (!(arg instanceof xudrpc_pb.UnbanRequest)) {
    throw new Error('Expected argument of type xudrpc.UnbanRequest');
  }
  return Buffer.from(arg.serializeBinary());
}

function deserialize_xudrpc_UnbanRequest(buffer_arg) {
  return xudrpc_pb.UnbanRequest.deserializeBinary(new Uint8Array(buffer_arg));
}

function serialize_xudrpc_UnbanResponse(arg) {
  if (!(arg instanceof xudrpc_pb.UnbanResponse)) {
    throw new Error('Expected argument of type xudrpc.UnbanResponse');
  }
  return Buffer.from(arg.serializeBinary());
}

function deserialize_xudrpc_UnbanResponse(buffer_arg) {
  return xudrpc_pb.UnbanResponse.deserializeBinary(new Uint8Array(buffer_arg));
}


var XudService = exports.XudService = {
  // Adds a currency to the list of supported currencies. Once added, the currency may be used for
  // new trading pairs. 
  addCurrency: {
    path: '/xudrpc.Xud/AddCurrency',
    requestStream: false,
    responseStream: false,
    requestType: xudrpc_pb.AddCurrencyRequest,
    responseType: xudrpc_pb.AddCurrencyResponse,
    requestSerialize: serialize_xudrpc_AddCurrencyRequest,
    requestDeserialize: deserialize_xudrpc_AddCurrencyRequest,
    responseSerialize: serialize_xudrpc_AddCurrencyResponse,
    responseDeserialize: deserialize_xudrpc_AddCurrencyResponse,
  },
  // Adds a trading pair to the list of supported trading pairs. The newly supported pair is
  // advertised to peers so they may begin sending orders for it. 
  addPair: {
    path: '/xudrpc.Xud/AddPair',
    requestStream: false,
    responseStream: false,
    requestType: xudrpc_pb.AddPairRequest,
    responseType: xudrpc_pb.AddPairResponse,
    requestSerialize: serialize_xudrpc_AddPairRequest,
    requestDeserialize: deserialize_xudrpc_AddPairRequest,
    responseSerialize: serialize_xudrpc_AddPairResponse,
    responseDeserialize: deserialize_xudrpc_AddPairResponse,
  },
  // Removes an order from the order book by its local id. This should be called when an order is
  // canceled or filled outside of xud. Removed orders become immediately unavailable for swaps,
  // and peers are notified that the order is no longer valid. Any portion of the order that is
  // on hold due to ongoing swaps will not be removed until after the swap attempts complete. 
  removeOrder: {
    path: '/xudrpc.Xud/RemoveOrder',
    requestStream: false,
    responseStream: false,
    requestType: xudrpc_pb.RemoveOrderRequest,
    responseType: xudrpc_pb.RemoveOrderResponse,
    requestSerialize: serialize_xudrpc_RemoveOrderRequest,
    requestDeserialize: deserialize_xudrpc_RemoveOrderRequest,
    responseSerialize: serialize_xudrpc_RemoveOrderResponse,
    responseDeserialize: deserialize_xudrpc_RemoveOrderResponse,
  },
  // Gets the total balance available across all payment channels for one or all currencies. 
  channelBalance: {
    path: '/xudrpc.Xud/ChannelBalance',
    requestStream: false,
    responseStream: false,
    requestType: xudrpc_pb.ChannelBalanceRequest,
    responseType: xudrpc_pb.ChannelBalanceResponse,
    requestSerialize: serialize_xudrpc_ChannelBalanceRequest,
    requestDeserialize: deserialize_xudrpc_ChannelBalanceRequest,
    responseSerialize: serialize_xudrpc_ChannelBalanceResponse,
    responseDeserialize: deserialize_xudrpc_ChannelBalanceResponse,
  },
  // Attempts to connect to a node. Once connected, the node is added to the list of peers and
  // becomes available for swaps and trading. A handshake exchanges information about the peer's
  // supported trading and swap clients. Orders will be shared with the peer upon connection and
  // upon new order placements.
  connect: {
    path: '/xudrpc.Xud/Connect',
    requestStream: false,
    responseStream: false,
    requestType: xudrpc_pb.ConnectRequest,
    responseType: xudrpc_pb.ConnectResponse,
    requestSerialize: serialize_xudrpc_ConnectRequest,
    requestDeserialize: deserialize_xudrpc_ConnectRequest,
    responseSerialize: serialize_xudrpc_ConnectResponse,
    responseDeserialize: deserialize_xudrpc_ConnectResponse,
  },
  // Bans a node and immediately disconnects from it. This can be used to prevent any connections
  // to a specific node.
  ban: {
    path: '/xudrpc.Xud/Ban',
    requestStream: false,
    responseStream: false,
    requestType: xudrpc_pb.BanRequest,
    responseType: xudrpc_pb.BanResponse,
    requestSerialize: serialize_xudrpc_BanRequest,
    requestDeserialize: deserialize_xudrpc_BanRequest,
    responseSerialize: serialize_xudrpc_BanResponse,
    responseDeserialize: deserialize_xudrpc_BanResponse,
  },
  // Removes a ban from a node manually and, optionally, attempts to connect to it. 
  unban: {
    path: '/xudrpc.Xud/Unban',
    requestStream: false,
    responseStream: false,
    requestType: xudrpc_pb.UnbanRequest,
    responseType: xudrpc_pb.UnbanResponse,
    requestSerialize: serialize_xudrpc_UnbanRequest,
    requestDeserialize: deserialize_xudrpc_UnbanRequest,
    responseSerialize: serialize_xudrpc_UnbanResponse,
    responseDeserialize: deserialize_xudrpc_UnbanResponse,
  },
  // Gets general information about this node. 
  getInfo: {
    path: '/xudrpc.Xud/GetInfo',
    requestStream: false,
    responseStream: false,
    requestType: xudrpc_pb.GetInfoRequest,
    responseType: xudrpc_pb.GetInfoResponse,
    requestSerialize: serialize_xudrpc_GetInfoRequest,
    requestDeserialize: deserialize_xudrpc_GetInfoRequest,
    responseSerialize: serialize_xudrpc_GetInfoResponse,
    responseDeserialize: deserialize_xudrpc_GetInfoResponse,
  },
  // Gets general information about a node. 
  getNodeInfo: {
    path: '/xudrpc.Xud/GetNodeInfo',
    requestStream: false,
    responseStream: false,
    requestType: xudrpc_pb.GetNodeInfoRequest,
    responseType: xudrpc_pb.GetNodeInfoResponse,
    requestSerialize: serialize_xudrpc_GetNodeInfoRequest,
    requestDeserialize: deserialize_xudrpc_GetNodeInfoRequest,
    responseSerialize: serialize_xudrpc_GetNodeInfoResponse,
    responseDeserialize: deserialize_xudrpc_GetNodeInfoResponse,
  },
  // Gets orders from the order book. This call returns the state of the order book at a given point
  // in time, although it is not guaranteed to still be vaild by the time a response is received
  // and processed by a client. It accepts an optional trading pair id parameter. If specified, only
  // orders for that particular trading pair are returned. Otherwise, all orders are returned. Orders
  // are separated into buys and sells for each trading pair, but unsorted. 
  listOrders: {
    path: '/xudrpc.Xud/ListOrders',
    requestStream: false,
    responseStream: false,
    requestType: xudrpc_pb.ListOrdersRequest,
    responseType: xudrpc_pb.ListOrdersResponse,
    requestSerialize: serialize_xudrpc_ListOrdersRequest,
    requestDeserialize: deserialize_xudrpc_ListOrdersRequest,
    responseSerialize: serialize_xudrpc_ListOrdersResponse,
    responseDeserialize: deserialize_xudrpc_ListOrdersResponse,
  },
  // Gets a list of this node's supported currencies. 
  listCurrencies: {
    path: '/xudrpc.Xud/ListCurrencies',
    requestStream: false,
    responseStream: false,
    requestType: xudrpc_pb.ListCurrenciesRequest,
    responseType: xudrpc_pb.ListCurrenciesResponse,
    requestSerialize: serialize_xudrpc_ListCurrenciesRequest,
    requestDeserialize: deserialize_xudrpc_ListCurrenciesRequest,
    responseSerialize: serialize_xudrpc_ListCurrenciesResponse,
    responseDeserialize: deserialize_xudrpc_ListCurrenciesResponse,
  },
  // Gets a list of this nodes suported trading pairs. 
  listPairs: {
    path: '/xudrpc.Xud/ListPairs',
    requestStream: false,
    responseStream: false,
    requestType: xudrpc_pb.ListPairsRequest,
    responseType: xudrpc_pb.ListPairsResponse,
    requestSerialize: serialize_xudrpc_ListPairsRequest,
    requestDeserialize: deserialize_xudrpc_ListPairsRequest,
    responseSerialize: serialize_xudrpc_ListPairsResponse,
    responseDeserialize: deserialize_xudrpc_ListPairsResponse,
  },
  // Gets a list of connected peers. 
  listPeers: {
    path: '/xudrpc.Xud/ListPeers',
    requestStream: false,
    responseStream: false,
    requestType: xudrpc_pb.ListPeersRequest,
    responseType: xudrpc_pb.ListPeersResponse,
    requestSerialize: serialize_xudrpc_ListPeersRequest,
    requestDeserialize: deserialize_xudrpc_ListPeersRequest,
    responseSerialize: serialize_xudrpc_ListPeersResponse,
    responseDeserialize: deserialize_xudrpc_ListPeersResponse,
  },
  // Gets a list of completed swap deals. 
  listSwaps: {
    path: '/xudrpc.Xud/ListSwaps',
    requestStream: false,
    responseStream: false,
    requestType: xudrpc_pb.ListSwapsRequest,
    responseType: xudrpc_pb.ListSwapsResponse,
    requestSerialize: serialize_xudrpc_ListSwapsRequest,
    requestDeserialize: deserialize_xudrpc_ListSwapsRequest,
    responseSerialize: serialize_xudrpc_ListSwapsResponse,
    responseDeserialize: deserialize_xudrpc_ListSwapsResponse,
  },
  // Adds an order to the order book.
  // If price is zero or unspecified a market order will get added. 
  placeOrder: {
    path: '/xudrpc.Xud/PlaceOrder',
    requestStream: false,
    responseStream: true,
    requestType: xudrpc_pb.PlaceOrderRequest,
    responseType: xudrpc_pb.PlaceOrderEvent,
    requestSerialize: serialize_xudrpc_PlaceOrderRequest,
    requestDeserialize: deserialize_xudrpc_PlaceOrderRequest,
    responseSerialize: serialize_xudrpc_PlaceOrderEvent,
    responseDeserialize: deserialize_xudrpc_PlaceOrderEvent,
  },
  // The synchronous non-streaming version of PlaceOrder. 
  placeOrderSync: {
    path: '/xudrpc.Xud/PlaceOrderSync',
    requestStream: false,
    responseStream: false,
    requestType: xudrpc_pb.PlaceOrderRequest,
    responseType: xudrpc_pb.PlaceOrderResponse,
    requestSerialize: serialize_xudrpc_PlaceOrderRequest,
    requestDeserialize: deserialize_xudrpc_PlaceOrderRequest,
    responseSerialize: serialize_xudrpc_PlaceOrderResponse,
    responseDeserialize: deserialize_xudrpc_PlaceOrderResponse,
  },
  // Execute a swap on a maker peer order 
  executeSwap: {
    path: '/xudrpc.Xud/ExecuteSwap',
    requestStream: false,
    responseStream: false,
    requestType: xudrpc_pb.ExecuteSwapRequest,
    responseType: xudrpc_pb.SwapSuccess,
    requestSerialize: serialize_xudrpc_ExecuteSwapRequest,
    requestDeserialize: deserialize_xudrpc_ExecuteSwapRequest,
    responseSerialize: serialize_xudrpc_SwapSuccess,
    responseDeserialize: deserialize_xudrpc_SwapSuccess,
  },
  // Removes a currency from the list of supported currencies. Only currencies that are not in use
  // for any currently supported trading pairs may be removed. Once removed, the currency can no
  // longer be used for any supported trading pairs. 
  removeCurrency: {
    path: '/xudrpc.Xud/RemoveCurrency',
    requestStream: false,
    responseStream: false,
    requestType: xudrpc_pb.RemoveCurrencyRequest,
    responseType: xudrpc_pb.RemoveCurrencyResponse,
    requestSerialize: serialize_xudrpc_RemoveCurrencyRequest,
    requestDeserialize: deserialize_xudrpc_RemoveCurrencyRequest,
    responseSerialize: serialize_xudrpc_RemoveCurrencyResponse,
    responseDeserialize: deserialize_xudrpc_RemoveCurrencyResponse,
  },
  // Removes a trading pair from the list of currently supported trading pair. This call will
  // effectively cancel any standing orders for that trading pair. Peers are informed when a pair
  // is no longer supported so that they will know to stop sending orders for it. 
  removePair: {
    path: '/xudrpc.Xud/RemovePair',
    requestStream: false,
    responseStream: false,
    requestType: xudrpc_pb.RemovePairRequest,
    responseType: xudrpc_pb.RemovePairResponse,
    requestSerialize: serialize_xudrpc_RemovePairRequest,
    requestDeserialize: deserialize_xudrpc_RemovePairRequest,
    responseSerialize: serialize_xudrpc_RemovePairResponse,
    responseDeserialize: deserialize_xudrpc_RemovePairResponse,
  },
  // Begin gracefully shutting down xud. 
  shutdown: {
    path: '/xudrpc.Xud/Shutdown',
    requestStream: false,
    responseStream: false,
    requestType: xudrpc_pb.ShutdownRequest,
    responseType: xudrpc_pb.ShutdownResponse,
    requestSerialize: serialize_xudrpc_ShutdownRequest,
    requestDeserialize: deserialize_xudrpc_ShutdownRequest,
    responseSerialize: serialize_xudrpc_ShutdownResponse,
    responseDeserialize: deserialize_xudrpc_ShutdownResponse,
  },
  // Subscribes to orders being added to and removed from the order book. This call allows the client
  // to maintain an up-to-date view of the order book. For example, an exchange that wants to show
  // its users a real time view of the orders available to them would subscribe to this streaming
  // call to be alerted as new orders are added and expired orders are removed. 
  subscribeOrders: {
    path: '/xudrpc.Xud/SubscribeOrders',
    requestStream: false,
    responseStream: true,
    requestType: xudrpc_pb.SubscribeOrdersRequest,
    responseType: xudrpc_pb.OrderUpdate,
    requestSerialize: serialize_xudrpc_SubscribeOrdersRequest,
    requestDeserialize: deserialize_xudrpc_SubscribeOrdersRequest,
    responseSerialize: serialize_xudrpc_OrderUpdate,
    responseDeserialize: deserialize_xudrpc_OrderUpdate,
  },
  // Subscribes to completed swaps. By default, only swaps that are initiated by a remote peer are
  // transmitted unless a flag is set to include swaps initiated by the local node. This call allows
  // the client to get real-time notifications when its orders are filled by a peer. It can be used
  // for tracking order executions, updating balances, and informing a trader when one of their orders
  // is settled through the Exchange Union network. 
  subscribeSwaps: {
    path: '/xudrpc.Xud/SubscribeSwaps',
    requestStream: false,
    responseStream: true,
    requestType: xudrpc_pb.SubscribeSwapsRequest,
    responseType: xudrpc_pb.SwapSuccess,
    requestSerialize: serialize_xudrpc_SubscribeSwapsRequest,
    requestDeserialize: deserialize_xudrpc_SubscribeSwapsRequest,
    responseSerialize: serialize_xudrpc_SwapSuccess,
    responseDeserialize: deserialize_xudrpc_SwapSuccess,
  },
  // Subscribes to failed swaps. By default, only swaps that are initiated by a remote peer are
  // transmitted unless a flag is set to include swaps initiated by the local node. This call allows
  // the client to get real-time notifications when swap attempts are failing. It can be used for
  // status monitoring, debugging, and testing purposes. 
  subscribeSwapFailures: {
    path: '/xudrpc.Xud/SubscribeSwapFailures',
    requestStream: false,
    responseStream: true,
    requestType: xudrpc_pb.SubscribeSwapsRequest,
    responseType: xudrpc_pb.SwapFailure,
    requestSerialize: serialize_xudrpc_SubscribeSwapsRequest,
    requestDeserialize: deserialize_xudrpc_SubscribeSwapsRequest,
    responseSerialize: serialize_xudrpc_SwapFailure,
    responseDeserialize: deserialize_xudrpc_SwapFailure,
  },
};

exports.XudClient = grpc.makeGenericClientConstructor(XudService);<|MERGE_RESOLUTION|>--- conflicted
+++ resolved
@@ -279,7 +279,6 @@
   return xudrpc_pb.ListPeersResponse.deserializeBinary(new Uint8Array(buffer_arg));
 }
 
-<<<<<<< HEAD
 function serialize_xudrpc_ListSwapsRequest(arg) {
   if (!(arg instanceof xudrpc_pb.ListSwapsRequest)) {
     throw new Error('Expected argument of type xudrpc.ListSwapsRequest');
@@ -302,14 +301,9 @@
   return xudrpc_pb.ListSwapsResponse.deserializeBinary(new Uint8Array(buffer_arg));
 }
 
-function serialize_xudrpc_Order(arg) {
-  if (!(arg instanceof xudrpc_pb.Order)) {
-    throw new Error('Expected argument of type xudrpc.Order');
-=======
 function serialize_xudrpc_OrderUpdate(arg) {
   if (!(arg instanceof xudrpc_pb.OrderUpdate)) {
     throw new Error('Expected argument of type xudrpc.OrderUpdate');
->>>>>>> ffd7dc8b
   }
   return Buffer.from(arg.serializeBinary());
 }
