--- conflicted
+++ resolved
@@ -31,13 +31,8 @@
   getId(): string;
   setId(value: string): void;
 
-<<<<<<< HEAD
-  getPairid(): string;
-  setPairid(value: string): void;
-=======
   getPairId(): string;
   setPairId(value: string): void;
->>>>>>> 85dea6dc
 
   getPrice(): number;
   setPrice(value: number): void;
@@ -45,13 +40,8 @@
   getQuantity(): number;
   setQuantity(value: number): void;
 
-<<<<<<< HEAD
-  getIsbuy(): boolean;
-  setIsbuy(value: boolean): void;
-=======
   getIsBuy(): boolean;
   setIsBuy(value: boolean): void;
->>>>>>> 85dea6dc
 
   serializeBinary(): Uint8Array;
   toObject(includeInstance?: boolean): Order.AsObject;
@@ -66,28 +56,16 @@
 export namespace Order {
   export type AsObject = {
     id: string,
-<<<<<<< HEAD
-    pairid: string,
-    price: number,
-    quantity: number,
-    isbuy: boolean,
-=======
     pairId: string,
     price: number,
     quantity: number,
     isBuy: boolean,
->>>>>>> 85dea6dc
   }
 }
 
 export class Node extends jspb.Message {
-<<<<<<< HEAD
-  getNodepubkey(): string;
-  setNodepubkey(value: string): void;
-=======
   getNodePubKey(): string;
   setNodePubKey(value: string): void;
->>>>>>> 85dea6dc
 
   clearAddressesList(): void;
   getAddressesList(): Array<Address>;
@@ -106,11 +84,7 @@
 
 export namespace Node {
   export type AsObject = {
-<<<<<<< HEAD
-    nodepubkey: string,
-=======
     nodePubKey: string,
->>>>>>> 85dea6dc
     addressesList: Array<Address.AsObject>,
   }
 }
@@ -139,13 +113,8 @@
   getId(): string;
   setId(value: string): void;
 
-<<<<<<< HEAD
-  getReqid(): string;
-  setReqid(value: string): void;
-=======
   getReqId(): string;
   setReqId(value: string): void;
->>>>>>> 85dea6dc
 
   serializeBinary(): Uint8Array;
   toObject(includeInstance?: boolean): PongPacket.AsObject;
@@ -160,11 +129,7 @@
 export namespace PongPacket {
   export type AsObject = {
     id: string,
-<<<<<<< HEAD
-    reqid: string,
-=======
     reqId: string,
->>>>>>> 85dea6dc
   }
 }
 
@@ -208,13 +173,8 @@
   getOrderId(): string;
   setOrderId(value: string): void;
 
-<<<<<<< HEAD
-  getPairid(): string;
-  setPairid(value: string): void;
-=======
   getPairId(): string;
   setPairId(value: string): void;
->>>>>>> 85dea6dc
 
   getQuantity(): number;
   setQuantity(value: number): void;
@@ -234,11 +194,7 @@
     id: string,
     hash: string,
     orderId: string,
-<<<<<<< HEAD
-    pairid: string,
-=======
     pairId: string,
->>>>>>> 85dea6dc
     quantity: number,
   }
 }
@@ -250,17 +206,10 @@
   getHash(): string;
   setHash(value: string): void;
 
-<<<<<<< HEAD
-  clearPairidsList(): void;
-  getPairidsList(): Array<string>;
-  setPairidsList(value: Array<string>): void;
-  addPairids(value: string, index?: number): string;
-=======
   clearPairIdsList(): void;
   getPairIdsList(): Array<string>;
   setPairIdsList(value: Array<string>): void;
   addPairIds(value: string, index?: number): string;
->>>>>>> 85dea6dc
 
   serializeBinary(): Uint8Array;
   toObject(includeInstance?: boolean): GetOrdersPacket.AsObject;
@@ -276,11 +225,7 @@
   export type AsObject = {
     id: string,
     hash: string,
-<<<<<<< HEAD
-    pairidsList: Array<string>,
-=======
     pairIdsList: Array<string>,
->>>>>>> 85dea6dc
   }
 }
 
@@ -288,13 +233,8 @@
   getId(): string;
   setId(value: string): void;
 
-<<<<<<< HEAD
-  getReqid(): string;
-  setReqid(value: string): void;
-=======
   getReqId(): string;
   setReqId(value: string): void;
->>>>>>> 85dea6dc
 
   getHash(): string;
   setHash(value: string): void;
@@ -317,11 +257,7 @@
 export namespace OrdersPacket {
   export type AsObject = {
     id: string,
-<<<<<<< HEAD
-    reqid: string,
-=======
     reqId: string,
->>>>>>> 85dea6dc
     hash: string,
     ordersList: Array<Order.AsObject>,
   }
@@ -337,13 +273,8 @@
   getVersion(): string;
   setVersion(value: string): void;
 
-<<<<<<< HEAD
-  getNodepubkey(): string;
-  setNodepubkey(value: string): void;
-=======
   getNodePubKey(): string;
   setNodePubKey(value: string): void;
->>>>>>> 85dea6dc
 
   clearAddressesList(): void;
   getAddressesList(): Array<Address>;
@@ -355,16 +286,6 @@
   setPairsList(value: Array<string>): void;
   addPairs(value: string, index?: number): string;
 
-<<<<<<< HEAD
-  getRaidenaddress(): string;
-  setRaidenaddress(value: string): void;
-
-  getLndbtcpubkey(): string;
-  setLndbtcpubkey(value: string): void;
-
-  getLndltcpubkey(): string;
-  setLndltcpubkey(value: string): void;
-=======
   getRaidenAddress(): string;
   setRaidenAddress(value: string): void;
 
@@ -373,7 +294,6 @@
 
   getLndltcPubKey(): string;
   setLndltcPubKey(value: string): void;
->>>>>>> 85dea6dc
 
   serializeBinary(): Uint8Array;
   toObject(includeInstance?: boolean): HelloPacket.AsObject;
@@ -390,21 +310,12 @@
     id: string,
     hash: string,
     version: string,
-<<<<<<< HEAD
-    nodepubkey: string,
-    addressesList: Array<Address.AsObject>,
-    pairsList: Array<string>,
-    raidenaddress: string,
-    lndbtcpubkey: string,
-    lndltcpubkey: string,
-=======
     nodePubKey: string,
     addressesList: Array<Address.AsObject>,
     pairsList: Array<string>,
     raidenAddress: string,
     lndbtcPubKey: string,
     lndltcPubKey: string,
->>>>>>> 85dea6dc
   }
 }
 
@@ -464,13 +375,8 @@
   getId(): string;
   setId(value: string): void;
 
-<<<<<<< HEAD
-  getReqid(): string;
-  setReqid(value: string): void;
-=======
   getReqId(): string;
   setReqId(value: string): void;
->>>>>>> 85dea6dc
 
   getHash(): string;
   setHash(value: string): void;
@@ -493,11 +399,7 @@
 export namespace NodesPacket {
   export type AsObject = {
     id: string,
-<<<<<<< HEAD
-    reqid: string,
-=======
     reqId: string,
->>>>>>> 85dea6dc
     hash: string,
     nodesList: Array<Node.AsObject>,
   }
@@ -510,22 +412,6 @@
   getHash(): string;
   setHash(value: string): void;
 
-<<<<<<< HEAD
-  getProposedquantity(): number;
-  setProposedquantity(value: number): void;
-
-  getPairid(): string;
-  setPairid(value: string): void;
-
-  getOrderid(): string;
-  setOrderid(value: string): void;
-
-  getRhash(): string;
-  setRhash(value: string): void;
-
-  getTakercltvdelta(): number;
-  setTakercltvdelta(value: number): void;
-=======
   getProposedQuantity(): number;
   setProposedQuantity(value: number): void;
 
@@ -540,7 +426,6 @@
 
   getTakerCltvDelta(): number;
   setTakerCltvDelta(value: number): void;
->>>>>>> 85dea6dc
 
   serializeBinary(): Uint8Array;
   toObject(includeInstance?: boolean): SwapRequestPacket.AsObject;
@@ -556,19 +441,11 @@
   export type AsObject = {
     id: string,
     hash: string,
-<<<<<<< HEAD
-    proposedquantity: number,
-    pairid: string,
-    orderid: string,
-    rhash: string,
-    takercltvdelta: number,
-=======
     proposedQuantity: number,
     pairId: string,
     orderId: string,
     rHash: string,
     takerCltvDelta: number,
->>>>>>> 85dea6dc
   }
 }
 
@@ -576,35 +453,20 @@
   getId(): string;
   setId(value: string): void;
 
-<<<<<<< HEAD
-  getReqid(): string;
-  setReqid(value: string): void;
-=======
   getReqId(): string;
   setReqId(value: string): void;
->>>>>>> 85dea6dc
-
-  getHash(): string;
-  setHash(value: string): void;
-
-<<<<<<< HEAD
-  getRhash(): string;
-  setRhash(value: string): void;
-=======
+
+  getHash(): string;
+  setHash(value: string): void;
+
   getRHash(): string;
   setRHash(value: string): void;
->>>>>>> 85dea6dc
 
   getQuantity(): number;
   setQuantity(value: number): void;
 
-<<<<<<< HEAD
-  getMakercltvdelta(): number;
-  setMakercltvdelta(value: number): void;
-=======
   getMakerCltvDelta(): number;
   setMakerCltvDelta(value: number): void;
->>>>>>> 85dea6dc
 
   serializeBinary(): Uint8Array;
   toObject(includeInstance?: boolean): SwapAcceptedPacket.AsObject;
@@ -619,19 +481,11 @@
 export namespace SwapAcceptedPacket {
   export type AsObject = {
     id: string,
-<<<<<<< HEAD
-    reqid: string,
-    hash: string,
-    rhash: string,
-    quantity: number,
-    makercltvdelta: number,
-=======
     reqId: string,
     hash: string,
     rHash: string,
     quantity: number,
     makerCltvDelta: number,
->>>>>>> 85dea6dc
   }
 }
 
@@ -639,24 +493,14 @@
   getId(): string;
   setId(value: string): void;
 
-<<<<<<< HEAD
-  getReqid(): string;
-  setReqid(value: string): void;
-=======
   getReqId(): string;
   setReqId(value: string): void;
->>>>>>> 85dea6dc
-
-  getHash(): string;
-  setHash(value: string): void;
-
-<<<<<<< HEAD
-  getRhash(): string;
-  setRhash(value: string): void;
-=======
+
+  getHash(): string;
+  setHash(value: string): void;
+
   getRHash(): string;
   setRHash(value: string): void;
->>>>>>> 85dea6dc
 
   serializeBinary(): Uint8Array;
   toObject(includeInstance?: boolean): SwapCompletePacket.AsObject;
@@ -671,15 +515,9 @@
 export namespace SwapCompletePacket {
   export type AsObject = {
     id: string,
-<<<<<<< HEAD
-    reqid: string,
-    hash: string,
-    rhash: string,
-=======
     reqId: string,
     hash: string,
     rHash: string,
->>>>>>> 85dea6dc
   }
 }
 
@@ -687,30 +525,17 @@
   getId(): string;
   setId(value: string): void;
 
-<<<<<<< HEAD
-  getReqid(): string;
-  setReqid(value: string): void;
-=======
   getReqId(): string;
   setReqId(value: string): void;
->>>>>>> 85dea6dc
-
-  getHash(): string;
-  setHash(value: string): void;
-
-<<<<<<< HEAD
-  getRhash(): string;
-  setRhash(value: string): void;
-
-  getErrormessage(): string;
-  setErrormessage(value: string): void;
-=======
+
+  getHash(): string;
+  setHash(value: string): void;
+
   getRHash(): string;
   setRHash(value: string): void;
 
   getErrorMessage(): string;
   setErrorMessage(value: string): void;
->>>>>>> 85dea6dc
 
   serializeBinary(): Uint8Array;
   toObject(includeInstance?: boolean): SwapFailedPacket.AsObject;
@@ -725,16 +550,9 @@
 export namespace SwapFailedPacket {
   export type AsObject = {
     id: string,
-<<<<<<< HEAD
-    reqid: string,
-    hash: string,
-    rhash: string,
-    errormessage: string,
-=======
     reqId: string,
     hash: string,
     rHash: string,
     errorMessage: string,
->>>>>>> 85dea6dc
-  }
-}
+  }
+}
