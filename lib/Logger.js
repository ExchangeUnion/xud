const fs = require('fs');
const path = require('path');
const winston = require('winston');
const util = require('./utils/utils');

class Logger {
  constructor({ level, logDir, context }) {
    this.level = level || Logger.defaultLevel;
    this.logDir = logDir || Logger.defaultLogDir;
    this.context = context || Logger.contexts.GLOBAL;
    this._bind();

    if (!fs.existsSync(this.logDir)) {
      fs.mkdirSync(this.logDir);
    }
    this.logger = winston.createLogger({
      level: this.level,
      transports: [
        new (winston.transports.Console)({
          timestamp: util.getTsString,
          colorize: true,
        }),
        new (winston.transports.File)({
          filename: path.join(this.logDir, Logger.contextsFilename[this.context]),
          timestamp: util.getTsString,
        }),
      ],
    });
  }

<<<<<<< HEAD
  _bind() {
    this.error = this.error.bind(this);
    this.warn = this.warn.bind(this);
    this.info = this.info.bind(this);
    this.debug = this.debug.bind(this);
  }

  _log(level, msg) {
    winston.log(level, msg);
  }

  error(msg, err) {
    this._log(Logger.levelsVal[Logger.levels.ERROR], `${msg}\n Error: ${err}`);
  }

  warn(msg) {
    this._log(Logger.levelsVal[Logger.levels.WARN], msg);
  }

  info(msg) {
    this._log(Logger.levelsVal[Logger.levels.INFO], msg);
  }

  debug(msg) {
    this._log(Logger.levelsVal[Logger.levels.DEBUG], msg);
=======
  log(level, msg) {
    this.logger.log(level, msg);
  }

  error(msg) {
    this.log(Logger.levelsVal[Logger.levels.ERROR], msg);
  }

  warn(msg) {
    this.log(Logger.levelsVal[Logger.levels.WARN], msg);
  }

  info(msg) {
    this.log(Logger.levelsVal[Logger.levels.INFO], msg);
  }

  debug(msg) {
    this.log(Logger.levelsVal[Logger.levels.DEBUG], msg);
>>>>>>> f079aec7
  }
}

Logger.levels = {
  ERROR: 0,
  WARN: 1,
  INFO: 2,
  DEBUG: 3,
};

Logger.levelsVal = {
  [Logger.levels.ERROR]: 'error',
  [Logger.levels.WARN]: 'warn',
  [Logger.levels.INFO]: 'info',
  [Logger.levels.DEBUG]: 'debug',
};

Logger.contexts = {
  GLOBAL: 0,
};

Logger.contextsFilename = {
  [Logger.contexts.GLOBAL]: 'xunion.log',
};

Logger.defaultLogDir = 'logs';

Logger.defaultLevel = process.env.NODE_ENV === 'production'
  ? Logger.levelsVal[Logger.levels.INFO]
  : Logger.levelsVal[Logger.levels.DEBUG];

Logger.global = new Logger({ context: Logger.contexts.GLOBAL });
module.exports = Logger;<|MERGE_RESOLUTION|>--- conflicted
+++ resolved
@@ -1,3 +1,5 @@
+'use strict';
+
 const fs = require('fs');
 const path = require('path');
 const winston = require('winston');
@@ -8,7 +10,6 @@
     this.level = level || Logger.defaultLevel;
     this.logDir = logDir || Logger.defaultLogDir;
     this.context = context || Logger.contexts.GLOBAL;
-    this._bind();
 
     if (!fs.existsSync(this.logDir)) {
       fs.mkdirSync(this.logDir);
@@ -26,35 +27,13 @@
         }),
       ],
     });
-  }
 
-<<<<<<< HEAD
-  _bind() {
     this.error = this.error.bind(this);
     this.warn = this.warn.bind(this);
     this.info = this.info.bind(this);
     this.debug = this.debug.bind(this);
   }
 
-  _log(level, msg) {
-    winston.log(level, msg);
-  }
-
-  error(msg, err) {
-    this._log(Logger.levelsVal[Logger.levels.ERROR], `${msg}\n Error: ${err}`);
-  }
-
-  warn(msg) {
-    this._log(Logger.levelsVal[Logger.levels.WARN], msg);
-  }
-
-  info(msg) {
-    this._log(Logger.levelsVal[Logger.levels.INFO], msg);
-  }
-
-  debug(msg) {
-    this._log(Logger.levelsVal[Logger.levels.DEBUG], msg);
-=======
   log(level, msg) {
     this.logger.log(level, msg);
   }
@@ -73,7 +52,6 @@
 
   debug(msg) {
     this.log(Logger.levelsVal[Logger.levels.DEBUG], msg);
->>>>>>> f079aec7
   }
 }
 
