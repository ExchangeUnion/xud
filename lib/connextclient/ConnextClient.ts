--- conflicted
+++ resolved
@@ -768,23 +768,16 @@
     if (!currency) {
       throw errors.CURRENCY_MISSING;
     }
-<<<<<<< HEAD
-
-    const { freeBalanceOffChain } = await this.getBalance(currency);
-    const availableUnits = Number(freeBalanceOffChain);
-    const amount = units || availableUnits;
-
-    if (amount === 0) {
-      return []; // there is nothing to withdraw and no tx to return
-    }
-=======
     const { freeBalanceOffChain } = await this.getBalance(currency);
     const availableUnits = Number(freeBalanceOffChain);
     if (units && availableUnits < units) {
       throw errors.INSUFFICIENT_BALANCE;
     }
     const amount = units || freeBalanceOffChain;
->>>>>>> d4587458
+
+    if (amount === 0) {
+      return []; // there is nothing to withdraw and no tx to return
+    }
 
     const withdrawResponse = await this.sendRequest('/withdraw', 'POST', {
       recipient: destination,
