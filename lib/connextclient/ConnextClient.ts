--- conflicted
+++ resolved
@@ -400,19 +400,6 @@
       if (!this.seed) {
         throw errors.MISSING_SEED;
       }
-<<<<<<< HEAD
-      await this.sendRequest('/health', 'GET');
-      await this.initWallet(this.seed);
-      const config = await this.initConnextClient(this.seed);
-      await Promise.all([
-        this.subscribePreimage(),
-        this.subscribeIncomingTransfer(),
-        this.subscribeDeposit(),
-      ]);
-      this.userIdentifier = config.userIdentifier;
-      this.emit('connectionVerified', {
-        newIdentifier: this.userIdentifier,
-=======
       await this.createNode(this.seed);
       const config = await this.getClientConfig();
       const { publicIdentifier } = config;
@@ -423,7 +410,6 @@
       await this.subscribePreimage();
       this.emit('connectionVerified', {
         newIdentifier: publicIdentifier,
->>>>>>> 93887f9f
       });
       this.setStatus(ClientStatus.ConnectionVerified);
       this.reconcileDeposit();
