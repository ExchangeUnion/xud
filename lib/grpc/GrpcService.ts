/* tslint:disable no-floating-promises no-null-keyword */
import grpc, { status } from 'grpc';
import { SwapFailureReason } from '../constants/enums';
<<<<<<< HEAD
import { TradeInstance, OrderInstance, SwapDealInstance, CurrencyInstance } from '../db/types';
=======
import { CurrencyInstance, OrderInstance, TradeInstance } from '../db/types';
import { LndInfo } from '../lndclient/types';
import { isOwnOrder, Order, OrderPortion, PlaceOrderEvent, PlaceOrderEventType, PlaceOrderResult } from '../orderbook/types';
import * as xudrpc from '../proto/xudrpc_pb';
import Service from '../service/Service';
import { SwapFailure, SwapSuccess } from '../swaps/types';
import getGrpcError from './getGrpcError';
>>>>>>> aaa9568c

/**
 * Creates an xudrpc Order message from an [[Order]].
 */
const createOrder = (order: Order) => {
  const grpcOrder = new xudrpc.Order();
  grpcOrder.setCreatedAt(order.createdAt);
  grpcOrder.setId(order.id);
  if (isOwnOrder(order)) {
    grpcOrder.setHold(order.hold);
    grpcOrder.setLocalId((order).localId);
    grpcOrder.setIsOwnOrder(true);
  } else {
    grpcOrder.setPeerPubKey((order).peerPubKey);
    grpcOrder.setIsOwnOrder(false);
  }
  grpcOrder.setPairId(order.pairId);
  grpcOrder.setPrice(order.price);
  grpcOrder.setQuantity(order.quantity);
  grpcOrder.setSide(order.isBuy ? xudrpc.OrderSide.BUY : xudrpc.OrderSide.SELL);
  return grpcOrder;
};

/**
 * Creates an xudrpc SwapSuccess message from a [[SwapSuccess]].
 */
const createSwapSuccess = (result: SwapSuccess) => {
  const swapSuccess = new xudrpc.SwapSuccess();
  swapSuccess.setOrderId(result.orderId);
  swapSuccess.setLocalId(result.localId);
  swapSuccess.setPairId(result.pairId);
  swapSuccess.setQuantity(result.quantity);
  swapSuccess.setRHash(result.rHash);
  swapSuccess.setPrice(result.price);
  swapSuccess.setRPreimage(result.rPreimage ? result.rPreimage : '');
  swapSuccess.setAmountReceived(result.amountReceived);
  swapSuccess.setAmountSent(result.amountSent);
  swapSuccess.setCurrencyReceived(result.currencyReceived);
  swapSuccess.setCurrencySent(result.currencySent);
  swapSuccess.setPeerPubKey(result.peerPubKey);
  swapSuccess.setRole(result.role as number);
  return swapSuccess;
};

/**
 * Creates an xudrpc SwapSuccess message from a [[SwapDealInstance]].
 */
const createSwapSuccessFromSwapDealInstance = (deal: SwapDealInstance) => {
  const swapSuccess = new xudrpc.SwapSuccess();
  swapSuccess.setOrderId(deal.orderId);
  swapSuccess.setLocalId(deal.localId);
  swapSuccess.setPairId(deal.Order!.pairId);
  swapSuccess.setQuantity(deal.Order!.initialQuantity);
  swapSuccess.setRHash(deal.rHash);
  swapSuccess.setRPreimage(deal.rPreimage ? deal.rPreimage : '');
  swapSuccess.setPeerPubKey(deal.peerPubKey);
  swapSuccess.setRole(deal.role as number);
  return swapSuccess;
};

/**
 * Creates an xudrpc SwapFailure message from a [[SwapFailure]].
 */
const createSwapFailure = (swapFailure: SwapFailure) => {
  const grpcSwapFailure = new xudrpc.SwapFailure();
  grpcSwapFailure.setOrderId(swapFailure.orderId);
  grpcSwapFailure.setPairId(swapFailure.pairId);
  grpcSwapFailure.setPeerPubKey(swapFailure.peerPubKey);
  grpcSwapFailure.setQuantity(swapFailure.quantity);
  grpcSwapFailure.setFailureReason(SwapFailureReason[swapFailure.failureReason]);
  return grpcSwapFailure;
};

/**
 * Creates an xudrpc Order from OrderInstance.
 */
const getGrpcOrderFromOrderInstance = (order: OrderInstance) => {
  const grpcOrder = new xudrpc.Order();
  grpcOrder.setCreatedAt(order.createdAt);
  grpcOrder.setId(order.id);
  grpcOrder.setIsOwnOrder(order.nodeId === undefined);
  if (order.localId) {
    grpcOrder.setLocalId(order.localId);
  }
  grpcOrder.setPairId(order.pairId);
  // TODO: set peer pub key if order.nodeId has a value
  if (order.price) {
    grpcOrder.setPrice(order.price);
  }
  grpcOrder.setSide(order.isBuy ? xudrpc.OrderSide.BUY : xudrpc.OrderSide.SELL);
  return grpcOrder;
};

/**
 * Creates an xudrpc PlaceOrderResponse message from a [[PlaceOrderResult]].
 */
const createPlaceOrderResponse = (result: PlaceOrderResult) => {
  const response = new xudrpc.PlaceOrderResponse();

  const internalMatches = result.internalMatches.map(match => createOrder(match));
  response.setInternalMatchesList(internalMatches);

  const swapSuccesses = result.swapSuccesses.map(swapSuccess => createSwapSuccess(swapSuccess));
  response.setSwapSuccessesList(swapSuccesses);

  const swapFailures = result.swapFailures.map(swapFailure => createSwapFailure(swapFailure));
  response.setSwapFailuresList(swapFailures);

  if (result.remainingOrder) {
    response.setRemainingOrder(createOrder(result.remainingOrder));
  }

  return response;
};

/**
 * Creates an xudrpc PlaceOrderEvent message from a [[PlaceOrderEvent]].
 */
const createPlaceOrderEvent = (e: PlaceOrderEvent) => {
  const placeOrderEvent = new xudrpc.PlaceOrderEvent();
  switch (e.type) {
    case PlaceOrderEventType.InternalMatch:
      placeOrderEvent.setInternalMatch(createOrder(e.payload as Order));
      break;
    case PlaceOrderEventType.SwapSuccess:
      placeOrderEvent.setSwapSuccess(createSwapSuccess(e.payload as SwapSuccess));
      break;
    case PlaceOrderEventType.RemainingOrder:
      placeOrderEvent.setRemainingOrder(createOrder(e.payload as Order));
      break;
    case PlaceOrderEventType.SwapFailure:
      placeOrderEvent.setSwapFailure(createSwapFailure(e.payload as SwapFailure));
      break;
  }
  return placeOrderEvent;
};

/** Class containing the available RPC methods for XUD */
class GrpcService {
  /** The set of active streaming calls. */
  private streams: Set<grpc.ServerWriteableStream<any>> = new Set<grpc.ServerWriteableStream<any>>();

  /** Create an instance of available RPC methods and bind all exposed functions. */
  constructor(private service: Service) {}

  /** Closes and removes all active streaming calls. */
  public closeStreams = () => {
    this.streams.forEach((stream) => {
      stream.end();
    });
    this.streams.clear();
  }

  /** Adds an active streaming call and adds a listener to remove it if it is cancelled. */
  private addStream = (stream: grpc.ServerWriteableStream<any>) => {
    this.streams.add(stream);
    stream.once('cancelled', () => {
      this.streams.delete(stream);
    });
  }

  /**
   * See [[Service.addCurrency]]
   */
  public addCurrency: grpc.handleUnaryCall<xudrpc.Currency, xudrpc.AddCurrencyResponse> = async (call, callback) => {
    try {
      await this.service.addCurrency(call.request.toObject());
      const response = new xudrpc.AddCurrencyResponse();

      callback(null, response);
    } catch (err) {
      callback(getGrpcError(err), null);
    }
  }

  /**
   * See [[Service.addPair]]
   */
  public addPair: grpc.handleUnaryCall<xudrpc.AddPairRequest, xudrpc.AddPairResponse> = async (call, callback) => {
    try {
      await this.service.addPair(call.request.toObject());
      const response = new xudrpc.AddPairResponse();

      callback(null, response);
    } catch (err) {
      callback(getGrpcError(err), null);
    }
  }

  /**
   * See [[Service.removeOrder]]
   */
  public removeOrder: grpc.handleUnaryCall<xudrpc.RemoveOrderRequest, xudrpc.RemoveOrderResponse> = async (call, callback) => {
    try {
      const quantityOnHold = this.service.removeOrder(call.request.toObject());
      const response = new xudrpc.RemoveOrderResponse();
      response.setQuantityOnHold(quantityOnHold);
      callback(null, response);
    } catch (err) {
      callback(getGrpcError(err), null);
    }
  }

  /**
   * See [[Service.getBalance]]
   */
  public getBalance: grpc.handleUnaryCall<xudrpc.GetBalanceRequest, xudrpc.GetBalanceResponse> = async (call, callback) => {
    try {
      const balanceResponse = await this.service.getBalance(call.request.toObject());
      const response = new xudrpc.GetBalanceResponse();
      const balancesMap = response.getBalancesMap();
      balanceResponse.forEach((balanceObj, currency) => {
        const balance = new xudrpc.Balance();
        balance.setBalance(balanceObj.balance);
        balance.setPendingOpenBalance(balanceObj.pendingOpenBalance);
        balancesMap.set(currency, balance);
      });
      callback(null, response);
    } catch (err) {
      callback(getGrpcError(err), null);
    }
  }

  /**
   * See [[Service.openChannel]]
   */
  public openChannel: grpc.handleUnaryCall<xudrpc.OpenChannelRequest, xudrpc.OpenChannelResponse> = async (call, callback) => {
    try {
      await this.service.openChannel(call.request.toObject());
      const response = new xudrpc.OpenChannelResponse();
      callback(null, response);
    } catch (err) {
      callback(getGrpcError(err), null);
    }
  }

  /**
   * See [[Service.connect]]
   */
  public connect: grpc.handleUnaryCall<xudrpc.ConnectRequest, xudrpc.ConnectResponse> = async (call, callback) => {
    try {
      const { nodeUri } = call.request.toObject();
      await this.service.connect({ nodeUri, retryConnecting: false });
      const response = new xudrpc.ConnectResponse();
      callback(null, response);
    } catch (err) {
      callback(getGrpcError(err), null);
    }
  }

  /**
   * See [[Service.ban]]
   */
  public ban: grpc.handleUnaryCall<xudrpc.BanRequest, xudrpc.BanResponse> = async (call, callback) => {
    try {
      await this.service.ban(call.request.toObject());
      const response = new xudrpc.BanResponse();
      callback(null, response);
    } catch (err) {
      callback(getGrpcError(err), null);
    }
  }

  /**
   * See [[Service.unban]]
   */
  public unban: grpc.handleUnaryCall<xudrpc.UnbanRequest, xudrpc.UnbanResponse> = async (call, callback) => {
    try {
      await this.service.unban(call.request.toObject());
      const response = new xudrpc.UnbanResponse();
      callback(null, response);
    } catch (err) {
      callback(getGrpcError(err), null);
    }
  }

  /**
   * See [[Service.executeSwap]]
   */
  public executeSwap: grpc.handleUnaryCall<xudrpc.ExecuteSwapRequest, xudrpc.SwapSuccess> = async (call, callback) => {
    try {
      const swapSuccess = await this.service.executeSwap(call.request.toObject());
      callback(null, createSwapSuccess(swapSuccess));
    } catch (err) {
      if (typeof err === 'number') {
        // treat the error as a SwapFailureReason enum
        let code: status;
        switch (err) {
          case SwapFailureReason.DealTimedOut:
          case SwapFailureReason.SwapTimedOut:
            code = status.DEADLINE_EXCEEDED;
            break;
          case SwapFailureReason.InvalidSwapRequest:
          case SwapFailureReason.PaymentHashReuse:
            // these cases suggest something went very wrong with our swap request
            code = status.INTERNAL;
            break;
          case SwapFailureReason.NoRouteFound:
          case SwapFailureReason.SendPaymentFailure:
          case SwapFailureReason.SwapClientNotSetup:
          case SwapFailureReason.OrderOnHold:
            code = status.FAILED_PRECONDITION;
            break;
          case SwapFailureReason.UnexpectedClientError:
          case SwapFailureReason.UnknownError:
          default:
            code = status.UNKNOWN;
            break;
        }
        const grpcError: grpc.ServiceError = {
          code,
          name: SwapFailureReason[err],
          message: SwapFailureReason[err],
        };
        callback(grpcError, null);
      } else {
        callback(getGrpcError(err), null);
      }
    }
  }

  /**
   * See [[Service.getInfo]]
   */
  public getInfo: grpc.handleUnaryCall<xudrpc.GetInfoRequest, xudrpc.GetInfoResponse> = async (_, callback) => {
    try {
      const getInfoResponse = await this.service.getInfo();
      const response = new xudrpc.GetInfoResponse();
      response.setNodePubKey(getInfoResponse.nodePubKey);
      response.setUrisList(getInfoResponse.uris);
      response.setNumPairs(getInfoResponse.numPairs);
      response.setNumPeers(getInfoResponse.numPeers);
      response.setVersion(getInfoResponse.version);
      response.setAlias(getInfoResponse.alias);
      response.setNetwork(getInfoResponse.network);

      const getLndInfo = ((lndInfo: LndInfo): xudrpc.LndInfo => {
        const lnd = new xudrpc.LndInfo();
        if (lndInfo.blockheight) lnd.setBlockheight(lndInfo.blockheight);
        if (lndInfo.chains) {
          const chains: xudrpc.Chain[] = lndInfo.chains.map((chain) => {
            const xudChain = new xudrpc.Chain();
            xudChain.setChain(chain.chain);
            xudChain.setNetwork(chain.network);
            return xudChain;
          });
          lnd.setChainsList(chains);
        }
        if (lndInfo.channels) {
          const channels = new xudrpc.Channels();
          channels.setActive(lndInfo.channels.active);
          channels.setPending(lndInfo.channels.pending);
          channels.setClosed(lndInfo.channels.closed);
          if (lndInfo.channels.inactive) channels.setInactive(lndInfo.channels.inactive);
          lnd.setChannels(channels);
        }
        lnd.setStatus(lndInfo.status);
        if (lndInfo.uris) lnd.setUrisList(lndInfo.uris);
        if (lndInfo.version) lnd.setVersion(lndInfo.version);
        if (lndInfo.alias) lnd.setAlias(lndInfo.alias);
        return lnd;
      });
      const lndMap = response.getLndMap();
      getInfoResponse.lnd.forEach((lndInfo, currency) => {
        lndMap.set(currency, getLndInfo(lndInfo));
      });

      if (getInfoResponse.raiden) {
        const raiden = new xudrpc.RaidenInfo();
        raiden.setStatus(getInfoResponse.raiden.status);
        if (getInfoResponse.raiden.address) raiden.setAddress(getInfoResponse.raiden.address);
        if (getInfoResponse.raiden.channels) {
          const channels = new xudrpc.Channels();
          channels.setActive(getInfoResponse.raiden.channels.active);
          // channels.setSettled(getInfoResponse.raiden.channels.settled);
          channels.setClosed(getInfoResponse.raiden.channels.closed);
          raiden.setChannels(channels);
        }
        if (getInfoResponse.raiden.version) raiden.setVersion(getInfoResponse.raiden.version);
        if (getInfoResponse.raiden.chain) raiden.setChain(getInfoResponse.raiden.chain);
        response.setRaiden(raiden);
      }

      const orders = new xudrpc.OrdersCount;
      orders.setOwn(getInfoResponse.orders.own);
      orders.setPeer(getInfoResponse.orders.peer);
      response.setOrders(orders);

      callback(null, response);
    } catch (err) {
      callback(getGrpcError(err), null);
    }
  }

  /**
   * See [[Service.getNodeInfo]]
   */
  public getNodeInfo: grpc.handleUnaryCall<xudrpc.GetNodeInfoRequest, xudrpc.GetNodeInfoResponse> = async (call, callback) => {
    try {
      const { banned, reputationScore } = await this.service.getNodeInfo(call.request.toObject());
      const response = new xudrpc.GetNodeInfoResponse();
      if (banned) {
        response.setBanned(banned);
      }
      response.setReputationscore(reputationScore);
      callback(null, response);
    } catch (err) {
      callback(getGrpcError(err), null);
    }
  }

  /**
   * See [[Service.listOrders]]
   */
  public listOrders: grpc.handleUnaryCall<xudrpc.ListOrdersRequest, xudrpc.ListOrdersResponse> = (call, callback) => {
    try {
      const listOrdersResponse = this.service.listOrders(call.request.toObject());
      const response = new xudrpc.ListOrdersResponse();

      const listOrdersList = <T extends Order>(orders: T[]) => {
        const ordersList: xudrpc.Order[] = [];
        orders.forEach(order => ordersList.push(createOrder(<Order>order)));
        return ordersList;
      };

      const ordersMap = response.getOrdersMap();
      listOrdersResponse.forEach((orderArrays, pairId) => {
        const orders = new xudrpc.Orders();
        orders.setBuyOrdersList(listOrdersList(orderArrays.buyArray));
        orders.setSellOrdersList(listOrdersList(orderArrays.sellArray));

        ordersMap.set(pairId, orders);
      });

      callback(null, response);
    } catch (err) {
      callback(getGrpcError(err), null);
    }
  }

  /**
   * See [[Service.listCurrencies]]
   */
  public listCurrencies: grpc.handleUnaryCall<xudrpc.ListCurrenciesRequest, xudrpc.ListCurrenciesResponse> = (_, callback) => {
    try {
      const currencies = this.service.listCurrencies();
      const response = new xudrpc.ListCurrenciesResponse();

      currencies.forEach((currency: CurrencyInstance) => {
        const resultCurrency = new xudrpc.Currency();
        resultCurrency.setDecimalPlaces(currency.decimalPlaces);
        resultCurrency.setCurrency(currency.id);
        resultCurrency.setTokenAddress(currency.tokenAddress);
        resultCurrency.setSwapClient(currency.swapClient as number);
        response.getCurrenciesList().push(resultCurrency);
      });

      callback(null, response);
    } catch (err) {
      callback(getGrpcError(err), null);
    }
  }

  /**
   * See [[Service.listPairs]]
   */
  public listPairs: grpc.handleUnaryCall<xudrpc.ListPairsRequest, xudrpc.ListPairsResponse> = (_, callback) => {
    try {
      const listPairsResponse = this.service.listPairs();
      const response = new xudrpc.ListPairsResponse();
      response.setPairsList(listPairsResponse);

      callback(null, response);
    } catch (err) {
      callback(getGrpcError(err), null);
    }
  }

  /**
   * See [[Service.listTrades]]
   */
  public listTrades: grpc.handleUnaryCall<xudrpc.ListTradesRequest, xudrpc.ListTradesResponse> = async (call, callback) => {
    try {
      const trades = await this.service.listTrades(call.request.toObject());
      const response = new xudrpc.ListTradesResponse();
      const tradesList: xudrpc.Trade[] = [];
      await Promise.all(trades.map(async (trade: TradeInstance) => {
        const grpcTrade = new xudrpc.Trade();
        const makerOrder = await trade.getMakerOrder();
        const takerOrder = await trade.getTakerOrder();
        grpcTrade.setQuantity(trade.quantity);
        grpcTrade.setRHash(trade.rHash ? trade.rHash : '');
        grpcTrade.setMakerOrder(getGrpcOrderFromOrderInstance(makerOrder!));
        grpcTrade.setTakerOrder(takerOrder ? getGrpcOrderFromOrderInstance(takerOrder) : undefined);
        grpcTrade.setPairId(makerOrder!.pairId);
        tradesList.push(grpcTrade);
      }));

      response.setTradesList(tradesList);
      callback(null, response);
    } catch (err) {
      callback(getGrpcError(err), null);
    }
  }

  /**
   * See [[Service.listPeers]]
   */
  public listPeers: grpc.handleUnaryCall<xudrpc.ListPeersRequest, xudrpc.ListPeersResponse> = (_, callback) => {
    try {
      const listPeersResponse = this.service.listPeers();
      const response = new xudrpc.ListPeersResponse();
      const peers: xudrpc.Peer[] = [];
      listPeersResponse.forEach((peer) => {
        const grpcPeer = new xudrpc.Peer();
        grpcPeer.setAddress(peer.address);
        grpcPeer.setInbound(peer.inbound);
        grpcPeer.setNodePubKey(peer.nodePubKey || '');
        if (peer.lndPubKeys) {
          const map = grpcPeer.getLndPubKeysMap();
          for (const key in peer.lndPubKeys) {
            map.set(key, peer.lndPubKeys[key]);
          }
        }
        grpcPeer.setPairsList(peer.pairs || []);
        grpcPeer.setSecondsConnected(peer.secondsConnected);
        grpcPeer.setXudVersion(peer.xudVersion || '');
        grpcPeer.setRaidenAddress(peer.raidenAddress || '');
        peers.push(grpcPeer);
      });
      response.setPeersList(peers);
      callback(null, response);
    } catch (err) {
      callback(getGrpcError(err), null);
    }
  }

  /**
   * See [[Service.listOrderHistory]]
   */
  public listOrderHistory: grpc.handleUnaryCall<xudrpc.ListOrderHistoryRequest, xudrpc.ListOrderHistoryResponse> = async (call, callback) => {
    try {
      const orderHistory = await this.service.listOrderHistory(call.request.toObject());
      const response = new xudrpc.ListOrderHistoryResponse();

      const trades: xudrpc.Trade[] = [];
      const swapSuccesses: xudrpc.SwapSuccess[] = [];

      orderHistory.trades.forEach(async (trade) => {
        const tradeRpc = new xudrpc.Trade();
        const makerOrder = await trade.getMakerOrder();
        const takerOrder = await trade.getTakerOrder();
        tradeRpc.setMakerOrder(getGrpcOrderFromOrderInstance(makerOrder!));
        tradeRpc.setTakerOrder(takerOrder ? getGrpcOrderFromOrderInstance(takerOrder) : undefined);
        tradeRpc.setQuantity(trade.quantity);
        tradeRpc.setRHash(trade.rHash ? trade.rHash : '');
        trades.push(tradeRpc);
      });

      orderHistory.swapDeals.forEach((swap) => {
        const swapDeal = createSwapSuccessFromSwapDealInstance(swap);
        swapSuccesses.push(swapDeal);
      });

      response.setStatus(orderHistory.status);
      response.setTradesList(trades);
      response.setSwapsList(swapSuccesses);

      callback(null, response);
    } catch (err) {
      callback(this.getGrpcError(err), null);
    }
  }

  /**
   * See [[Service.placeOrder]]
   */
  public placeOrder: grpc.handleServerStreamingCall<xudrpc.PlaceOrderRequest, xudrpc.PlaceOrderResponse> = async (call) => {
    try {
      await this.service.placeOrder(call.request.toObject(), (result: PlaceOrderEvent) => {
        call.write(createPlaceOrderEvent(result));
      });

      call.end();
    } catch (err) {
      call.emit('error', getGrpcError(err));
    }
  }

  /**
   * See [[Service.placeOrder]]
   */
  public placeOrderSync: grpc.handleUnaryCall<xudrpc.PlaceOrderRequest, xudrpc.PlaceOrderResponse> = async (call, callback) => {
    try {
      const result = await this.service.placeOrder(call.request.toObject());
      callback(null, createPlaceOrderResponse(result));
    } catch (err) {
      callback(getGrpcError(err), null);
    }
  }

  /**
   * See [[Service.addCurrency]]
   */
  public removeCurrency: grpc.handleUnaryCall<xudrpc.RemoveCurrencyRequest, xudrpc.RemoveCurrencyResponse> = async (call, callback) => {
    try {
      await this.service.removeCurrency(call.request.toObject());
      const response = new xudrpc.RemoveCurrencyResponse();

      callback(null, response);
    } catch (err) {
      callback(getGrpcError(err), null);
    }
  }

  /**
   * See [[Service.addPair]]
   */
  public removePair: grpc.handleUnaryCall<xudrpc.RemovePairRequest, xudrpc.RemovePairResponse> = async (call, callback) => {
    try {
      await this.service.removePair(call.request.toObject());
      const response = new xudrpc.RemovePairResponse();

      callback(null, response);
    } catch (err) {
      callback(getGrpcError(err), null);
    }
  }

  /**
   * See [[Service.discoverNodes]]
   */
  public discoverNodes: grpc.handleUnaryCall<xudrpc.DiscoverNodesRequest, xudrpc.DiscoverNodesResponse> = async (call, callback) => {
    try {
      const numNodes = await this.service.discoverNodes(call.request.toObject());

      const response = new xudrpc.DiscoverNodesResponse();
      response.setNumNodes(numNodes);

      callback(null, response);
    } catch (err) {
      callback(getGrpcError(err), null);
    }
  }

  public shutdown: grpc.handleUnaryCall<xudrpc.ShutdownRequest, xudrpc.ShutdownResponse> = (_, callback) => {
    try {
      this.service.shutdown();
      const response = new xudrpc.ShutdownResponse();
      callback(null, response);
    } catch (err) {
      callback(getGrpcError(err), null);
    }
  }

  /*
   * See [[Service.subscribeOrders]]
   */
  public subscribeOrders: grpc.handleServerStreamingCall<xudrpc.SubscribeOrdersRequest, xudrpc.OrderUpdate> = (call) => {
    this.service.subscribeOrders(call.request.toObject(), (order?: Order, orderRemoval?: OrderPortion) => {
      const orderUpdate = new xudrpc.OrderUpdate();
      if (order) {
        orderUpdate.setOrder(createOrder(order));
      } else if (orderRemoval) {
        const grpcOrderRemoval = new xudrpc.OrderRemoval();
        grpcOrderRemoval.setPairId(orderRemoval.pairId);
        grpcOrderRemoval.setOrderId(orderRemoval.id);
        grpcOrderRemoval.setQuantity(orderRemoval.quantity);
        grpcOrderRemoval.setLocalId(orderRemoval.localId || '');
        grpcOrderRemoval.setIsOwnOrder(orderRemoval.localId !== undefined);
        orderUpdate.setOrderRemoval(grpcOrderRemoval);
      }
      call.write(orderUpdate);
    });
    this.addStream(call);
  }

  /*
   * See [[Service.subscribeSwapFailures]]
   */
  public subscribeSwapFailures: grpc.handleServerStreamingCall<xudrpc.SubscribeSwapsRequest, xudrpc.SwapFailure> = (call) => {
    this.service.subscribeSwapFailures(call.request.toObject(), (result: SwapFailure) => {
      call.write(createSwapFailure(result));
    });
    this.addStream(call);
  }

  /*
   * See [[Service.subscribeSwaps]]
   */
  public subscribeSwaps: grpc.handleServerStreamingCall<xudrpc.SubscribeSwapsRequest, xudrpc.SwapSuccess> = (call) => {
    this.service.subscribeSwaps(call.request.toObject(), (result: SwapSuccess) => {
      call.write(createSwapSuccess(result));
    });
    this.addStream(call);
  }
}

export default GrpcService;<|MERGE_RESOLUTION|>--- conflicted
+++ resolved
@@ -1,17 +1,13 @@
 /* tslint:disable no-floating-promises no-null-keyword */
 import grpc, { status } from 'grpc';
 import { SwapFailureReason } from '../constants/enums';
-<<<<<<< HEAD
 import { TradeInstance, OrderInstance, SwapDealInstance, CurrencyInstance } from '../db/types';
-=======
-import { CurrencyInstance, OrderInstance, TradeInstance } from '../db/types';
 import { LndInfo } from '../lndclient/types';
 import { isOwnOrder, Order, OrderPortion, PlaceOrderEvent, PlaceOrderEventType, PlaceOrderResult } from '../orderbook/types';
 import * as xudrpc from '../proto/xudrpc_pb';
 import Service from '../service/Service';
 import { SwapFailure, SwapSuccess } from '../swaps/types';
 import getGrpcError from './getGrpcError';
->>>>>>> aaa9568c
 
 /**
  * Creates an xudrpc Order message from an [[Order]].
@@ -582,7 +578,7 @@
 
       callback(null, response);
     } catch (err) {
-      callback(this.getGrpcError(err), null);
+      callback(getGrpcError(err), null);
     }
   }
 
