--- conflicted
+++ resolved
@@ -3,20 +3,16 @@
 import Logger from '../Logger';
 import Service from '../service/Service';
 import * as xudrpc from '../proto/xudrpc_pb';
-import { isOwnOrder, Order, OrderPortion, PlaceOrderEvent, PlaceOrderEventType, PlaceOrderResult } from '../orderbook/types';
+import { Order, isOwnOrder, OrderPortion, PlaceOrderResult, PlaceOrderEvent, PlaceOrderEventType } from '../orderbook/types';
 import { errorCodes as orderErrorCodes } from '../orderbook/errors';
 import { errorCodes as serviceErrorCodes } from '../service/errors';
 import { errorCodes as p2pErrorCodes } from '../p2p/errors';
 import { errorCodes as swapErrors } from '../swaps/errors';
 import { errorCodes as lndErrorCodes } from '../lndclient/errors';
 import { LndInfo } from '../lndclient/types';
-import { SwapFailure, SwapSuccess } from '../swaps/types';
+import { SwapSuccess, SwapFailure } from '../swaps/types';
 import { SwapFailureReason } from '../constants/enums';
-<<<<<<< HEAD
-import { OrderInstance, TradeInstance } from '../db/types';
-=======
 import { TradeInstance, OrderInstance, CurrencyInstance } from '../db/types';
->>>>>>> 365b52bd
 
 /**
  * Creates an xudrpc Order message from an [[Order]].
