--- conflicted
+++ resolved
@@ -1,10 +1,5 @@
-<<<<<<< HEAD
-import grpc from 'grpc';
 import Logger, { ContextLogger } from '../Logger';
-=======
 import grpc, { status, ServiceError } from 'grpc';
-import Logger from '../Logger';
->>>>>>> 5ae85722
 import Service from '../service/Service';
 import { isObject } from '../utils/utils';
 import { TokenSwapPayload } from '../raidenclient/RaidenClient';
