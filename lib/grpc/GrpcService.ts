/* tslint:disable no-floating-promises no-null-keyword */
import grpc, { status } from 'grpc';
import Logger from '../Logger';
import Service from '../service/Service';
import * as xudrpc from '../proto/xudrpc_pb';
<<<<<<< HEAD
import { ResolveRequest, ResolveResponse } from '../proto/lndrpc_pb';
=======
>>>>>>> eb14c764
import { Order, isOwnOrder, OrderPortion, PlaceOrderResult, PlaceOrderEvent, PlaceOrderEventType } from '../orderbook/types';
import { errorCodes as orderErrorCodes } from '../orderbook/errors';
import { errorCodes as serviceErrorCodes } from '../service/errors';
import { errorCodes as p2pErrorCodes } from '../p2p/errors';
import { errorCodes as lndErrorCodes } from '../lndclient/errors';
import { LndInfo } from '../lndclient/LndClient';
import { SwapSuccess, SwapFailure } from '../swaps/types';
import { SwapFailureReason } from '../constants/enums';

/**
 * Creates an xudrpc Order message from an [[Order]].
 */
const createOrder = (order: Order) => {
  const grpcOrder = new xudrpc.Order();
  grpcOrder.setCreatedAt(order.createdAt);
  grpcOrder.setId(order.id);
  if (isOwnOrder(order)) {
    grpcOrder.setHold(order.hold);
    grpcOrder.setLocalId((order).localId);
    grpcOrder.setIsOwnOrder(true);
  } else {
    grpcOrder.setPeerPubKey((order).peerPubKey);
    grpcOrder.setIsOwnOrder(false);
  }
  grpcOrder.setPairId(order.pairId);
  grpcOrder.setPrice(order.price);
  grpcOrder.setQuantity(order.quantity);
  grpcOrder.setSide(order.isBuy ? xudrpc.OrderSide.BUY : xudrpc.OrderSide.SELL);
  return grpcOrder;
};

/**
 * Creates an xudrpc SwapSuccess message from a [[SwapSuccess]].
 */
const createSwapSuccess = (result: SwapSuccess) => {
  const swapSuccess = new xudrpc.SwapSuccess();
  swapSuccess.setOrderId(result.orderId);
  swapSuccess.setLocalId(result.localId);
  swapSuccess.setPairId(result.pairId);
  swapSuccess.setQuantity(result.quantity);
  swapSuccess.setRHash(result.rHash);
  swapSuccess.setPrice(result.price);
  swapSuccess.setRPreimage(result.rPreimage ? result.rPreimage : '');
  swapSuccess.setAmountReceived(result.amountReceived);
  swapSuccess.setAmountSent(result.amountSent);
  swapSuccess.setCurrencyReceived(result.currencyReceived);
  swapSuccess.setCurrencySent(result.currencySent);
  swapSuccess.setPeerPubKey(result.peerPubKey);
  swapSuccess.setRole(result.role as number);
  return swapSuccess;
};

/**
 * Creates an xudrpc SwapFailure message from a [[SwapFailure]].
 */
const createSwapFailure = (swapFailure: SwapFailure) => {
  const grpcSwapFailure = new xudrpc.SwapFailure();
  grpcSwapFailure.setOrderId(swapFailure.orderId);
  grpcSwapFailure.setPairId(swapFailure.pairId);
  grpcSwapFailure.setPeerPubKey(swapFailure.peerPubKey);
  grpcSwapFailure.setQuantity(swapFailure.quantity);
  grpcSwapFailure.setFailureReason(SwapFailureReason[swapFailure.failureReason]);
  return grpcSwapFailure;
};

/**
 * Creates an xudrpc PlaceOrderResponse message from a [[PlaceOrderResult]].
 */
const createPlaceOrderResponse = (result: PlaceOrderResult) => {
  const response = new xudrpc.PlaceOrderResponse();

  const internalMatches = result.internalMatches.map(match => createOrder(match));
  response.setInternalMatchesList(internalMatches);

  const swapSuccesses = result.swapSuccesses.map(swapSuccess => createSwapSuccess(swapSuccess));
  response.setSwapSuccessesList(swapSuccesses);

  const swapFailures = result.swapFailures.map(swapFailure => createSwapFailure(swapFailure));
  response.setSwapFailuresList(swapFailures);

  if (result.remainingOrder) {
    response.setRemainingOrder(createOrder(result.remainingOrder));
  }

  return response;
};

/**
 * Creates an xudrpc PlaceOrderEvent message from a [[PlaceOrderEvent]].
 */
const createPlaceOrderEvent = (e: PlaceOrderEvent) => {
  const placeOrderEvent = new xudrpc.PlaceOrderEvent();
  switch (e.type) {
    case PlaceOrderEventType.InternalMatch:
      placeOrderEvent.setInternalMatch(createOrder(e.payload as Order));
      break;
    case PlaceOrderEventType.SwapSuccess:
      placeOrderEvent.setSwapSuccess(createSwapSuccess(e.payload as SwapSuccess));
      break;
    case PlaceOrderEventType.RemainingOrder:
      placeOrderEvent.setRemainingOrder(createOrder(e.payload as Order));
      break;
    case PlaceOrderEventType.SwapFailure:
      placeOrderEvent.setSwapFailure(createSwapFailure(e.payload as SwapFailure));
      break;
  }
  return placeOrderEvent;
};

const getSwapFailureReason = (reason: SwapFailureReason) => {
  // turns enum param into string
  return SwapFailureReason[reason];
};

/** Class containing the available RPC methods for XUD */
class GrpcService {
  /** The set of active streaming calls. */
  private streams: Set<grpc.ServerWriteableStream<any>> = new Set<grpc.ServerWriteableStream<any>>();

  /** Create an instance of available RPC methods and bind all exposed functions. */
  constructor(private logger: Logger, private service: Service) {}

  /**
   * Convert an internal xud error type into a gRPC error.
   * @param err an error object that should have code and message properties
   * @return a gRPC error with a gRPC status code
   */
  private getGrpcError = (err: any) => {
    // if we recognize this error, use a proper gRPC ServiceError with a descriptive and appropriate code
    let code: grpc.status | undefined;
    switch (err.code) {
      case serviceErrorCodes.INVALID_ARGUMENT:
      case p2pErrorCodes.ATTEMPTED_CONNECTION_TO_SELF:
      case p2pErrorCodes.UNEXPECTED_NODE_PUB_KEY:
      case orderErrorCodes.QUANTITY_DOES_NOT_MATCH:
        code = status.INVALID_ARGUMENT;
        break;
      case orderErrorCodes.PAIR_DOES_NOT_EXIST:
      case p2pErrorCodes.NODE_UNKNOWN:
      case orderErrorCodes.LOCAL_ID_DOES_NOT_EXIST:
      case orderErrorCodes.ORDER_NOT_FOUND:
        code = status.NOT_FOUND;
        break;
      case orderErrorCodes.DUPLICATE_ORDER:
      case p2pErrorCodes.NODE_ALREADY_CONNECTED:
      case p2pErrorCodes.NODE_ALREADY_BANNED:
      case p2pErrorCodes.ALREADY_CONNECTING:
      case orderErrorCodes.CURRENCY_ALREADY_EXISTS:
      case orderErrorCodes.PAIR_ALREADY_EXISTS:
        code = status.ALREADY_EXISTS;
        break;
      case p2pErrorCodes.NOT_CONNECTED:
      case p2pErrorCodes.NODE_NOT_BANNED:
      case p2pErrorCodes.NODE_IS_BANNED:
      case lndErrorCodes.LND_IS_DISABLED:
      case orderErrorCodes.CURRENCY_DOES_NOT_EXIST:
      case orderErrorCodes.CURRENCY_CANNOT_BE_REMOVED:
      case orderErrorCodes.MARKET_ORDERS_NOT_ALLOWED:
      case serviceErrorCodes.NOMATCHING_MODE_IS_REQUIRED:
        code = status.FAILED_PRECONDITION;
        break;
      case lndErrorCodes.LND_IS_UNAVAILABLE:
      case p2pErrorCodes.COULD_NOT_CONNECT:
        code = status.UNAVAILABLE;
        break;
      case p2pErrorCodes.POOL_CLOSED:
        code = status.ABORTED;
        break;
    }

    // return a grpc error with the code if we've assigned one, otherwise pass along the caught error as UNKNOWN
    const grpcError: grpc.ServiceError = {
      code: code || status.UNKNOWN,
      message: err.message,
      name: err.name,
    };
    this.logger.error(grpcError);

    return grpcError;
  }

  /** Closes and removes all active streaming calls. */
  public closeStreams = () => {
    this.streams.forEach((stream) => {
      stream.end();
    });
    this.streams.clear();
  }

  /** Adds an active streaming call and adds a listener to remove it if it is cancelled. */
  private addStream = (stream: grpc.ServerWriteableStream<any>) => {
    this.streams.add(stream);
    stream.once('cancelled', () => {
      this.streams.delete(stream);
    });
  }

  /**
   * See [[Service.addCurrency]]
   */
  public addCurrency: grpc.handleUnaryCall<xudrpc.AddCurrencyRequest, xudrpc.AddCurrencyResponse> = async (call, callback) => {
    try {
      await this.service.addCurrency(call.request.toObject());
      const response = new xudrpc.AddCurrencyResponse();

      callback(null, response);
    } catch (err) {
      callback(this.getGrpcError(err), null);
    }
  }

  /**
   * See [[Service.addPair]]
   */
  public addPair: grpc.handleUnaryCall<xudrpc.AddPairRequest, xudrpc.AddPairResponse> = async (call, callback) => {
    try {
      await this.service.addPair(call.request.toObject());
      const response = new xudrpc.AddPairResponse();

      callback(null, response);
    } catch (err) {
      callback(this.getGrpcError(err), null);
    }
  }

  /**
   * See [[Service.removeOrder]]
   */
  public removeOrder: grpc.handleUnaryCall<xudrpc.RemoveOrderRequest, xudrpc.RemoveOrderResponse> = async (call, callback) => {
    try {
      const quantityOnHold = this.service.removeOrder(call.request.toObject());
      const response = new xudrpc.RemoveOrderResponse();
      response.setQuantityOnHold(quantityOnHold);
      callback(null, response);
    } catch (err) {
      callback(this.getGrpcError(err), null);
    }
  }

  /**
   * See [[Service.channelBalance]]
   */
  public channelBalance: grpc.handleUnaryCall<xudrpc.ChannelBalanceRequest, xudrpc.ChannelBalanceResponse> = async (call, callback) => {
    try {
      const channelBalanceResponse = await this.service.channelBalance(call.request.toObject());
      const response = new xudrpc.ChannelBalanceResponse();
      const balancesMap = response.getBalancesMap();
      channelBalanceResponse.forEach((channelBalance, currency) => {
        const balance = new xudrpc.ChannelBalance();
        balance.setBalance(channelBalance.balance);
        balance.setPendingOpenBalance(channelBalance.pendingOpenBalance);
        balancesMap.set(currency, balance);
      });
      callback(null, response);
    } catch (err) {
      callback(this.getGrpcError(err), null);
    }
  }

  /**
   * See [[Service.connect]]
   */
  public connect: grpc.handleUnaryCall<xudrpc.ConnectRequest, xudrpc.ConnectResponse> = async (call, callback) => {
    try {
      const { nodeUri } = call.request.toObject();
      await this.service.connect({ nodeUri, retryConnecting: false });
      const response = new xudrpc.ConnectResponse();
      callback(null, response);
    } catch (err) {
      callback(this.getGrpcError(err), null);
    }
  }

  /**
   * See [[Service.ban]]
   */
  public ban: grpc.handleUnaryCall<xudrpc.BanRequest, xudrpc.BanResponse> = async (call, callback) => {
    try {
      await this.service.ban(call.request.toObject());
      const response = new xudrpc.BanResponse();
      callback(null, response);
    } catch (err) {
      callback(this.getGrpcError(err), null);
    }
  }

  /**
   * See [[Service.unban]]
   */
  public unban: grpc.handleUnaryCall<xudrpc.UnbanRequest, xudrpc.UnbanResponse> = async (call, callback) => {
    try {
      await this.service.unban(call.request.toObject());
      const response = new xudrpc.UnbanResponse();
      callback(null, response);
    } catch (err) {
      callback(this.getGrpcError(err), null);
    }
  }

  /**
   * See [[Service.executeSwap]]
   */
  public executeSwap: grpc.handleUnaryCall<xudrpc.ExecuteSwapRequest, xudrpc.SwapSuccess> = async (call, callback) => {
    try {
      const swapResult = await this.service.executeSwap(call.request.toObject());
      callback(null, createSwapSuccess(swapResult));
    } catch (err) {
      if (typeof err === 'number') {
        // treat the error as a SwapFailureReason enum
        let code: status;
        switch (err) {
          case SwapFailureReason.DealTimedOut:
          case SwapFailureReason.SwapTimedOut:
            code = status.DEADLINE_EXCEEDED;
            break;
          case SwapFailureReason.InvalidSwapRequest:
          case SwapFailureReason.PaymentHashReuse:
            // these cases suggest something went very wrong with our swap request
            code = status.INTERNAL;
            break;
          case SwapFailureReason.NoRouteFound:
          case SwapFailureReason.SendPaymentFailure:
          case SwapFailureReason.SwapClientNotSetup:
          case SwapFailureReason.OrderOnHold:
            code = status.FAILED_PRECONDITION;
            break;
          case SwapFailureReason.UnexpectedClientError:
          case SwapFailureReason.UnknownError:
          default:
            code = status.UNKNOWN;
            break;
        }
        const grpcError: grpc.ServiceError = {
          code,
          name: SwapFailureReason[err],
          message: SwapFailureReason[err],
        };
        this.logger.error(grpcError);
        callback(grpcError, null);
      } else {
        callback(this.getGrpcError(err), null);
      }
    }
  }

  /**
   * See [[Service.getInfo]]
   */
  public getInfo: grpc.handleUnaryCall<xudrpc.GetInfoRequest, xudrpc.GetInfoResponse> = async (_, callback) => {
    try {
      const getInfoResponse = await this.service.getInfo();
      const response = new xudrpc.GetInfoResponse();
      response.setNodePubKey(getInfoResponse.nodePubKey);
      response.setUrisList(getInfoResponse.uris);
      response.setNumPairs(getInfoResponse.numPairs);
      response.setNumPeers(getInfoResponse.numPeers);
      response.setVersion(getInfoResponse.version);

      const getLndInfo = ((lndInfo: LndInfo): xudrpc.LndInfo => {
        const lnd = new xudrpc.LndInfo();
        if (lndInfo.blockheight) lnd.setBlockheight(lndInfo.blockheight);
        if (lndInfo.chains) {
          const chains: xudrpc.Chain[] = lndInfo.chains.map((chain) => {
            const xudChain = new xudrpc.Chain();
            xudChain.setChain(chain.chain);
            xudChain.setNetwork(chain.network);
            return xudChain;
          });
          lnd.setChainsList(chains);
        }
        if (lndInfo.channels) {
          const channels = new xudrpc.LndChannels();
          channels.setActive(lndInfo.channels.active);
          channels.setPending(lndInfo.channels.pending);
          if (lndInfo.channels.inactive) channels.setInactive(lndInfo.channels.inactive);
          lnd.setChannels(channels);
        }
        if (lndInfo.error) lnd.setError(lndInfo.error);
        if (lndInfo.uris) lnd.setUrisList(lndInfo.uris);
        if (lndInfo.version) lnd.setVersion(lndInfo.version);
        if (lndInfo.alias) lnd.setAlias(lndInfo.alias);
        return lnd;
      });
      const lndMap = response.getLndMap();
      for (const currency in getInfoResponse.lnd) {
        lndMap.set(currency, getLndInfo(getInfoResponse.lnd[currency]!));
      }

      if (getInfoResponse.raiden) {
        const raiden = new xudrpc.RaidenInfo();
        if (getInfoResponse.raiden.address) raiden.setAddress(getInfoResponse.raiden.address);
        if (getInfoResponse.raiden.channels) raiden.setChannels(getInfoResponse.raiden.channels);
        if (getInfoResponse.raiden.error) raiden.setError(getInfoResponse.raiden.error);
        if (getInfoResponse.raiden.version) raiden.setVersion(getInfoResponse.raiden.version);
        response.setRaiden(raiden);
      }

      const orders = new xudrpc.OrdersCount;
      orders.setOwn(getInfoResponse.orders.own);
      orders.setPeer(getInfoResponse.orders.peer);
      response.setOrders(orders);

      callback(null, response);
    } catch (err) {
      callback(this.getGrpcError(err), null);
    }
  }

  /**
   * See [[Service.getNodeInfo]]
   */
  public getNodeInfo: grpc.handleUnaryCall<xudrpc.GetNodeInfoRequest, xudrpc.GetNodeInfoResponse> = async (call, callback) => {
    try {
      const { banned, reputationScore } = await this.service.getNodeInfo(call.request.toObject());
      const response = new xudrpc.GetNodeInfoResponse();
      if (banned) {
        response.setBanned(banned);
      }
      response.setReputationscore(reputationScore);
      callback(null, response);
    } catch (err) {
      callback(this.getGrpcError(err), null);
    }
  }

  /**
   * See [[Service.listOrders]]
   */
  public listOrders: grpc.handleUnaryCall<xudrpc.ListOrdersRequest, xudrpc.ListOrdersResponse> = (call, callback) => {
    try {
      const listOrdersResponse = this.service.listOrders(call.request.toObject());
      const response = new xudrpc.ListOrdersResponse();

      const listOrdersList = <T extends Order>(orders: T[]) => {
        const ordersList: xudrpc.Order[] = [];
        orders.forEach(order => ordersList.push(createOrder(<Order>order)));
        return ordersList;
      };

      const ordersMap = response.getOrdersMap();
      listOrdersResponse.forEach((orderArrays, pairId) => {
        const orders = new xudrpc.Orders();
        orders.setBuyOrdersList(listOrdersList(orderArrays.buyArray));
        orders.setSellOrdersList(listOrdersList(orderArrays.sellArray));

        ordersMap.set(pairId, orders);
      });

      callback(null, response);
    } catch (err) {
      callback(this.getGrpcError(err), null);
    }
  }

  /**
   * See [[Service.listCurrencies]]
   */
  public listCurrencies: grpc.handleUnaryCall<xudrpc.ListCurrenciesRequest, xudrpc.ListCurrenciesResponse> = (_, callback) => {
    try {
      const listCurrenciesResponse = this.service.listCurrencies();
      const response = new xudrpc.ListCurrenciesResponse();
      response.setCurrenciesList(listCurrenciesResponse);

      callback(null, response);
    } catch (err) {
      callback(this.getGrpcError(err), null);
    }
  }

  /**
   * See [[Service.listPairs]]
   */
  public listPairs: grpc.handleUnaryCall<xudrpc.ListPairsRequest, xudrpc.ListPairsResponse> = (_, callback) => {
    try {
      const listPairsResponse = this.service.listPairs();
      const response = new xudrpc.ListPairsResponse();
      response.setPairsList(listPairsResponse);

      callback(null, response);
    } catch (err) {
      callback(this.getGrpcError(err), null);
    }
  }

  /**
   * See [[Service.listPeers]]
   */
  public listPeers: grpc.handleUnaryCall<xudrpc.ListPeersRequest, xudrpc.ListPeersResponse> = (_, callback) => {
    try {
      const listPeersResponse = this.service.listPeers();
      const response = new xudrpc.ListPeersResponse();
      const peers: xudrpc.Peer[] = [];
      listPeersResponse.forEach((peer) => {
        const grpcPeer = new xudrpc.Peer();
        grpcPeer.setAddress(peer.address);
        grpcPeer.setInbound(peer.inbound);
        grpcPeer.setNodePubKey(peer.nodePubKey || '');
        if (peer.lndPubKeys) {
          const map = grpcPeer.getLndPubKeysMap();
          for (const key in peer.lndPubKeys) {
            map.set(key, peer.lndPubKeys[key]);
          }
        }
        grpcPeer.setPairsList(peer.pairs || []);
        grpcPeer.setSecondsConnected(peer.secondsConnected);
        grpcPeer.setXudVersion(peer.xudVersion || '');
        grpcPeer.setRaidenAddress(peer.raidenAddress || '');
        peers.push(grpcPeer);
      });
      response.setPeersList(peers);
      callback(null, response);
    } catch (err) {
      callback(this.getGrpcError(err), null);
    }
  }

  /**
   * See [[Service.listSwaps]]
   */
  public listSwaps: grpc.handleUnaryCall<xudrpc.ListSwapsRequest, xudrpc.ListSwapsResponse> = async (call, callback) => {
    try {
      const listSwapsResponse = await this.service.listSwaps(call.request.toObject());
      const swaps: xudrpc.Swap[] = [];
      const response = new xudrpc.ListSwapsResponse();
      listSwapsResponse.forEach((deal) => {
        const grpcSwap = new xudrpc.Swap();
        grpcSwap.setCreateTime(deal.createTime);
        if (deal.errorMessage) {
          const swapFailure = new xudrpc.SwapFailure();
          swapFailure.setFailureReason(deal.failureReason ? getSwapFailureReason(deal.failureReason) : '');
          swapFailure.setOrderId(deal.orderId);
          swapFailure.setPairId(deal.Order!.pairId);
          swapFailure .setPeerPubKey(deal.peerPubKey);
          swapFailure.setQuantity(deal.quantity ? deal.quantity : 0);
          grpcSwap.setSwapFailure(swapFailure);
        } else {
          const swapSuccess = new xudrpc.SwapSuccess();
          swapSuccess.setOrderId(deal.orderId);
          swapSuccess.setLocalId(deal.localId);
          swapSuccess.setPairId(deal.Order!.pairId);
          swapSuccess.setQuantity(deal.Order!.initialQuantity);
          swapSuccess.setRHash(deal.rHash);
          swapSuccess.setRPreimage(deal.rPreimage ? deal.rPreimage : '');
          swapSuccess.setPeerPubKey(deal.peerPubKey);
          swapSuccess.setRole(deal.role as number);
          grpcSwap.setSwapSuccess(swapSuccess);
        }
        swaps.push(grpcSwap);
      });

      response.setSwapsList(swaps);
      callback(null, response);
    } catch (err) {
      callback(this.getGrpcError(err), null);
    }
  }
  /**
   * See [[Service.placeOrder]]
   */
  public placeOrder: grpc.handleServerStreamingCall<xudrpc.PlaceOrderRequest, xudrpc.PlaceOrderResponse> = async (call) => {
    try {
      await this.service.placeOrder(call.request.toObject(), (result: PlaceOrderEvent) => {
        call.write(createPlaceOrderEvent(result));
      });

      call.end();
    } catch (err) {
      call.emit('error', this.getGrpcError(err));
    }
  }

  /**
   * See [[Service.placeOrder]]
   */
  public placeOrderSync: grpc.handleUnaryCall<xudrpc.PlaceOrderRequest, xudrpc.PlaceOrderResponse> = async (call, callback) => {
    try {
      const result = await this.service.placeOrder(call.request.toObject());
      callback(null, createPlaceOrderResponse(result));
    } catch (err) {
      callback(this.getGrpcError(err), null);
    }
  }

  /**
   * See [[Service.addCurrency]]
   */
  public removeCurrency: grpc.handleUnaryCall<xudrpc.RemoveCurrencyRequest, xudrpc.RemoveCurrencyResponse> = async (call, callback) => {
    try {
      await this.service.removeCurrency(call.request.toObject());
      const response = new xudrpc.RemoveCurrencyResponse();

      callback(null, response);
    } catch (err) {
      callback(this.getGrpcError(err), null);
    }
  }

  /**
   * See [[Service.addPair]]
   */
  public removePair: grpc.handleUnaryCall<xudrpc.RemovePairRequest, xudrpc.RemovePairResponse> = async (call, callback) => {
    try {
      await this.service.removePair(call.request.toObject());
      const response = new xudrpc.RemovePairResponse();

      callback(null, response);
    } catch (err) {
      callback(this.getGrpcError(err), null);
    }
  }

  public shutdown: grpc.handleUnaryCall<xudrpc.ShutdownRequest, xudrpc.ShutdownResponse> = (_, callback) => {
    try {
      this.service.shutdown();
      const response = new xudrpc.ShutdownResponse();
      callback(null, response);
    } catch (err) {
      callback(this.getGrpcError(err), null);
    }
  }

  /*
   * See [[Service.subscribeOrders]]
   */
  public subscribeOrders: grpc.handleServerStreamingCall<xudrpc.SubscribeOrdersRequest, xudrpc.OrderUpdate> = (call) => {
    this.service.subscribeOrders(call.request.toObject(), (order?: Order, orderRemoval?: OrderPortion) => {
      const orderUpdate = new xudrpc.OrderUpdate();
      if (order) {
        orderUpdate.setOrder(createOrder(order));
      } else if (orderRemoval) {
        const grpcOrderRemoval = new xudrpc.OrderRemoval();
        grpcOrderRemoval.setPairId(orderRemoval.pairId);
        grpcOrderRemoval.setOrderId(orderRemoval.id);
        grpcOrderRemoval.setQuantity(orderRemoval.quantity);
        grpcOrderRemoval.setLocalId(orderRemoval.localId || '');
        grpcOrderRemoval.setIsOwnOrder(orderRemoval.localId !== undefined);
        orderUpdate.setOrderRemoval(grpcOrderRemoval);
      }
      call.write(orderUpdate);
    });
    this.addStream(call);
  }

  /*
   * See [[Service.subscribeSwapFailures]]
   */
  public subscribeSwapFailures: grpc.handleServerStreamingCall<xudrpc.SubscribeSwapsRequest, xudrpc.SwapFailure> = (call) => {
    this.service.subscribeSwapFailures(call.request.toObject(), (result: SwapFailure) => {
      call.write(createSwapFailure(result));
    });
    this.addStream(call);
  }

  /*
   * See [[Service.subscribeSwaps]]
   */
  public subscribeSwaps: grpc.handleServerStreamingCall<xudrpc.SubscribeSwapsRequest, xudrpc.SwapSuccess> = (call) => {
    this.service.subscribeSwaps(call.request.toObject(), (result: SwapSuccess) => {
      call.write(createSwapSuccess(result));
    });
    this.addStream(call);
  }
}

export default GrpcService;<|MERGE_RESOLUTION|>--- conflicted
+++ resolved
@@ -3,10 +3,6 @@
 import Logger from '../Logger';
 import Service from '../service/Service';
 import * as xudrpc from '../proto/xudrpc_pb';
-<<<<<<< HEAD
-import { ResolveRequest, ResolveResponse } from '../proto/lndrpc_pb';
-=======
->>>>>>> eb14c764
 import { Order, isOwnOrder, OrderPortion, PlaceOrderResult, PlaceOrderEvent, PlaceOrderEventType } from '../orderbook/types';
 import { errorCodes as orderErrorCodes } from '../orderbook/errors';
 import { errorCodes as serviceErrorCodes } from '../service/errors';
