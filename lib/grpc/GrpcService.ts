--- conflicted
+++ resolved
@@ -93,20 +93,12 @@
   /**
    * See [[Service.disconnect]]
    */
-<<<<<<< HEAD
-  public disconnect: grpc.handleUnaryCall<{ host: string, port: number }, Orders> = async (call, callback) => {
-=======
   public disconnect: grpc.handleUnaryCall<{ host: string, port: number }, string> = async (call, callback) => {
->>>>>>> 2e756be2
     this.unaryCall(call.request, callback, this.service.disconnect);
   }
 
   /**
-<<<<<<< HEAD
-   * See [[Service.tokenSwap]]
-=======
    * See [[Service.executeSwap]]
->>>>>>> 2e756be2
    */
   public executeSwap: grpc.handleUnaryCall<{ target_address: string, payload: TokenSwapPayload, identifier: string }, {}> =
   async (call, callback) => {
