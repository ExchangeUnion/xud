/* tslint:disable no-floating-promises no-null-keyword */
import grpc, { status } from 'grpc';
import Logger from '../Logger';
import Service from '../service/Service';
import * as xudrpc from '../proto/xudrpc_pb';
import { Order, isOwnOrder, OrderPortion, PlaceOrderResult, PlaceOrderEvent, PlaceOrderEventType } from '../orderbook/types';
import { errorCodes as orderErrorCodes } from '../orderbook/errors';
import { errorCodes as serviceErrorCodes } from '../service/errors';
import { errorCodes as p2pErrorCodes } from '../p2p/errors';
import { errorCodes as swapErrors } from '../swaps/errors';
import { errorCodes as lndErrorCodes } from '../lndclient/errors';
import { LndInfo } from '../lndclient/types';
import { SwapSuccess, SwapFailure } from '../swaps/types';
import { SwapFailureReason } from '../constants/enums';
<<<<<<< HEAD
import { TradeInstance, OrderInstance, SwapDealInstance } from '../db/types';
=======
import { TradeInstance, OrderInstance, CurrencyInstance } from '../db/types';
>>>>>>> 365b52bd

/**
 * Creates an xudrpc Order message from an [[Order]].
 */
const createOrder = (order: Order) => {
  const grpcOrder = new xudrpc.Order();
  grpcOrder.setCreatedAt(order.createdAt);
  grpcOrder.setId(order.id);
  if (isOwnOrder(order)) {
    grpcOrder.setHold(order.hold);
    grpcOrder.setLocalId((order).localId);
    grpcOrder.setIsOwnOrder(true);
  } else {
    grpcOrder.setPeerPubKey((order).peerPubKey);
    grpcOrder.setIsOwnOrder(false);
  }
  grpcOrder.setPairId(order.pairId);
  grpcOrder.setPrice(order.price);
  grpcOrder.setQuantity(order.quantity);
  grpcOrder.setSide(order.isBuy ? xudrpc.OrderSide.BUY : xudrpc.OrderSide.SELL);
  return grpcOrder;
};

/**
 * Creates an xudrpc SwapSuccess message from a [[SwapSuccess]].
 */
const createSwapSuccess = (result: SwapSuccess) => {
  const swapSuccess = new xudrpc.SwapSuccess();
  swapSuccess.setOrderId(result.orderId);
  swapSuccess.setLocalId(result.localId);
  swapSuccess.setPairId(result.pairId);
  swapSuccess.setQuantity(result.quantity);
  swapSuccess.setRHash(result.rHash);
  swapSuccess.setPrice(result.price);
  swapSuccess.setRPreimage(result.rPreimage ? result.rPreimage : '');
  swapSuccess.setAmountReceived(result.amountReceived);
  swapSuccess.setAmountSent(result.amountSent);
  swapSuccess.setCurrencyReceived(result.currencyReceived);
  swapSuccess.setCurrencySent(result.currencySent);
  swapSuccess.setPeerPubKey(result.peerPubKey);
  swapSuccess.setRole(result.role as number);
  return swapSuccess;
};

/**
 * Creates an xudrpc SwapSuccess message from a [[SwapDealInstance]].
 */
const createSwapSuccessFromSwapDealInstance = (deal: SwapDealInstance) => {
  const swapSuccess = new xudrpc.SwapSuccess();
  swapSuccess.setOrderId(deal.orderId);
  swapSuccess.setLocalId(deal.localId);
  swapSuccess.setPairId(deal.Order!.pairId);
  swapSuccess.setQuantity(deal.Order!.initialQuantity);
  swapSuccess.setRHash(deal.rHash);
  swapSuccess.setRPreimage(deal.rPreimage ? deal.rPreimage : '');
  swapSuccess.setPeerPubKey(deal.peerPubKey);
  swapSuccess.setRole(deal.role as number);
  return swapSuccess;
};

/**
 * Creates an xudrpc SwapFailure message from a [[SwapFailure]].
 */
const createSwapFailure = (swapFailure: SwapFailure) => {
  const grpcSwapFailure = new xudrpc.SwapFailure();
  grpcSwapFailure.setOrderId(swapFailure.orderId);
  grpcSwapFailure.setPairId(swapFailure.pairId);
  grpcSwapFailure.setPeerPubKey(swapFailure.peerPubKey);
  grpcSwapFailure.setQuantity(swapFailure.quantity);
  grpcSwapFailure.setFailureReason(SwapFailureReason[swapFailure.failureReason]);
  return grpcSwapFailure;
};

/**
 * Creates an xudrpc Order from OrderInstance.
 */
const getGrpcOrderFromOrderInstance = (order: OrderInstance) => {
  const grpcOrder = new xudrpc.Order();
  grpcOrder.setCreatedAt(order.createdAt);
  grpcOrder.setId(order.id);
  grpcOrder.setIsOwnOrder(order.nodeId === undefined);
  if (order.localId) {
    grpcOrder.setLocalId(order.localId);
  }
  grpcOrder.setPairId(order.pairId);
  // TODO: set peer pub key if order.nodeId has a value
  if (order.price) {
    grpcOrder.setPrice(order.price);
  }
  grpcOrder.setSide(order.isBuy ? xudrpc.OrderSide.BUY : xudrpc.OrderSide.SELL);
  return grpcOrder;
};

/**
 * Creates an xudrpc PlaceOrderResponse message from a [[PlaceOrderResult]].
 */
const createPlaceOrderResponse = (result: PlaceOrderResult) => {
  const response = new xudrpc.PlaceOrderResponse();

  const internalMatches = result.internalMatches.map(match => createOrder(match));
  response.setInternalMatchesList(internalMatches);

  const swapSuccesses = result.swapSuccesses.map(swapSuccess => createSwapSuccess(swapSuccess));
  response.setSwapSuccessesList(swapSuccesses);

  const swapFailures = result.swapFailures.map(swapFailure => createSwapFailure(swapFailure));
  response.setSwapFailuresList(swapFailures);

  if (result.remainingOrder) {
    response.setRemainingOrder(createOrder(result.remainingOrder));
  }

  return response;
};

/**
 * Creates an xudrpc PlaceOrderEvent message from a [[PlaceOrderEvent]].
 */
const createPlaceOrderEvent = (e: PlaceOrderEvent) => {
  const placeOrderEvent = new xudrpc.PlaceOrderEvent();
  switch (e.type) {
    case PlaceOrderEventType.InternalMatch:
      placeOrderEvent.setInternalMatch(createOrder(e.payload as Order));
      break;
    case PlaceOrderEventType.SwapSuccess:
      placeOrderEvent.setSwapSuccess(createSwapSuccess(e.payload as SwapSuccess));
      break;
    case PlaceOrderEventType.RemainingOrder:
      placeOrderEvent.setRemainingOrder(createOrder(e.payload as Order));
      break;
    case PlaceOrderEventType.SwapFailure:
      placeOrderEvent.setSwapFailure(createSwapFailure(e.payload as SwapFailure));
      break;
  }
  return placeOrderEvent;
};

/** Class containing the available RPC methods for XUD */
class GrpcService {
  /** The set of active streaming calls. */
  private streams: Set<grpc.ServerWriteableStream<any>> = new Set<grpc.ServerWriteableStream<any>>();

  /** Create an instance of available RPC methods and bind all exposed functions. */
  constructor(private logger: Logger, private service: Service) {}

  /**
   * Convert an internal xud error type into a gRPC error.
   * @param err an error object that should have code and message properties
   * @return a gRPC error with a gRPC status code
   */
  private getGrpcError = (err: any) => {
    // if we recognize this error, use a proper gRPC ServiceError with a descriptive and appropriate code
    let code: grpc.status | undefined;
    switch (err.code) {
      case serviceErrorCodes.INVALID_ARGUMENT:
      case p2pErrorCodes.ATTEMPTED_CONNECTION_TO_SELF:
      case p2pErrorCodes.UNEXPECTED_NODE_PUB_KEY:
      case orderErrorCodes.MIN_QUANTITY_VIOLATED:
      case orderErrorCodes.QUANTITY_DOES_NOT_MATCH:
      case orderErrorCodes.EXCEEDING_LIMIT:
        code = status.INVALID_ARGUMENT;
        break;
      case orderErrorCodes.PAIR_DOES_NOT_EXIST:
      case p2pErrorCodes.NODE_UNKNOWN:
      case orderErrorCodes.LOCAL_ID_DOES_NOT_EXIST:
      case orderErrorCodes.ORDER_NOT_FOUND:
        code = status.NOT_FOUND;
        break;
      case orderErrorCodes.DUPLICATE_ORDER:
      case p2pErrorCodes.NODE_ALREADY_CONNECTED:
      case p2pErrorCodes.NODE_ALREADY_BANNED:
      case p2pErrorCodes.ALREADY_CONNECTING:
      case orderErrorCodes.CURRENCY_ALREADY_EXISTS:
      case orderErrorCodes.PAIR_ALREADY_EXISTS:
        code = status.ALREADY_EXISTS;
        break;
      case p2pErrorCodes.NOT_CONNECTED:
      case p2pErrorCodes.NODE_NOT_BANNED:
      case p2pErrorCodes.NODE_IS_BANNED:
      case lndErrorCodes.LND_IS_DISABLED:
      case orderErrorCodes.CURRENCY_DOES_NOT_EXIST:
      case orderErrorCodes.CURRENCY_CANNOT_BE_REMOVED:
      case orderErrorCodes.MARKET_ORDERS_NOT_ALLOWED:
      case serviceErrorCodes.NOMATCHING_MODE_IS_REQUIRED:
      case orderErrorCodes.INSUFFICIENT_OUTBOUND_BALANCE:
      case swapErrors.SWAP_CLIENT_NOT_FOUND:
        code = status.FAILED_PRECONDITION;
        break;
      case lndErrorCodes.LND_IS_UNAVAILABLE:
      case p2pErrorCodes.COULD_NOT_CONNECT:
        code = status.UNAVAILABLE;
        break;
      case p2pErrorCodes.POOL_CLOSED:
        code = status.ABORTED;
        break;
      case p2pErrorCodes.RESPONSE_TIMEOUT:
        code = status.DEADLINE_EXCEEDED;
        break;
    }

    // return a grpc error with the code if we've assigned one, otherwise pass along the caught error as UNKNOWN
    const grpcError: grpc.ServiceError = {
      code: code || status.UNKNOWN,
      message: err.message,
      name: err.name,
    };
    this.logger.error(grpcError);

    return grpcError;
  }

  /** Closes and removes all active streaming calls. */
  public closeStreams = () => {
    this.streams.forEach((stream) => {
      stream.end();
    });
    this.streams.clear();
  }

  /** Adds an active streaming call and adds a listener to remove it if it is cancelled. */
  private addStream = (stream: grpc.ServerWriteableStream<any>) => {
    this.streams.add(stream);
    stream.once('cancelled', () => {
      this.streams.delete(stream);
    });
  }

  /**
   * See [[Service.addCurrency]]
   */
  public addCurrency: grpc.handleUnaryCall<xudrpc.Currency, xudrpc.AddCurrencyResponse> = async (call, callback) => {
    try {
      await this.service.addCurrency(call.request.toObject());
      const response = new xudrpc.AddCurrencyResponse();

      callback(null, response);
    } catch (err) {
      callback(this.getGrpcError(err), null);
    }
  }

  /**
   * See [[Service.addPair]]
   */
  public addPair: grpc.handleUnaryCall<xudrpc.AddPairRequest, xudrpc.AddPairResponse> = async (call, callback) => {
    try {
      await this.service.addPair(call.request.toObject());
      const response = new xudrpc.AddPairResponse();

      callback(null, response);
    } catch (err) {
      callback(this.getGrpcError(err), null);
    }
  }

  /**
   * See [[Service.removeOrder]]
   */
  public removeOrder: grpc.handleUnaryCall<xudrpc.RemoveOrderRequest, xudrpc.RemoveOrderResponse> = async (call, callback) => {
    try {
      const quantityOnHold = this.service.removeOrder(call.request.toObject());
      const response = new xudrpc.RemoveOrderResponse();
      response.setQuantityOnHold(quantityOnHold);
      callback(null, response);
    } catch (err) {
      callback(this.getGrpcError(err), null);
    }
  }

  /**
   * See [[Service.getBalance]]
   */
  public getBalance: grpc.handleUnaryCall<xudrpc.GetBalanceRequest, xudrpc.GetBalanceResponse> = async (call, callback) => {
    try {
      const balanceResponse = await this.service.getBalance(call.request.toObject());
      const response = new xudrpc.GetBalanceResponse();
      const balancesMap = response.getBalancesMap();
      balanceResponse.forEach((balanceObj, currency) => {
        const balance = new xudrpc.Balance();
        balance.setBalance(balanceObj.balance);
        balance.setPendingOpenBalance(balanceObj.pendingOpenBalance);
        balancesMap.set(currency, balance);
      });
      callback(null, response);
    } catch (err) {
      callback(this.getGrpcError(err), null);
    }
  }

  /**
   * See [[Service.openChannel]]
   */
  public openChannel: grpc.handleUnaryCall<xudrpc.OpenChannelRequest, xudrpc.OpenChannelResponse> = async (call, callback) => {
    try {
      await this.service.openChannel(call.request.toObject());
      const response = new xudrpc.OpenChannelResponse();
      callback(null, response);
    } catch (err) {
      callback(this.getGrpcError(err), null);
    }
  }

  /**
   * See [[Service.connect]]
   */
  public connect: grpc.handleUnaryCall<xudrpc.ConnectRequest, xudrpc.ConnectResponse> = async (call, callback) => {
    try {
      const { nodeUri } = call.request.toObject();
      await this.service.connect({ nodeUri, retryConnecting: false });
      const response = new xudrpc.ConnectResponse();
      callback(null, response);
    } catch (err) {
      callback(this.getGrpcError(err), null);
    }
  }

  /**
   * See [[Service.ban]]
   */
  public ban: grpc.handleUnaryCall<xudrpc.BanRequest, xudrpc.BanResponse> = async (call, callback) => {
    try {
      await this.service.ban(call.request.toObject());
      const response = new xudrpc.BanResponse();
      callback(null, response);
    } catch (err) {
      callback(this.getGrpcError(err), null);
    }
  }

  /**
   * See [[Service.unban]]
   */
  public unban: grpc.handleUnaryCall<xudrpc.UnbanRequest, xudrpc.UnbanResponse> = async (call, callback) => {
    try {
      await this.service.unban(call.request.toObject());
      const response = new xudrpc.UnbanResponse();
      callback(null, response);
    } catch (err) {
      callback(this.getGrpcError(err), null);
    }
  }

  /**
   * See [[Service.executeSwap]]
   */
  public executeSwap: grpc.handleUnaryCall<xudrpc.ExecuteSwapRequest, xudrpc.SwapSuccess> = async (call, callback) => {
    try {
      const swapSuccess = await this.service.executeSwap(call.request.toObject());
      callback(null, createSwapSuccess(swapSuccess));
    } catch (err) {
      if (typeof err === 'number') {
        // treat the error as a SwapFailureReason enum
        let code: status;
        switch (err) {
          case SwapFailureReason.DealTimedOut:
          case SwapFailureReason.SwapTimedOut:
            code = status.DEADLINE_EXCEEDED;
            break;
          case SwapFailureReason.InvalidSwapRequest:
          case SwapFailureReason.PaymentHashReuse:
            // these cases suggest something went very wrong with our swap request
            code = status.INTERNAL;
            break;
          case SwapFailureReason.NoRouteFound:
          case SwapFailureReason.SendPaymentFailure:
          case SwapFailureReason.SwapClientNotSetup:
          case SwapFailureReason.OrderOnHold:
            code = status.FAILED_PRECONDITION;
            break;
          case SwapFailureReason.UnexpectedClientError:
          case SwapFailureReason.UnknownError:
          default:
            code = status.UNKNOWN;
            break;
        }
        const grpcError: grpc.ServiceError = {
          code,
          name: SwapFailureReason[err],
          message: SwapFailureReason[err],
        };
        this.logger.error(grpcError);
        callback(grpcError, null);
      } else {
        callback(this.getGrpcError(err), null);
      }
    }
  }

  /**
   * See [[Service.getInfo]]
   */
  public getInfo: grpc.handleUnaryCall<xudrpc.GetInfoRequest, xudrpc.GetInfoResponse> = async (_, callback) => {
    try {
      const getInfoResponse = await this.service.getInfo();
      const response = new xudrpc.GetInfoResponse();
      response.setNodePubKey(getInfoResponse.nodePubKey);
      response.setUrisList(getInfoResponse.uris);
      response.setNumPairs(getInfoResponse.numPairs);
      response.setNumPeers(getInfoResponse.numPeers);
      response.setVersion(getInfoResponse.version);

      const getLndInfo = ((lndInfo: LndInfo): xudrpc.LndInfo => {
        const lnd = new xudrpc.LndInfo();
        if (lndInfo.blockheight) lnd.setBlockheight(lndInfo.blockheight);
        if (lndInfo.chains) {
          const chains: xudrpc.Chain[] = lndInfo.chains.map((chain) => {
            const xudChain = new xudrpc.Chain();
            xudChain.setChain(chain.chain);
            xudChain.setNetwork(chain.network);
            return xudChain;
          });
          lnd.setChainsList(chains);
        }
        if (lndInfo.channels) {
          const channels = new xudrpc.LndChannels();
          channels.setActive(lndInfo.channels.active);
          channels.setPending(lndInfo.channels.pending);
          if (lndInfo.channels.inactive) channels.setInactive(lndInfo.channels.inactive);
          lnd.setChannels(channels);
        }
        if (lndInfo.error) lnd.setError(lndInfo.error);
        if (lndInfo.uris) lnd.setUrisList(lndInfo.uris);
        if (lndInfo.version) lnd.setVersion(lndInfo.version);
        if (lndInfo.alias) lnd.setAlias(lndInfo.alias);
        return lnd;
      });
      const lndMap = response.getLndMap();
      getInfoResponse.lnd.forEach((lndInfo, currency) => {
        lndMap.set(currency, getLndInfo(lndInfo));
      });

      if (getInfoResponse.raiden) {
        const raiden = new xudrpc.RaidenInfo();
        if (getInfoResponse.raiden.address) raiden.setAddress(getInfoResponse.raiden.address);
        if (getInfoResponse.raiden.channels) raiden.setChannels(getInfoResponse.raiden.channels);
        if (getInfoResponse.raiden.error) raiden.setError(getInfoResponse.raiden.error);
        if (getInfoResponse.raiden.version) raiden.setVersion(getInfoResponse.raiden.version);
        response.setRaiden(raiden);
      }

      const orders = new xudrpc.OrdersCount;
      orders.setOwn(getInfoResponse.orders.own);
      orders.setPeer(getInfoResponse.orders.peer);
      response.setOrders(orders);

      callback(null, response);
    } catch (err) {
      callback(this.getGrpcError(err), null);
    }
  }

  /**
   * See [[Service.getNodeInfo]]
   */
  public getNodeInfo: grpc.handleUnaryCall<xudrpc.GetNodeInfoRequest, xudrpc.GetNodeInfoResponse> = async (call, callback) => {
    try {
      const { banned, reputationScore } = await this.service.getNodeInfo(call.request.toObject());
      const response = new xudrpc.GetNodeInfoResponse();
      if (banned) {
        response.setBanned(banned);
      }
      response.setReputationscore(reputationScore);
      callback(null, response);
    } catch (err) {
      callback(this.getGrpcError(err), null);
    }
  }

  /**
   * See [[Service.listOrders]]
   */
  public listOrders: grpc.handleUnaryCall<xudrpc.ListOrdersRequest, xudrpc.ListOrdersResponse> = (call, callback) => {
    try {
      const listOrdersResponse = this.service.listOrders(call.request.toObject());
      const response = new xudrpc.ListOrdersResponse();

      const listOrdersList = <T extends Order>(orders: T[]) => {
        const ordersList: xudrpc.Order[] = [];
        orders.forEach(order => ordersList.push(createOrder(<Order>order)));
        return ordersList;
      };

      const ordersMap = response.getOrdersMap();
      listOrdersResponse.forEach((orderArrays, pairId) => {
        const orders = new xudrpc.Orders();
        orders.setBuyOrdersList(listOrdersList(orderArrays.buyArray));
        orders.setSellOrdersList(listOrdersList(orderArrays.sellArray));

        ordersMap.set(pairId, orders);
      });

      callback(null, response);
    } catch (err) {
      callback(this.getGrpcError(err), null);
    }
  }

  /**
   * See [[Service.listCurrencies]]
   */
  public listCurrencies: grpc.handleUnaryCall<xudrpc.ListCurrenciesRequest, xudrpc.ListCurrenciesResponse> = (_, callback) => {
    try {
      const currencies = this.service.listCurrencies();
      const response = new xudrpc.ListCurrenciesResponse();

      currencies.forEach((currency: CurrencyInstance) => {
        const resultCurrency = new xudrpc.Currency();
        resultCurrency.setDecimalPlaces(currency.decimalPlaces);
        resultCurrency.setCurrency(currency.id);
        resultCurrency.setTokenAddress(currency.tokenAddress);
        resultCurrency.setSwapClient(currency.swapClient as number);
        response.getCurrenciesList().push(resultCurrency);
      });

      callback(null, response);
    } catch (err) {
      callback(this.getGrpcError(err), null);
    }
  }

  /**
   * See [[Service.listPairs]]
   */
  public listPairs: grpc.handleUnaryCall<xudrpc.ListPairsRequest, xudrpc.ListPairsResponse> = (_, callback) => {
    try {
      const listPairsResponse = this.service.listPairs();
      const response = new xudrpc.ListPairsResponse();
      response.setPairsList(listPairsResponse);

      callback(null, response);
    } catch (err) {
      callback(this.getGrpcError(err), null);
    }
  }

  /**
   * See [[Service.listTrades]]
   */
  public listTrades: grpc.handleUnaryCall<xudrpc.ListTradesRequest, xudrpc.ListTradesResponse> = async (call, callback) => {
    try {
      const trades = await this.service.listTrades(call.request.toObject());
      const response = new xudrpc.ListTradesResponse();
      const tradesList: xudrpc.Trade[] = [];
      await Promise.all(trades.map(async (trade: TradeInstance) => {
        const grpcTrade = new xudrpc.Trade();
        const makerOrder = await trade.getMakerOrder();
        const takerOrder = await trade.getTakerOrder();
        grpcTrade.setQuantity(trade.quantity);
        grpcTrade.setRHash(trade.rHash ? trade.rHash : '');
        grpcTrade.setMakerOrder(getGrpcOrderFromOrderInstance(makerOrder!));
        grpcTrade.setTakerOrder(takerOrder ? getGrpcOrderFromOrderInstance(takerOrder) : undefined);
        grpcTrade.setPairId(makerOrder!.pairId);
        tradesList.push(grpcTrade);
      }));

      response.setTradesList(tradesList);
      callback(null, response);
    } catch (err) {
      callback(this.getGrpcError(err), null);
    }
  }

  /**
   * See [[Service.listPeers]]
   */
  public listPeers: grpc.handleUnaryCall<xudrpc.ListPeersRequest, xudrpc.ListPeersResponse> = (_, callback) => {
    try {
      const listPeersResponse = this.service.listPeers();
      const response = new xudrpc.ListPeersResponse();
      const peers: xudrpc.Peer[] = [];
      listPeersResponse.forEach((peer) => {
        const grpcPeer = new xudrpc.Peer();
        grpcPeer.setAddress(peer.address);
        grpcPeer.setInbound(peer.inbound);
        grpcPeer.setNodePubKey(peer.nodePubKey || '');
        if (peer.lndPubKeys) {
          const map = grpcPeer.getLndPubKeysMap();
          for (const key in peer.lndPubKeys) {
            map.set(key, peer.lndPubKeys[key]);
          }
        }
        grpcPeer.setPairsList(peer.pairs || []);
        grpcPeer.setSecondsConnected(peer.secondsConnected);
        grpcPeer.setXudVersion(peer.xudVersion || '');
        grpcPeer.setRaidenAddress(peer.raidenAddress || '');
        peers.push(grpcPeer);
      });
      response.setPeersList(peers);
      callback(null, response);
    } catch (err) {
      callback(this.getGrpcError(err), null);
    }
  }

  /**
   * See [[Service.listOrderHistory]]
   */
  public listOrderHistory: grpc.handleUnaryCall<xudrpc.ListOrderHistoryRequest, xudrpc.ListOrderHistoryResponse> = async (call, callback) => {
    try {
      const orderHistory = await this.service.listOrderHistory(call.request.toObject());
      const response = new xudrpc.ListOrderHistoryResponse();

      const trades: xudrpc.Trade[] = [];
      const swapSuccesses: xudrpc.SwapSuccess[] = [];

      orderHistory.trades.forEach(async (trade) => {
        const tradeRpc = new xudrpc.Trade();
        const makerOrder = await trade.getMakerOrder();
        const takerOrder = await trade.getTakerOrder();
        tradeRpc.setMakerOrder(getGrpcOrderFromOrderInstance(makerOrder!));
        tradeRpc.setTakerOrder(takerOrder ? getGrpcOrderFromOrderInstance(takerOrder) : undefined);
        tradeRpc.setQuantity(trade.quantity);
        tradeRpc.setRHash(trade.rHash ? trade.rHash : '');
        trades.push(tradeRpc);
      });

      orderHistory.swapDeals.forEach((swap) => {
        const swapDeal = createSwapSuccessFromSwapDealInstance(swap);
        swapSuccesses.push(swapDeal);
      });

      response.setStatus(orderHistory.status);
      response.setTradesList(trades);
      response.setSwapsList(swapSuccesses);

      callback(null, response);
    } catch (err) {
      callback(this.getGrpcError(err), null);
    }
  }

  /**
   * See [[Service.placeOrder]]
   */
  public placeOrder: grpc.handleServerStreamingCall<xudrpc.PlaceOrderRequest, xudrpc.PlaceOrderResponse> = async (call) => {
    try {
      await this.service.placeOrder(call.request.toObject(), (result: PlaceOrderEvent) => {
        call.write(createPlaceOrderEvent(result));
      });

      call.end();
    } catch (err) {
      call.emit('error', this.getGrpcError(err));
    }
  }

  /**
   * See [[Service.placeOrder]]
   */
  public placeOrderSync: grpc.handleUnaryCall<xudrpc.PlaceOrderRequest, xudrpc.PlaceOrderResponse> = async (call, callback) => {
    try {
      const result = await this.service.placeOrder(call.request.toObject());
      callback(null, createPlaceOrderResponse(result));
    } catch (err) {
      callback(this.getGrpcError(err), null);
    }
  }

  /**
   * See [[Service.addCurrency]]
   */
  public removeCurrency: grpc.handleUnaryCall<xudrpc.RemoveCurrencyRequest, xudrpc.RemoveCurrencyResponse> = async (call, callback) => {
    try {
      await this.service.removeCurrency(call.request.toObject());
      const response = new xudrpc.RemoveCurrencyResponse();

      callback(null, response);
    } catch (err) {
      callback(this.getGrpcError(err), null);
    }
  }

  /**
   * See [[Service.addPair]]
   */
  public removePair: grpc.handleUnaryCall<xudrpc.RemovePairRequest, xudrpc.RemovePairResponse> = async (call, callback) => {
    try {
      await this.service.removePair(call.request.toObject());
      const response = new xudrpc.RemovePairResponse();

      callback(null, response);
    } catch (err) {
      callback(this.getGrpcError(err), null);
    }
  }

  /**
   * See [[Service.discoverNodes]]
   */
  public discoverNodes: grpc.handleUnaryCall<xudrpc.DiscoverNodesRequest, xudrpc.DiscoverNodesResponse> = async (call, callback) => {
    try {
      const numNodes = await this.service.discoverNodes(call.request.toObject());

      const response = new xudrpc.DiscoverNodesResponse();
      response.setNumNodes(numNodes);

      callback(null, response);
    } catch (err) {
      callback(this.getGrpcError(err), null);
    }
  }

  public shutdown: grpc.handleUnaryCall<xudrpc.ShutdownRequest, xudrpc.ShutdownResponse> = (_, callback) => {
    try {
      this.service.shutdown();
      const response = new xudrpc.ShutdownResponse();
      callback(null, response);
    } catch (err) {
      callback(this.getGrpcError(err), null);
    }
  }

  /*
   * See [[Service.subscribeOrders]]
   */
  public subscribeOrders: grpc.handleServerStreamingCall<xudrpc.SubscribeOrdersRequest, xudrpc.OrderUpdate> = (call) => {
    this.service.subscribeOrders(call.request.toObject(), (order?: Order, orderRemoval?: OrderPortion) => {
      const orderUpdate = new xudrpc.OrderUpdate();
      if (order) {
        orderUpdate.setOrder(createOrder(order));
      } else if (orderRemoval) {
        const grpcOrderRemoval = new xudrpc.OrderRemoval();
        grpcOrderRemoval.setPairId(orderRemoval.pairId);
        grpcOrderRemoval.setOrderId(orderRemoval.id);
        grpcOrderRemoval.setQuantity(orderRemoval.quantity);
        grpcOrderRemoval.setLocalId(orderRemoval.localId || '');
        grpcOrderRemoval.setIsOwnOrder(orderRemoval.localId !== undefined);
        orderUpdate.setOrderRemoval(grpcOrderRemoval);
      }
      call.write(orderUpdate);
    });
    this.addStream(call);
  }

  /*
   * See [[Service.subscribeSwapFailures]]
   */
  public subscribeSwapFailures: grpc.handleServerStreamingCall<xudrpc.SubscribeSwapsRequest, xudrpc.SwapFailure> = (call) => {
    this.service.subscribeSwapFailures(call.request.toObject(), (result: SwapFailure) => {
      call.write(createSwapFailure(result));
    });
    this.addStream(call);
  }

  /*
   * See [[Service.subscribeSwaps]]
   */
  public subscribeSwaps: grpc.handleServerStreamingCall<xudrpc.SubscribeSwapsRequest, xudrpc.SwapSuccess> = (call) => {
    this.service.subscribeSwaps(call.request.toObject(), (result: SwapSuccess) => {
      call.write(createSwapSuccess(result));
    });
    this.addStream(call);
  }
}

export default GrpcService;<|MERGE_RESOLUTION|>--- conflicted
+++ resolved
@@ -12,11 +12,7 @@
 import { LndInfo } from '../lndclient/types';
 import { SwapSuccess, SwapFailure } from '../swaps/types';
 import { SwapFailureReason } from '../constants/enums';
-<<<<<<< HEAD
-import { TradeInstance, OrderInstance, SwapDealInstance } from '../db/types';
-=======
-import { TradeInstance, OrderInstance, CurrencyInstance } from '../db/types';
->>>>>>> 365b52bd
+import { TradeInstance, OrderInstance, SwapDealInstance, CurrencyInstance } from '../db/types';
 
 /**
  * Creates an xudrpc Order message from an [[Order]].
