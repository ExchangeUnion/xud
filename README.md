--- conflicted
+++ resolved
@@ -30,121 +30,4 @@
 
 ## Development & Testing Discussion
 
-<<<<<<< HEAD
-[![Gitter chat](https://img.shields.io/badge/chat-on%20gitter-rose.svg)](https://gitter.im/exchangeunion/Lobby)
-=======
-[db]
-username = "xud"
-password = ""
-database = "xud"
-port = 3306
-host = "localhost"
-
-[p2p]
-listen = true
-port = 8885
-
-[lnd]
-disable = false
-host = "localhost"
-
-[raiden]
-disable = false
-host = "localhost"
-port = 5001
-```
-
-## Starting the Daemon
-
-Launch a new `xud` process
-
-```bash
-~/xud $ cd bin
-~/xud/bin $ ./xud
-2018-6-3 15:14:27 [GLOBAL] info: config loaded
-2018-6-3 15:14:27 [DB] info: connected to database. host:localhost port:3306 database:xud
-2018-6-3 15:14:28 [LND] info: LndClient status: CONNECTION_VERIFIED
-2018-6-3 15:14:28 [P2P] info: pool server listening on 0.0.0.0:8885
-2018-6-3 15:14:28 [RPC] info: GRPC server listening on port 8886
-2018-6-3 15:14:28 [RPC] info: gRPC Web API proxy listening on port 8080
-```
-
-Optional command line arguments to override defaults and settings in the [Configuration](#configuration) file for a specific `xud` instance
-
-```bash
-~/xud/bin $ ./xud --help
-Options:
-  --help                        Show help                              [boolean]
-  --version                     Show version number                    [boolean]
-  --xudir, -x                   Data directory for xud                  [string]
-  --db.database                 SQL database name                       [string]
-  --db.host                     Hostname for SQL database               [string]
-  --db.port                     Port for SQL database                   [number]
-  --db.username                 User for SQL database                   [string]
-  --lnd.certpath                Path to the SSL certificate for lnd     [string]
-  --lnd.disable                 Disable lnd integration                [boolean]
-  --lnd.host                    Host of the lnd gRPC interface          [string]
-  --lnd.macaroonpath            Path of the admin macaroon for lnd      [string]
-  --lnd.port                    Port of the lnd gRPC interface          [number]
-  --p2p.listen                  Listen for incoming peers              [boolean]
-  --p2p.port, -p                Port to listen for incoming peers       [number]
-  --raiden.disable              Disable raiden integration             [boolean]
-  --raiden.port                 Port for raiden REST service            [number]
-  --rpc.port, -r                RPC service port                        [number]
-  --webproxy.disable            Disable web proxy server               [boolean]
-  --webproxy.port               Port for web proxy server               [number]
-```
-
-## Command-Line Interface
-
-Interact with an `xud` process, identified by its `rpc` host and port
-
-```bash
-~/xud/bin $ ./xucli --help
-xucli [command]
-
-Commands:
-  xucli connect <host> [port]               connect to an xu node
-  xucli getinfo                             get general info from the xud node
-  xucli getorders [pair_id] [max_results]   get orders from the order book
-  xucli getpairs                            get order book's available pairs
-  xucli placeorder <pair_id> <price>        place an order
-  <quantity>
-  xucli shutdown                            gracefully shutdown the xud node
-  xucli tokenswap <identifier> <role>       perform a raiden token swap
-  <sending_amount> <sending_token>
-  <receiving_amount> <receiving_token>
-
-Options:
-  --help          Show help                                            [boolean]
-  --version       Show version number                                  [boolean]
-  --rpc.port, -p  The RPC service port                  [number] [default: 8886]
-  --rpc.host, -h  The RPC service hostname       [string] [default: "localhost"]
-```
-
-## Auto Restart Support
-
-Auto restart on every file change under `dist` folder with `nodemon`.
-
-```
-nodemon --watch dist -e js bin/xud
-```
-
-With args;
-
-```
-nodemon --watch dist -e js bin/xud --lnd.disable=true
-```
-
-## Database Initialization
-
-To initialize the database with default testing data, run the following command:
-
-```bash
-npm run db:init
-```
-
-## Documentation
-
-[Read the TypeDoc here](https://exchangeunion.github.io/xud-typedoc/).
->>>>>>> 5ae85722
+[![Gitter chat](https://img.shields.io/badge/chat-on%20gitter-rose.svg)](https://gitter.im/exchangeunion/Lobby)