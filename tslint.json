--- conflicted
+++ resolved
@@ -56,14 +56,6 @@
     "jsdoc-format": true,
     "no-unnecessary-type-assertion": true,
     "await-promise": [true, "Bluebird"],
-<<<<<<< HEAD
-    "no-inferrable-types": true
-  },
-  "linterOptions": {
-      "exclude": [
-          "*.py"
-      ]
-=======
     "no-inferrable-types": true,
     "space-before-function-paren": [true,
       {
@@ -74,6 +66,5 @@
         "method": "never"
       }
     ]
->>>>>>> 07acdf1e
   }
 }