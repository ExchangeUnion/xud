--- conflicted
+++ resolved
@@ -62,11 +62,8 @@
   },
   "homepage": "https://github.com/ExchangeUnion/xud#readme",
   "dependencies": {
-<<<<<<< HEAD
-=======
     "@types/bluebird": "^3.5.20",
     "@types/sequelize": "^4.27.20",
->>>>>>> d396cd7f
     "crypto-js": "^3.1.9-1",
     "dotenv": "^5.0.1",
     "fastpriorityqueue": "^0.3.1",
