{
  "name": "xud",
  "version": "1.0.0-alpha.1",
  "description": "Exchange Union Daemon",
  "main": "lib/Xud.js",
  "bin": {
    "xud": "./bin/xud",
    "xucli": "./bin/xucli"
  },
  "scripts": {
    "compile": "cross-os precompile && tsc && cross-os postcompile",
    "compile:watch": "tsc -w",
    "db:init": "gulp db.init",
    "dev": "npm run compile && npm start",
    "dev:watch": "concurrently --kill-others \"npm run compile:watch\" \"npm run nodemon:watch\"",
    "docs": "typedoc --out typedoc --module commonjs --target es6 lib",
    "lint": "tslint --project tsconfig.json && tslint --config tslint-alt.json 'bin/*' 'test/**/*.ts' 'tasks/**/*.ts'",
    "nodemon:watch": "nodemon --watch dist -e js dist/Xud.js",
    "postinstall": "npm run compile",
    "proto": "cross-os proto",
    "start": "node dist/Xud.js",
    "stop": "cross-os stop",
    "test": "npm run test:unit && npm run test:int",
    "test:int": "mocha -r ts-node/register test/integration/*",
    "test:int:watch": "mocha -r ts-node/register test/integration/*  --watch --watch-extensions ts",
    "test:unit": "mocha -r ts-node/register test/unit/*",
    "test:unit:watch": "mocha -r ts-node/register test/unit/*  --watch --watch-extensions ts"
  },
  "cross-os": {
    "postcompile": {
      "linux": "rsync -am --include '*/' --include '*.js' --exclude '*' lib/proto/ dist/proto",
      "darwin": "rsync -am --include '*/' --include '*.js' --exclude '*' lib/proto/ dist/proto",
      "win32": "xcopy /s lib\\proto\\*.js dist\\proto\\* >nul"
    },
    "precompile": {
      "linux": "rm -rf ./dist",
      "darwin": "rm -rf ./dist",
      "win32": "rd /q /s dist || cd ."
    },
    "proto": {
      "linux": "protoc --plugin='protoc-gen-ts=node_modules/.bin/protoc-gen-ts' --ts_out='import_style=commonjs,binary:lib/proto' --js_out='import_style=commonjs,binary:lib/proto' -I='proto' proto/*.proto proto/google/api/*.proto proto/google/protobuf/*.proto",
      "darwin": "protoc --plugin='protoc-gen-ts=node_modules/.bin/protoc-gen-ts' --ts_out='import_style=commonjs,binary:lib/proto' --js_out='import_style=commonjs,binary:lib/proto' -I='proto' proto/*.proto proto/google/api/*.proto proto/google/protobuf/*.proto",
      "win32": "protoc --plugin=\"protoc-gen-ts=node_modules\\.bin\\protoc-gen-ts.cmd\" --ts_out=\"import_style=commonjs,binary:lib\\proto\" --js_out=\"import_style=commonjs,binary:lib\\proto\" -I=\"proto\" proto\\*.proto proto\\google\\api\\*.proto proto\\google\\protobuf\\*.proto"
    },
    "stop": {
      "linux": "./bin/xucli shutdown",
      "darwin": "./bin/xucli shutdown",
      "win32": "node bin\\xucli shutdown"
    }
  },
  "repository": {
    "type": "git",
    "url": "git+https://github.com/ExchangeUnion/xud.git"
  },
  "keywords": [
    "Exchange Union",
    "XU",
    "xud",
    "bitcoin",
    "litecoin",
    "ethereum",
    "cryptocurrency",
    "lightning",
    "lightning network",
    "raiden",
    "DEX",
    "decentralized exchange",
    "payment channels",
    "atomic swaps",
    "cross-chain"
  ],
  "author": "Daniel McNally",
  "contributors": [
    "Moshe Shababo"
  ],
  "license": "AGPL-3.0",
  "bugs": {
    "url": "https://github.com/ExchangeUnion/xud/issues"
  },
  "homepage": "https://github.com/ExchangeUnion/xud#readme",
  "dependencies": {
    "body-parser": "^1.18.3",
    "cross-os": "^1.3.0",
    "crypto-js": "^3.1.9-1",
    "dotenv": "^5.0.1",
    "express": "^4.16.3",
    "fastpriorityqueue": "^0.3.1",
    "grpc": "^1.12.2",
<<<<<<< HEAD
    "protocol-buffers-schema": "^3.3.2",
    "chalk": "^2.3.2",
    "gulp": "^3.9.1",
=======
    "grpc-dynamic-gateway": "^0.3.4",
    "gulp": "^4.0.0",
>>>>>>> 2c2a3dc9
    "mysql2": "^1.5.3",
    "secp256k1": "^3.5.0",
    "sequelize": "^4.37.3",
    "toml": "^2.3.3",
    "typescript": "^2.8.3",
    "uuid": "^3.2.1",
    "winston": "^3.0.0-rc3",
    "yargs": "^11.0.0"
  },
  "devDependencies": {
    "@types/bluebird": "^3.5.20",
    "@types/chai": "^4.1.3",
    "@types/express": "^4.11.1",
    "@types/mocha": "^5.2.0",
    "@types/sequelize": "^4.27.20",
    "@types/yargs": "^11.0.0",
    "chai": "^4.1.2",
    "concurrently": "^3.5.1",
    "mocha": "^5.0.5",
    "nodemon": "^1.17.5",
    "ts-node": "^6.0.2",
    "ts-protoc-gen": "^0.6.0",
    "tslint": "^5.10.0",
    "tslint-config-airbnb": "^5.9.2",
    "typedoc": "^0.11.1"
  },
  "engines": {
    "node": ">=7.6.0"
  }
}<|MERGE_RESOLUTION|>--- conflicted
+++ resolved
@@ -86,14 +86,9 @@
     "express": "^4.16.3",
     "fastpriorityqueue": "^0.3.1",
     "grpc": "^1.12.2",
-<<<<<<< HEAD
     "protocol-buffers-schema": "^3.3.2",
     "chalk": "^2.3.2",
-    "gulp": "^3.9.1",
-=======
-    "grpc-dynamic-gateway": "^0.3.4",
     "gulp": "^4.0.0",
->>>>>>> 2c2a3dc9
     "mysql2": "^1.5.3",
     "secp256k1": "^3.5.0",
     "sequelize": "^4.37.3",
