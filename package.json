{
  "name": "xud",
<<<<<<< HEAD
  "version": "1.0.0-alpha.5",
  "minCompatibleVersion": "1.0.0-alpha.3",
=======
  "version": "1.0.0-alpha.6",
>>>>>>> 5ba094ea
  "description": "Exchange Union Daemon",
  "main": "lib/Xud.js",
  "bin": {
    "xud": "./bin/xud",
    "xucli": "./bin/xucli"
  },
  "scripts": {
    "changelog": "conventional-changelog -p angular -i CHANGELOG.md -s",
    "config": "gulp config.create",
    "compile": "cross-os precompile && tsc && cross-os postcompile",
    "compile:watch": "tsc -w",
    "dev": "npm run compile && npm start",
    "dev:watch": "concurrently --kill-others \"npm run compile:watch\" \"npm run nodemon:watch\"",
    "lint": "tslint --fix --project tsconfig.json && tslint --fix --config tslint-alt.json 'bin/*' 'test/**/*.ts' 'tasks/**/*.ts'",
    "lintNoFix": "tslint --project tsconfig.json && tslint --config tslint-alt.json 'bin/*' 'test/**/*.ts' 'tasks/**/*.ts'",
    "nodemon:watch": "nodemon --watch dist -e js dist/Xud.js",
    "prepublishOnly": "npm run compile",
    "proto": "cross-os proto && cross-os swagger && cross-os protodocs && cross-os protoFixDeprecation",
    "proto:p2p": "cross-os proto:p2p",
    "start": "node dist/Xud.js",
    "stop": "cross-os stop",
    "test": "npm run test:unit && npm run test:int && npm run test:p2p",
    "test:int": "mocha -r ts-node/register test/integration/*",
    "test:int:watch": "mocha -r ts-node/register test/integration/*  --watch --watch-extensions ts",
    "test:unit": "mocha -r ts-node/register test/unit/*",
    "test:unit:watch": "mocha -r ts-node/register test/unit/*  --watch --watch-extensions ts",
    "test:p2p": "mocha -r ts-node/register test/p2p/*",
    "test:p2p:watch": "mocha -r ts-node/register test/p2p/*  --watch --watch-extensions ts",
    "typedoc": "typedoc --out typedoc --module commonjs --target es6 lib --readme none",
    "preversion": "npm run lintNoFix && npm test && npm run compile",
    "version": "npm run config && npm run changelog && git add sample-xud.conf CHANGELOG.md && npm run typedoc"
  },
  "cross-os": {
    "postcompile": {
      "linux": "rsync -am --include '*/' --include '*.js*' --exclude '*' lib/proto/ dist/proto",
      "darwin": "rsync -am --include '*/' --include '*.js*' --exclude '*' lib/proto/ dist/proto",
      "win32": "xcopy /s lib\\proto\\*.js* dist\\proto\\* >nul"
    },
    "precompile": {
      "linux": "rm -rf ./dist",
      "darwin": "rm -rf ./dist",
      "win32": "rd /q /s dist || cd ."
    },
    "protoFixDeprecation": {
      "linux": "sed -i -- 's/new Buffer(/Buffer.from(/g' lib/proto/*.js",
      "darwin": "sed -i '' 's/new Buffer(/Buffer.from(/g' lib/proto/*.js",
      "win32": "@powershell -NoProfile -ExecutionPolicy Unrestricted -Command ./winFixDeprecation.ps1"
    },
    "proto": {
      "linux": "./node_modules/grpc-tools/bin/protoc --js_out='import_style=commonjs,binary:lib/proto' --ts_out='lib/proto' --grpc_out='lib/proto' --plugin='protoc-gen-grpc=node_modules/.bin/grpc_tools_node_protoc_plugin' --plugin='protoc-gen-ts=node_modules/.bin/protoc-gen-ts' -I='proto' proto/*.proto proto/google/api/*.proto proto/google/protobuf/*.proto",
      "darwin": "./node_modules/grpc-tools/bin/protoc --js_out='import_style=commonjs,binary:lib/proto' --ts_out='lib/proto' --grpc_out='lib/proto' --plugin='protoc-gen-grpc=node_modules/.bin/grpc_tools_node_protoc_plugin' --plugin='protoc-gen-ts=node_modules/.bin/protoc-gen-ts' -I='proto' proto/*.proto proto/google/api/*.proto proto/google/protobuf/*.proto",
      "win32": "node_modules\\grpc-tools\\bin\\protoc --js_out=\"import_style=commonjs,binary:lib\\proto\" --ts_out=\"lib\\proto\" --grpc_out=\"lib\\proto\" --plugin=\"protoc-gen-grpc=node_modules\\.bin\\grpc_tools_node_protoc_plugin.cmd\" --plugin=\"protoc-gen-ts=node_modules\\.bin\\protoc-gen-ts.cmd\" -I=\"proto\" proto\\xudrpc.proto proto\\hash_resolver.proto proto\\lndrpc.proto proto\\annotations.proto proto\\google\\api\\http.proto proto\\google\\protobuf\\descriptor.proto"
    },
    "proto:p2p": {
      "linux": "./node_modules/grpc-tools/bin/protoc --js_out='import_style=commonjs,binary:lib/proto' --ts_out='lib/proto' --grpc_out='lib/proto' --plugin='protoc-gen-grpc=node_modules/.bin/grpc_tools_node_protoc_plugin' --plugin='protoc-gen-ts=node_modules/grpc_tools_node_protoc_ts/bin/protoc-gen-ts' -I='proto' proto/xudp2p.proto",
      "darwin": "./node_modules/grpc-tools/bin/protoc --js_out='import_style=commonjs,binary:lib/proto' --ts_out='lib/proto' --grpc_out='lib/proto' --plugin='protoc-gen-grpc=node_modules/.bin/grpc_tools_node_protoc_plugin' --plugin='protoc-gen-ts=node_modules/grpc_tools_node_protoc_ts/bin/protoc-gen-ts' -I='proto' proto/xudp2p.proto",
      "win32": "node_modules\\grpc-tools\\bin\\protoc --js_out=\"import_style=commonjs,binary:lib\\proto\" --ts_out=\"lib\\proto\" --grpc_out=\"lib\\proto\" --plugin=\"protoc-gen-grpc=node_modules\\.bin\\grpc_tools_node_protoc_plugin.cmd\" --plugin=\"protoc-gen-ts=node_modules\\.bin\\protoc-gen-ts.cmd\" -I=\"proto\" proto\\xudp2p.proto"
    },
    "swagger": {
      "linux": "./node_modules/grpc-tools/bin/protoc --swagger_out='lib/proto' -I='proto' proto/xudrpc.proto",
      "darwin": "./node_modules/grpc-tools/bin/protoc --swagger_out='lib/proto' -I='proto' proto/xudrpc.proto",
      "win32": "node_modules\\grpc-tools\\bin\\protoc --swagger_out=\"lib\\proto\" -I=\"proto\" proto\\xudrpc.proto"
    },
    "protodocs": {
      "linux": "./node_modules/grpc-tools/bin/protoc --doc_out='docs' --doc_opt=markdown,api.md -I='proto' proto/xudrpc.proto",
      "darwin": "./node_modules/grpc-tools/bin/protoc --doc_out='docs' --doc_opt=markdown,api.md -I='proto' proto/xudrpc.proto",
      "win32": "node_modules\\grpc-tools\\bin\\protoc --doc_out=\"docs\" --doc_opt=markdown,api.md -I=\"proto\" proto\\xudrpc.proto"
    },
    "stop": {
      "linux": "./bin/xucli shutdown",
      "darwin": "./bin/xucli shutdown",
      "win32": "node bin\\xucli shutdown"
    }
  },
  "repository": {
    "type": "git",
    "url": "git+https://github.com/ExchangeUnion/xud.git"
  },
  "keywords": [
    "Exchange Union",
    "XU",
    "xud",
    "bitcoin",
    "litecoin",
    "ethereum",
    "cryptocurrency",
    "lightning",
    "lightning network",
    "raiden",
    "DEX",
    "decentralized exchange",
    "payment channels",
    "atomic swaps",
    "cross-chain"
  ],
  "author": "Daniel McNally <mcnallydp@gmail.com>",
  "contributors": [
    "Moshe Shababo",
    "Balamurali Pandranki <balamurali@live.com> (https://balamurali.me)",
    "michael1011"
  ],
  "license": "AGPL-3.0",
  "bugs": {
    "url": "https://github.com/ExchangeUnion/xud/issues"
  },
  "homepage": "https://github.com/ExchangeUnion/xud#readme",
  "files": [
    "bin",
    "dist",
    "tasks",
    ".env",
    "README.md",
    "LICENSE"
  ],
  "dependencies": {
    "@exchangeunion/grpc-dynamic-gateway": "^0.3.6",
    "@types/json-stable-stringify": "^1.0.32",
    "@types/semver": "^5.5.0",
    "body-parser": "^1.18.3",
    "chalk": "^2.3.2",
    "cli-table3": "^0.5.1",
    "colors": "^1.3.2",
    "cross-os": "^1.3.0",
    "crypto-js": "^3.1.9-1",
    "dotenv": "^5.0.1",
    "express": "^4.16.3",
    "fastpriorityqueue": "^0.6.1",
    "google-protobuf": "^3.5.0",
    "grpc": "^1.13.1",
    "gulp": "^4.0.0",
    "json-stable-stringify": "^1.0.1",
    "node-forge": "^0.7.6",
    "secp256k1": "^3.5.0",
    "semver": "^5.6.0",
    "sequelize": "^4.37.3",
    "sqlite3": "^4.0.2",
    "swagger-ui-express": "^3.0.10",
    "toml": "^2.3.3",
    "uuid": "^3.2.1",
    "winston": "^3.1.0",
    "yargs": "^11.0.0"
  },
  "devDependencies": {
    "@types/bluebird": "^3.5.20",
    "@types/chai": "^4.1.3",
    "@types/chai-as-promised": "^7.1.0",
    "@types/chai-http": "^3.0.4",
    "@types/colors": "^1.2.1",
    "@types/crypto-js": "^3.1.43",
    "@types/dotenv": "^4.0.3",
    "@types/express": "^4.16.0",
    "@types/gulp": "^4.0.5",
    "@types/mocha": "^5.2.0",
    "@types/node-forge": "^0.7.5",
    "@types/secp256k1": "^3.5.0",
    "@types/sequelize": "^4.27.20",
    "@types/sinon": "^5.0.5",
    "@types/swagger-ui-express": "^3.0.0",
    "@types/uuid": "^3.4.3",
    "@types/yargs": "^11.0.0",
    "chai": "^4.1.2",
    "chai-as-promised": "^7.1.1",
    "chai-http": "^4.0.0",
    "concurrently": "^3.5.1",
    "conventional-changelog-cli": "^2.0.11",
    "grpc-tools": "^1.6.6",
    "mocha": "^5.0.5",
    "nodemon": "^1.17.5",
    "sinon": "^7.1.1",
    "ts-node": "^6.0.2",
    "ts-protoc-gen": "^0.8.0",
    "tslint": "^5.11.0",
    "tslint-config-airbnb": "^5.10.0",
    "tslint-no-circular-imports": "^0.5.0",
    "typedoc": "^0.13.0",
    "typescript": "^3.1.6"
  },
  "engines": {
    "node": ">=8.11.3"
  }
}<|MERGE_RESOLUTION|>--- conflicted
+++ resolved
@@ -1,11 +1,7 @@
 {
   "name": "xud",
-<<<<<<< HEAD
-  "version": "1.0.0-alpha.5",
   "minCompatibleVersion": "1.0.0-alpha.3",
-=======
   "version": "1.0.0-alpha.6",
->>>>>>> 5ba094ea
   "description": "Exchange Union Daemon",
   "main": "lib/Xud.js",
   "bin": {
