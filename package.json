{
  "name": "xud",
  "version": "1.0.0-alpha.1",
  "description": "Exchange Union Daemon",
  "main": "lib/Xud.js",
  "bin": {
    "xud": "./bin/xud",
    "xucli": "./bin/xucli"
  },
  "scripts": {
    "compile": "cross-os precompile && tsc && cross-os postcompile",
    "compile:watch": "tsc -w",
    "db:init": "gulp db.init",
    "dev": "npm run compile && npm start",
    "dev:watch": "concurrently --kill-others \"npm run compile:watch\" \"npm run nodemon:watch\"",
    "docs": "typedoc --out typedoc --module commonjs --target es6 lib",
    "lint": "tslint --project tsconfig.json && tslint --config tslint-alt.json 'bin/*' 'test/**/*.ts' 'tasks/**/*.ts'",
    "nodemon:watch": "nodemon --watch dist -e js dist/Xud.js",
    "postinstall": "npm run compile",
    "proto": "cross-os proto && cross-os swagger",
    "start": "node dist/Xud.js",
    "stop": "cross-os stop",
    "test": "npm run test:unit && npm run test:int",
    "test:int": "mocha -r ts-node/register test/integration/*",
    "test:int:watch": "mocha -r ts-node/register test/integration/*  --watch --watch-extensions ts",
    "test:unit": "mocha -r ts-node/register test/unit/*",
    "test:unit:watch": "mocha -r ts-node/register test/unit/*  --watch --watch-extensions ts",
    "test:p2p": "mocha -r ts-node/register test/p2p/*",
    "test:p2p:watch": "mocha -r ts-node/register test/p2p/*  --watch --watch-extensions ts"
  },
  "cross-os": {
    "postcompile": {
      "linux": "rsync -am --include '*/' --include '*.js*' --exclude '*' lib/proto/ dist/proto",
      "darwin": "rsync -am --include '*/' --include '*.js*' --exclude '*' lib/proto/ dist/proto",
      "win32": "xcopy /s lib\\proto\\*.js* dist\\proto\\* >nul"
    },
    "precompile": {
      "linux": "rm -rf ./dist",
      "darwin": "rm -rf ./dist",
      "win32": "rd /q /s dist || cd ."
    },
    "proto": {
      "linux": "protoc --js_out='import_style=commonjs,binary:lib/proto' --ts_out='import_style=commonjs,binary:lib/proto' --grpc_out='lib/proto' --plugin='protoc-gen-grpc=node_modules/.bin/grpc_tools_node_protoc_plugin' --plugin='protoc-gen-ts=node_modules/.bin/protoc-gen-ts' -I='proto' proto/*.proto proto/google/api/*.proto proto/google/protobuf/*.proto",
      "darwin": "protoc --js_out='import_style=commonjs,binary:lib/proto' --ts_out='import_style=commonjs,binary:lib/proto' --grpc_out='lib/proto' --plugin='protoc-gen-grpc=node_modules/.bin/grpc_tools_node_protoc_plugin' --plugin='protoc-gen-ts=node_modules/.bin/protoc-gen-ts' -I='proto' proto/*.proto proto/google/api/*.proto proto/google/protobuf/*.proto",
      "win32": "protoc --js_out=\"import_style=commonjs,binary:lib\\proto\" --ts_out=\"import_style=commonjs,binary:lib\\proto\"  --grpc_out=\"lib\\proto\" --plugin=\"protoc-gen-grpc=node_modules\\.bin\\grpc_tools_node_protoc_plugin.cmd\" --plugin=\"protoc-gen-ts=node_modules\\.bin\\protoc-gen-ts.cmd\" -I=\"proto\" proto\\*.proto proto\\google\\api\\*.proto proto\\google\\protobuf\\*.proto"
    },
    "swagger": {
      "linux": "protoc --swagger_out='lib/proto' -I='proto' proto/xudrpc.proto",
      "darwin": "protoc --swagger_out='lib/proto' -I='proto' proto/xudrpc.proto",
      "win32": "protoc --swagger_out=\"lib\\proto\" -I=\"proto\" proto\\xudrpc.proto"
    },
    "stop": {
      "linux": "./bin/xucli shutdown",
      "darwin": "./bin/xucli shutdown",
      "win32": "node bin\\xucli shutdown"
    }
  },
  "repository": {
    "type": "git",
    "url": "git+https://github.com/ExchangeUnion/xud.git"
  },
  "keywords": [
    "Exchange Union",
    "XU",
    "xud",
    "bitcoin",
    "litecoin",
    "ethereum",
    "cryptocurrency",
    "lightning",
    "lightning network",
    "raiden",
    "DEX",
    "decentralized exchange",
    "payment channels",
    "atomic swaps",
    "cross-chain"
  ],
  "author": "Daniel McNally",
  "contributors": [
    "Moshe Shababo",
    "Balamurali Pandranki <balamurali@live.com> (https://balamurali.me)"
  ],
  "license": "AGPL-3.0",
  "bugs": {
    "url": "https://github.com/ExchangeUnion/xud/issues"
  },
  "homepage": "https://github.com/ExchangeUnion/xud#readme",
  "dependencies": {
    "body-parser": "^1.18.3",
    "chalk": "^2.3.2",
    "cross-os": "^1.3.0",
    "crypto-js": "^3.1.9-1",
    "dotenv": "^5.0.1",
    "express": "^4.16.3",
<<<<<<< HEAD
    "fastpriorityqueue": "^0.3.1",
    "fs-extra": "^6.0.1",
=======
    "fastpriorityqueue": "git://github.com/ExchangeUnion/FastPriorityQueue.js.git#master",
>>>>>>> 0b5018b5
    "grpc": "^1.12.2",
    "gulp": "^4.0.0",
    "mysql2": "^1.5.3",
    "protocol-buffers-schema": "^3.3.2",
    "secp256k1": "^3.5.0",
    "sequelize": "^4.37.3",
    "swagger-ui-express": "^3.0.10",
    "toml": "^2.3.3",
    "typescript": "^2.9.1",
    "uuid": "^3.2.1",
    "winston": "^3.0.0-rc3",
    "yargs": "^11.0.0"
  },
  "devDependencies": {
    "@types/bluebird": "^3.5.20",
    "@types/chai": "^4.1.3",
    "@types/chai-http": "^3.0.4",
    "@types/express": "^4.11.1",
    "@types/mocha": "^5.2.0",
    "@types/sequelize": "^4.27.20",
    "@types/yargs": "^11.0.0",
    "chai": "^4.1.2",
    "chai-http": "^4.0.0",
    "concurrently": "^3.5.1",
    "grpc-tools": "^1.6.6",
    "grpc_tools_node_protoc_ts": "^2.3.0",
    "mocha": "^5.0.5",
    "nodemon": "^1.17.5",
    "ts-node": "^6.0.2",
    "ts-protoc-gen": "^0.6.0",
    "tslint": "^5.10.0",
    "tslint-config-airbnb": "^5.9.2",
    "typedoc": "^0.11.1"
  },
  "engines": {
    "node": ">=8.11.3"
  }
}<|MERGE_RESOLUTION|>--- conflicted
+++ resolved
@@ -93,12 +93,7 @@
     "crypto-js": "^3.1.9-1",
     "dotenv": "^5.0.1",
     "express": "^4.16.3",
-<<<<<<< HEAD
-    "fastpriorityqueue": "^0.3.1",
-    "fs-extra": "^6.0.1",
-=======
     "fastpriorityqueue": "git://github.com/ExchangeUnion/FastPriorityQueue.js.git#master",
->>>>>>> 0b5018b5
     "grpc": "^1.12.2",
     "gulp": "^4.0.0",
     "mysql2": "^1.5.3",
