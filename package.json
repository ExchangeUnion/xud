{
  "name": "xud",
  "version": "1.0.0-alpha.1",
  "description": "Exchange Union Daemon",
  "main": "lib/Xud.js",
  "bin": {
    "xud": "./bin/xud",
    "xucli": "./bin/xucli"
  },
  "scripts": {
    "postinstall": "npm run compile",
    "start": "npm run compile && npm run run",
    "compile": "rm -rf ./dist && tsc && npm run copy:protobufs",
    "copy:protobufs": "cp ./lib/grpc/*.proto ./dist/lib/grpc/ && cp -R ./lib/grpc/google/ ./dist/lib/grpc/google/",
    "run": "node dist/lib/Xud.js",
    "dev": "concurrently --kill-others \"npm run compile:watch\" \"npm run nodemon:watch\"",
    "compile:watch": "tsc -w",
    "nodemon:watch": "nodemon --watch dist -e js dist/lib/Xud.js",
    "lint": "tslint ./lib/**/*.ts ./bin/*",
    "db:init": "gulp db.init",
    "docs": "typedoc --out typedoc --module commonjs --target es6 lib",
    "test": "npm run test:unit && npm run test:int",
    "test:unit": "mocha -r ts-node/register test/unit/*",
    "test:unit:watch": "mocha -r ts-node/register test/unit/*  --watch --watch-extensions ts",
    "test:int": "mocha -r ts-node/register test/integration/*",
    "test:int:watch": "mocha -r ts-node/register test/integration/*  --watch --watch-extensions ts"
  },
  "repository": {
    "type": "git",
    "url": "git+https://github.com/ExchangeUnion/xud.git"
  },
  "keywords": [
    "Exchange Union",
    "XU",
    "xud",
    "bitcoin",
    "litecoin",
    "ethereum",
    "cryptocurrency",
    "lightning",
    "lightning network",
    "raiden",
    "DEX",
    "decentralized exchange",
    "payment channels",
    "atomic swaps",
    "cross-chain"
  ],
  "author": "Daniel McNally",
  "contributors": [
    "Moshe Shababo"
  ],
  "license": "AGPL-3.0",
  "bugs": {
    "url": "https://github.com/ExchangeUnion/xud/issues"
  },
  "homepage": "https://github.com/ExchangeUnion/xud#readme",
  "dependencies": {
<<<<<<< HEAD
    "body-parser": "^1.18.2",
    "express": "^4.16.3",
=======
    "dotenv": "^5.0.1",
    "crypto-js": "^3.1.9-1",
>>>>>>> d34ff786
    "fastpriorityqueue": "^0.3.1",
    "google-protobuf": "^3.2.5",
    "grpc": "^1.11.3",
    "grpc-dynamic-gateway": "^0.3.4",
    "gulp": "^3.9.1",
    "http-jsonrpc-server": "^1.0.0-beta.2",
    "mysql2": "^1.5.3",
    "protobufjs": "^6.8.6",
    "run-sequence": "^2.2.1",
    "secp256k1": "^3.5.0",
    "sequelize": "^4.37.3",
    "toml": "^2.3.3",
    "typescript": "^2.8.3",
    "uuid": "^3.2.1",
    "winston": "^3.0.0-rc3",
    "yargs": "^11.0.0"
  },
  "devDependencies": {
    "@types/express": "^4.11.1",
    "@types/google-protobuf": "^3.2.6",
    "@types/mocha": "^5.2.0",
    "@types/yargs": "^11.0.0",
    "chai": "^4.1.2",
    "concurrently": "^3.5.1",
    "gulp-runner": "^1.1.0",
    "mocha": "^5.0.5",
    "nodemon": "^1.17.2",
    "require-dir": "^1.0.0",
    "ts-node": "^6.0.2",
    "ts-protoc-gen": "^0.6.0",
    "tslint": "^5.9.1",
    "tslint-config-airbnb": "^5.8.0",
    "typedoc": "^0.11.1"
  },
  "engines": {
    "node": ">=7.6.0"
  }
}<|MERGE_RESOLUTION|>--- conflicted
+++ resolved
@@ -56,13 +56,10 @@
   },
   "homepage": "https://github.com/ExchangeUnion/xud#readme",
   "dependencies": {
-<<<<<<< HEAD
     "body-parser": "^1.18.2",
     "express": "^4.16.3",
-=======
     "dotenv": "^5.0.1",
     "crypto-js": "^3.1.9-1",
->>>>>>> d34ff786
     "fastpriorityqueue": "^0.3.1",
     "google-protobuf": "^3.2.5",
     "grpc": "^1.11.3",
